#include <finufft/spreadinterp.h>
#include <finufft/defs.h>
#include <finufft/utils.h>
#include <finufft/utils_precindep.h>

#include <vector>
#include <math.h>
#include <stdio.h>
#include <stdlib.h>

using namespace finufft::spreadinterp;
using namespace finufft::utils;              // for timer

void usage()
{
  printf("usage: spreadtestnd dims [M N [tol [sort [flags [debug [kerpad [kerevalmeth [upsampfac]]]]]]]]\n\twhere dims=1,2 or 3\n\tM=# nonuniform pts\n\tN=# uniform pts\n\ttol=requested accuracy\n\tsort=0 (don't sort NU pts), 1 (do), or 2 (maybe sort; default)\n\tflags: expert timing flags, 0 is default (see spreadinterp.h)\n\tdebug=0 (less text out), 1 (more), 2 (lots)\n\tkerpad=0 (no pad to mult of 4), 1 (do, for kerevalmeth=0 only)\n\tkerevalmeth=0 (direct), 1 (Horner ppval)\n\tupsampfac>1; 2 or 1.25 for Horner\n\nexample: ./spreadtestnd 1 1e6 1e6 1e-6 2 0 1\n");
}

int main(int argc, char* argv[])
/* Test executable for the 1D, 2D, or 3D C++ spreader, both directions.
 * It checks speed, and basic correctness via the grid sum of the result.
 * See usage() for usage.  Note it currently tests only pirange=0, which is not
 * the use case in finufft, and can differ in speed (see devel/foldrescale*)
 *
 * Example: spreadtestnd 3 8e6 8e6 1e-6 2 0 1
 *
 * Compilation (also check ../makefile):
 *    g++ spreadtestnd.cpp ../src/spreadinterp.o ../src/utils.o -o spreadtestnd -fPIC -Ofast -funroll-loops -fopenmp
 *
 * Magland; expanded by Barnett 1/14/17. Better cmd line args 3/13/17
 * indep setting N 3/27/17. parallel rand() & sort flag 3/28/17
 * timing_flags 6/14/17. debug control 2/8/18. sort=2 opt 3/5/18, pad 4/24/18.
 * ier=1 warning not error, upsampfac 6/14/20.
 */
{
  int d = 3;            // Cmd line args & their defaults:  default #dims
  double w, tol = 1e-6; // default (eg 1e-6 has nspread=7)
  BIGINT M = 1e6;       // default # NU pts
  BIGINT roughNg = 1e6; // default # U pts
  int sort = 2;         // spread_sort
  int flags = 0;        // default
  int debug = 0;        // default
  int kerpad = 0;       // default
  int kerevalmeth = 1;  // default: Horner
  FLT upsampfac = 2.0;  // standard
  
  if (argc<2 || argc==3 || argc>11) {
    usage(); return (argc>1);
  }
  sscanf(argv[1],"%d",&d);
  if (d<1 || d>3) {
    printf("d must be 1, 2 or 3!\n"); usage(); return 1;
  }
  if (argc>2) {
    sscanf(argv[2],"%lf",&w); M = (BIGINT)w;       // to read "1e6" right!
    if (M<1) {
      printf("M (# NU pts) must be positive!\n"); usage(); return 1;
    }
    sscanf(argv[3],"%lf",&w); roughNg = (BIGINT)w;
    if (roughNg<1) {
      printf("N (# U pts) must be positive!\n"); usage(); return 1;
    }
  }
  if (argc>4) sscanf(argv[4],"%lf",&tol);
  if (argc>5) {
    sscanf(argv[5],"%d",&sort);
    if ((sort!=0) && (sort!=1) && (sort!=2)) {
      printf("sort must be 0, 1 or 2!\n"); usage(); return 1;
    }
  }
  if (argc>6)
    sscanf(argv[6],"%d",&flags);
  if (argc>7) {
    sscanf(argv[7],"%d",&debug);
    if ((debug<0) || (debug>2)) {
      printf("debug must be 0, 1 or 2!\n"); usage(); return 1;
    }
  }
  if (argc>8) {
    sscanf(argv[8],"%d",&kerpad);
    if ((kerpad<0) || (kerpad>1)) {
      printf("kerpad must be 0 or 1!\n"); usage(); return 1;
    }
  }
  if (argc>9) {
    sscanf(argv[9],"%d",&kerevalmeth);
    if ((kerevalmeth<0) || (kerevalmeth>1)) {
      printf("kerevalmeth must be 0 or 1!\n"); usage(); return 1;
    }
  }
  if (argc>10) {
    sscanf(argv[10],"%lf",&w); upsampfac = (FLT)w;
    if (upsampfac<=1.0) {
      printf("upsampfac must be >1.0!\n"); usage(); return 1;
    }
  }

  int dodir1 = true;                        // control if dir=1 tested at all
  BIGINT N = (BIGINT)round(pow(roughNg,1.0/d));     // Fourier grid size per dim
  BIGINT Ng = (BIGINT)pow(N,d);                     // actual total grid points
  BIGINT N2 = (d>=2) ? N : 1, N3 = (d==3) ? N : 1;  // the y and z grid sizes
  std::vector<FLT> kx(M),ky(1),kz(1),d_nonuniform(2*M);    // NU, Re & Im
  if (d>1) ky.resize(M);                           // only alloc needed coords
  if (d>2) kz.resize(M);
  std::vector<FLT> d_uniform(2*Ng);                        // Re and Im

<<<<<<< HEAD
  SPREAD_OPTS opts;
=======
  finufft_spread_opts opts;
>>>>>>> 7a3ede19
  int ier_set = setup_spreader(opts,(FLT)tol,upsampfac,kerevalmeth,debug,1,d);
  if (ier_set>1) {       // exit gracefully if can't set up.
    printf("error when setting up spreader (ier_set=%d)!\n",ier_set);
    return ier_set;
  }
  opts.pirange = 0;  // crucial, since below has NU pts on [0,Nd] in each dim
  opts.chkbnds = 0;  // only for debug, since below code has correct bounds);
                     // however, 1 can make a >5% slowdown for low-tol 3D.
  opts.debug = debug;   // print more diagnostics?
  opts.sort = sort;
  opts.flags = flags;
  opts.kerpad = kerpad;
  opts.upsampfac = upsampfac;
  opts.nthreads = 0;  // max # threads used, or 0 to use what's avail
  opts.sort_threads = 0;
  //opts.max_subproblem_size = 1e5;
  FLT maxerr, ansmod;
  
  // spread a single source, only for reference accuracy check...
  opts.spread_direction=1;
  d_nonuniform[0] = 1.0; d_nonuniform[1] = 0.0;   // unit strength
  kx[0] = ky[0] = kz[0] = N/2.0;                  // at center
  int ier = spreadinterp(N,N2,N3,d_uniform.data(),1,kx.data(),ky.data(),kz.data(),d_nonuniform.data(),opts);          // vector::data officially C++11 but works
  if (ier!=0) {
    printf("error when spreading M=1 pt for ref acc check (ier=%d)!\n",ier);
    return ier;
  }
  FLT kersumre = 0.0, kersumim = 0.0;  // sum kernel on uniform grid
  for (BIGINT i=0;i<Ng;++i) {
    kersumre += d_uniform[2*i]; 
    kersumim += d_uniform[2*i+1];    // in case the kernel isn't real!
  }

  // now do the large-scale test w/ random sources..
  printf("making random data...\n");
  FLT strre = 0.0, strim = 0.0;          // also sum the strengths
#pragma omp parallel
  {
    unsigned int se=MY_OMP_GET_THREAD_NUM();  // needed for parallel random #s
#pragma omp for schedule(dynamic,1000000) reduction(+:strre,strim)
    for (BIGINT i=0; i<M; ++i) {
      kx[i]=rand01r(&se)*N;
      //kx[i]=2.0*kx[i] - 50.0;      //// to test folding within +-1 period
      if (d>1) ky[i]=rand01r(&se)*N;      // only fill needed coords
      if (d>2) kz[i]=rand01r(&se)*N;
      d_nonuniform[i*2]=randm11r(&se);
      d_nonuniform[i*2+1]=randm11r(&se);
      strre += d_nonuniform[2*i]; 
      strim += d_nonuniform[2*i+1];
    }
  }
  CNTime timer;
  double t;
  if (dodir1) {   // test direction 1 (NU -> U spreading) ......................
    printf("spreadinterp %dD, %.3g U pts, dir=%d, tol=%.3g: nspread=%d\n",d,(double)Ng,opts.spread_direction,tol,opts.nspread);
    timer.start();
    ier = spreadinterp(N,N2,N3,d_uniform.data(),M,kx.data(),ky.data(),kz.data(),d_nonuniform.data(),opts);
    t=timer.elapsedsec();
    if (ier!=0) {
      printf("error (ier=%d)!\n",ier);
      return ier;
    } else
      printf("    %.3g NU pts in %.3g s \t%.3g pts/s \t%.3g spread pts/s\n",(double)M,t,M/t,pow(opts.nspread,d)*M/t);
  
    FLT sumre = 0.0, sumim = 0.0;   // check spreading accuracy, wrapping
#pragma omp parallel for reduction(+:sumre,sumim)
    for (BIGINT i=0;i<Ng;++i) {
      sumre += d_uniform[2*i]; 
      sumim += d_uniform[2*i+1];
    }
    FLT pre = kersumre*strre - kersumim*strim;   // pred ans, complex mult
    FLT pim = kersumim*strre + kersumre*strim;
    FLT maxerr = std::max(fabs(sumre-pre), fabs(sumim-pim));
    FLT ansmod = sqrt(sumre*sumre+sumim*sumim);
    printf("    rel err in total over grid:      %.3g\n",maxerr/ansmod);
    // note this is weaker than below dir=2 test, but is good indicator that
    // periodic wrapping is correct
  }

  // test direction 2 (U -> NU interpolation) ..............................
  printf("making more random NU pts...\n");
  for (BIGINT i=0;i<Ng;++i) {     // unit grid data
    d_uniform[2*i] = 1.0;
    d_uniform[2*i+1] = 0.0;
  }
#pragma omp parallel
  {
    unsigned int s=MY_OMP_GET_THREAD_NUM();  // needed for parallel random #s
#pragma omp for schedule(dynamic,1000000)
      for (BIGINT i=0; i<M; ++i) {       // random target pts
        //kx[i]=10+.9*rand01r(&s)*N;   // or if want to keep ns away from edges
	kx[i]=rand01r(&s)*N;
	if (d>1) ky[i]=rand01r(&s)*N;
	if (d>2) kz[i]=rand01r(&s)*N;
      }
  }

  opts.spread_direction=2;
  printf("spreadinterp %dD, %.3g U pts, dir=%d, tol=%.3g: nspread=%d\n",d,(double)Ng,opts.spread_direction,tol,opts.nspread);
  timer.restart();
  ier = spreadinterp(N,N2,N3,d_uniform.data(),M,kx.data(),ky.data(),kz.data(),d_nonuniform.data(),opts);
  t=timer.elapsedsec();
  if (ier!=0) {
    printf("error (ier=%d)!\n",ier);
    return 1;
  } else
    printf("    %.3g NU pts in %.3g s \t%.3g pts/s \t%.3g spread pts/s\n",(double)M,t,M/t,pow(opts.nspread,d)*M/t);

  // math test is worst-case error from pred value (kersum) on interp pts:
  maxerr = 0.0;
  for (BIGINT i=0;i<M;++i) {
    FLT err = std::max(fabs(d_nonuniform[2*i]-kersumre),
		       fabs(d_nonuniform[2*i+1]-kersumim));
    if (err>maxerr) maxerr=err;
  }
  ansmod = sqrt(kersumre*kersumre+kersumim*kersumim);
  printf("    max rel err in values at NU pts: %.3g\n",maxerr/ansmod);
  // this is stronger test than for dir=1, since it tests sum of kernel for
  // each NU pt. However, it cannot detect reading
  // from wrong grid pts (they are all unity)

  return 0;
}<|MERGE_RESOLUTION|>--- conflicted
+++ resolved
@@ -104,11 +104,7 @@
   if (d>2) kz.resize(M);
   std::vector<FLT> d_uniform(2*Ng);                        // Re and Im
 
-<<<<<<< HEAD
-  SPREAD_OPTS opts;
-=======
   finufft_spread_opts opts;
->>>>>>> 7a3ede19
   int ier_set = setup_spreader(opts,(FLT)tol,upsampfac,kerevalmeth,debug,1,d);
   if (ier_set>1) {       // exit gracefully if can't set up.
     printf("error when setting up spreader (ier_set=%d)!\n",ier_set);
