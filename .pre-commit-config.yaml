--- conflicted
+++ resolved
@@ -24,14 +24,4 @@
       - id: validate-pyproject
         # Optional: Include additional validations from SchemaStore
         additional_dependencies: ["validate-pyproject-schema-store[all]"]
-<<<<<<< HEAD
-        files: ^python/(finufft|cufinufft)/pyproject\.toml$
-  - repo: https://github.com/LilSpazJoekp/docstrfmt
-    rev: v1.10.0
-    hooks:
-      - id: docstrfmt
-        language_version: python3
-        types_or: [ rst ] # only needed if you want to include txt files.
-=======
-        files: ^python/(finufft|cufinufft)/pyproject\.toml$
->>>>>>> d8ed6488
+        files: ^python/(finufft|cufinufft)/pyproject\.toml$