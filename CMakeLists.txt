--- conflicted
+++ resolved
@@ -11,9 +11,8 @@
     set(supported_flags)
     # Iterate over each flag in the input list
     foreach(flag ${${input_flags_var}})
-        # Check if the current flag is supported by the compiler
         check_cxx_compiler_flag(${flag} FLAG_SUPPORTED)
-        if(FLAG_SUPPORTED)
+        if(${FLAG_SUPPORTED})
             # If supported, append the flag to the list of supported flags
             message(STATUS "Flag ${flag} is supported")
             list(APPEND supported_flags ${flag})
@@ -112,10 +111,6 @@
 option(FINUFFT_ENABLE_INSTALL "Whether to enable installation of FINUFFT library" ON)
 # sphinx tag (don't remove): @cmake_opts_end
 
-<<<<<<< HEAD
-=======
-
->>>>>>> 1e0b9c0f
 if (NOT FINUFFT_STATIC_LINKING)
     set (FINUFFT_SHARED_LINKING ON)
 else ()
@@ -141,6 +136,7 @@
     set(FINUFFT_FFTW_LIBRARIES)
     include(cmake/setupCPM.cmake)
     include(cmake/setupXSIMD.cmake)
+    include(cmake/setupSanitizers.cmake)
     if (FINUFFT_USE_DUCC0)
         include(cmake/setupDUCC.cmake)
     else ()
@@ -182,16 +178,24 @@
 # The single precision compilation is done with -DSINGLE
 set(FINUFFT_PRECISION_DEPENDENT_SOURCES src/finufft.cpp src/fft.cpp src/simpleinterfaces.cpp src/spreadinterp.cpp src/utils.cpp fortran/finufftfort.cpp)
 
-set(SANITIZERS -fsanitize=address -fsanitize=undefined -fsanitize=bounds-strict)
-filter_supported_compiler_flags(SANITIZERS SANITIZERS)
+set(SANITIZE_ADDRESS ON)
+set(SANITIZE_UNDEFINED ON)
+set(SANITIZE_MEMORY OFF)
+set(SANITIZE_THREAD OFF)
 
 # Utility function to enable ASAN on debug builds
 function(enable_asan target)
-    if (NOT FINUFFT_ENABLE_SANITIZERS)
+    if (NOT FINUFFT_ENABLE_SANITIZERS OR NOT CMAKE_BUILD_TYPE STREQUAL "Debug")
         return()
     endif ()
-    target_compile_options(${target} PRIVATE $<$<CONFIG:DEBUG>:${SANITIZERS}>)
-    target_link_options(${target} PRIVATE $<$<CONFIG:DEBUG>:${SANITIZERS}>)
+    find_package(Sanitizers REQUIRED)
+    if (CMAKE_CXX_COMPILER_ID STREQUAL "NVCC")
+        set (SANITIZE_ADDRESS OFF)
+        add_sanitizers(${target})
+        set (SANITIZE_ADDRESS ON)
+    else ()
+        add_sanitizers(${target})
+    endif ()
 endfunction()
 
 # Utility function to link static/dynamic lib
@@ -199,18 +203,6 @@
     if (FINUFFT_USE_DUCC0)
         target_compile_definitions(${target} PRIVATE FINUFFT_USE_DUCC0)
     endif ()
-<<<<<<< HEAD
-    if (FINUFFT_USE_OPENMP)
-        target_link_libraries(${target} PRIVATE OpenMP::OpenMP_CXX)
-        if (WIN32)
-            target_link_options(${target} PRIVATE ${OpenMP_CXX_FLAGS})
-        endif ()
-    endif ()
-    target_link_libraries(${target} PRIVATE finufft)
-    if (WIN32)
-        target_compile_definitions(${target} PRIVATE FINUFFT_DLL)
-    endif ()
-=======
     target_link_libraries(${target} PRIVATE finufft ${FINUFFT_FFTLIBS})
     if(FINUFFT_USE_OPENMP)
         target_link_libraries(${target} PRIVATE OpenMP::OpenMP_CXX)
@@ -221,7 +213,6 @@
             endif()
         endif()
     endif()
->>>>>>> 1e0b9c0f
     enable_asan(${target})
 endfunction()
 
@@ -249,24 +240,17 @@
     if (FINUFFT_USE_DUCC0)
         target_compile_definitions(${target} PRIVATE FINUFFT_USE_DUCC0)
     endif ()
-<<<<<<< HEAD
     target_link_libraries(${target} PRIVATE xsimd)
     target_link_libraries(${target} PUBLIC ${FINUFFT_FFTLIBS})
-=======
->>>>>>> 1e0b9c0f
 endfunction()
 
 if (FINUFFT_USE_CPU)
     # Main finufft libraries
     add_library(finufft_f32 OBJECT ${FINUFFT_PRECISION_DEPENDENT_SOURCES})
     target_compile_definitions(finufft_f32 PRIVATE SINGLE)
-    if (WIN32 AND FINUFFT_SHARED_LINKING)
-        target_compile_definitions(finufft_f32 PRIVATE dll_EXPORTS FINUFFT_DLL)
-    endif ()
     set_finufft_options(finufft_f32)
 
     add_library(finufft_f64 OBJECT ${FINUFFT_PRECISION_DEPENDENT_SOURCES})
-<<<<<<< HEAD
     set_finufft_options(finufft_f64)
     if (NOT FINUFFT_STATIC_LINKING)
         add_library(finufft SHARED src/utils_precindep.cpp contrib/legendre_rule_fast.cpp)
@@ -281,43 +265,18 @@
         target_compile_definitions(finufft_f64 PRIVATE dll_EXPORTS FINUFFT_DLL)
         target_compile_definitions(finufft PRIVATE dll_EXPORTS FINUFFT_DLL)
     endif ()
-=======
-    target_compile_definitions(finufft_f64 PRIVATE)
-    if (WIN32 AND FINUFFT_SHARED_LINKING)
-        target_compile_definitions(finufft_f64 PRIVATE dll_EXPORTS FINUFFT_DLL)
-    endif ()
-    set_finufft_options(finufft_f64)
-    target_link_libraries(finufft_f64 PUBLIC ${FINUFFT_FFTLIBS})
-    target_link_libraries(finufft_f64 PRIVATE xsimd)
-    if (FINUFFT_SHARED_LINKING)
-        add_library(finufft SHARED src/utils_precindep.cpp contrib/legendre_rule_fast.cpp)
-        if (WIN32)
-            target_compile_definitions(finufft PRIVATE dll_EXPORTS FINUFFT_DLL)
-        endif()
-    else()
-        add_library(finufft STATIC src/utils_precindep.cpp contrib/legendre_rule_fast.cpp)
-    endif()
-    target_link_libraries(finufft PRIVATE finufft_f32 finufft_f64)
-    set_finufft_options(finufft)
-
-    # windows does not have a math library, so we need to exclude it
->>>>>>> 1e0b9c0f
     if (NOT WIN32)
         # windows does not have a math library, so we need to exclude it
         target_link_libraries(finufft PUBLIC m)
     endif ()
-<<<<<<< HEAD
     file(GLOB FINUFFT_PUBLIC_HEADERS "${CMAKE_CURRENT_SOURCE_DIR}/include/finufft.h")
     set_target_properties(finufft PROPERTIES PUBLIC_HEADER "${FINUFFT_PUBLIC_HEADERS}")
-=======
     target_include_directories(finufft PUBLIC $<BUILD_INTERFACE:${CMAKE_CURRENT_SOURCE_DIR}/include>)
     target_include_directories(finufft SYSTEM INTERFACE $<INSTALL_INTERFACE:${CMAKE_INSTALL_PREFIX}/include>)
-
     if (FINUFFT_ENABLE_INSTALL)
         file(GLOB FINUFFT_PUBLIC_HEADERS "${CMAKE_CURRENT_SOURCE_DIR}/include/finufft*.h")
         set_target_properties(finufft PROPERTIES PUBLIC_HEADER "${FINUFFT_PUBLIC_HEADERS}")
     endif()
->>>>>>> 1e0b9c0f
     list(APPEND INSTALL_TARGETS finufft)
 endif ()
 
@@ -333,12 +292,8 @@
         add_subdirectory(perftest/cuda)
         add_subdirectory(test/cuda)
     endif ()
-<<<<<<< HEAD
-    list(APPEND INSTALL_TARGETS cufinufft cufinufft_static)
-=======
 
     list(APPEND INSTALL_TARGETS cufinufft)
->>>>>>> 1e0b9c0f
 endif ()
 
 # Add tests defined in their own directory
