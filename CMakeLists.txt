cmake_minimum_required(VERSION 3.19...3.30)
project(FINUFFT VERSION 2.4.0 LANGUAGES C CXX)

# windows MSVC runtime flags policy
cmake_policy(SET CMP0091 NEW)

include(CMakeDependentOption)

# gersemi: off
# All options go here sphinx tag (don't remove): @cmake_opts_start
option(
    FINUFFT_BUILD_FORTRAN
    "Whether to build the FINUFFT Fortran examples"
    OFF
)
option(FINUFFT_BUILD_MATLAB "Whether to build the FINUFFT Matlab interface" OFF)
option(FINUFFT_BUILD_PYTHON "Whether the Python wrapper should be built." OFF)
option(
    FINUFFT_ENABLE_SANITIZERS
    "Whether to enable sanitizers, only effective for Debug configuration."
    OFF
)
option(
    FINUFFT_USE_OPENMP
    "Whether to use OpenMP for parallelization. If disabled, the finufft library will be single threaded. This does not affect the choice of FFTW library."
    ON
)
option(
    FINUFFT_USE_CPU
    "Whether to build the ordinary FINUFFT library (libfinufft)."
    ON
)
option(
    FINUFFT_USE_CUDA
    "Whether to build CUDA accelerated FINUFFT library (libcufinufft). This is completely independent of the main FINUFFT library"
    OFF
)
option(
    FINUFFT_STATIC_LINKING
    "If ON builds the static finufft library, if OFF build a shared finufft library."
    ON
)
option(
    FINUFFT_POSITION_INDEPENDENT_CODE
    "Whether to build the finufft library with position independent code (-fPIC). This forced ON when FINUFFT_SHARED_LINKING is ON."
    ON
)
option(FINUFFT_BUILD_DEVEL "Whether to build development executables" OFF)
option(FINUFFT_BUILD_EXAMPLES "Whether to build the FINUFFT examples" OFF)
option(FINUFFT_BUILD_TESTS "Whether to build the FINUFFT tests" OFF)
option(
    FINUFFT_USE_DUCC0
    "Whether to use DUCC0 (instead of FFTW) for CPU FFTs"
    OFF
)
option(FINUFFT_BUILD_DOCS "Whether to build the FINUFFT documentation" OFF)
# if FINUFFT_USE_DUCC0 is ON, the following options are ignored
set(FINUFFT_FFTW_LIBRARIES
    "DEFAULT"
    CACHE STRING
    "Specify a custom FFTW library"
)
set(FINUFFT_FFTW_SUFFIX
    "OpenMP"
    CACHE STRING
    "Suffix for FFTW libraries (e.g. OpenMP, Threads etc.)"
)
# if FINUFFT_USE_CUDA is OFF, the following options are ignored
set(FINUFFT_CUDA_ARCHITECTURES
    "native"
    CACHE STRING
    "CUDA architectures to build for (e.g. 60;70;75;)"
)
# if FINUFFT_USE_CPU is OFF, the following options are ignored
set(FINUFFT_ARCH_FLAGS
    "native"
    CACHE STRING
    "Compiler flags for specifying target architecture, defaults to -march=native"
)
# sphinx tag (don't remove): @cmake_opts_end
<<<<<<< HEAD
cmake_dependent_option(
    FINUFFT_ENABLE_INSTALL
    "Disable installation in the case of python builds"
    ON
    "NOT FINUFFT_BUILD_PYTHON"
    OFF
)
cmake_dependent_option(
    FINUFFT_STATIC_LINKING
    "Disable static libraries in the case of python builds"
    ON
    "NOT FINUFFT_BUILD_PYTHON"
    OFF
)
cmake_dependent_option(
    FINUFFT_SHARED_LINKING
    "Shared should be the opposite of static linking"
    ON
    "NOT FINUFFT_STATIC_LINKING"
    OFF
)
# cmake-format: on
=======
cmake_dependent_option(FINUFFT_ENABLE_INSTALL "Disable installation in the case of python builds" ON "NOT FINUFFT_BUILD_PYTHON" OFF)
cmake_dependent_option(FINUFFT_STATIC_LINKING "Disable static libraries in the case of python builds" ON "NOT FINUFFT_BUILD_PYTHON" OFF)
cmake_dependent_option(FINUFFT_SHARED_LINKING "Shared should be the opposite of static linking" ON "NOT FINUFFT_STATIC_LINKING" OFF)
# gersemi: on
>>>>>>> 82b50a60

# When building shared libraries, we need to build with -fPIC in all cases
if(FINUFFT_SHARED_LINKING)
    set(FINUFFT_POSITION_INDEPENDENT_CODE ON)
endif()

include(cmake/utils.cmake)

set(FINUFFT_CXX_FLAGS_RELEASE
    -funroll-loops
    -ffp-contract=fast
    -fno-math-errno
    -fno-signed-zeros
    -fno-trapping-math
    -fassociative-math
    -freciprocal-math
    -fmerge-all-constants
    -ftree-vectorize
    -fimplicit-constexpr
    -fcx-limited-range
    -O3
    /Ox
    /fp:contract
    /fp:except-
    /GF
    /GY
    /GS-
    /Ob
    /Oi
    /Ot
    /Oy
)

<<<<<<< HEAD
filter_supported_compiler_flags(FINUFFT_CXX_FLAGS_RELEASE
                                FINUFFT_CXX_FLAGS_RELEASE
)
=======
filter_supported_compiler_flags(FINUFFT_CXX_FLAGS_RELEASE FINUFFT_CXX_FLAGS_RELEASE)
>>>>>>> 82b50a60
message(STATUS "FINUFFT Release flags: ${FINUFFT_CXX_FLAGS_RELEASE}")
set(FINUFFT_CXX_FLAGS_RELWITHDEBINFO ${FINUFFT_CXX_FLAGS_RELEASE})

set(FINUFFT_CXX_FLAGS_DEBUG
    -g
    -g3
    -ggdb
    -ggdb3
    -Wall
    -Wno-sign-compare
    -Wno-unknown-pragmas
)

if(DEFINED ENV{GITHUB_ACTIONS})
    if($ENV{GITHUB_ACTIONS} STREQUAL "true")
        message("CMake is being executed inside a GitHub workflow")
        # if msvc use FS flag
<<<<<<< HEAD
        if(
            CMAKE_CXX_COMPILER_ID STREQUAL "MSVC"
            AND NOT CMAKE_BUILD_TYPE STREQUAL "Release"
        )
            set(CMAKE_MSVC_DEBUG_INFORMATION_FORMAT
                "$<$<CONFIG:Debug,RelWithDebInfo>:Embedded>"
            )
=======
        if(CMAKE_CXX_COMPILER_ID STREQUAL "MSVC" AND NOT CMAKE_BUILD_TYPE STREQUAL "Release")
            set(CMAKE_MSVC_DEBUG_INFORMATION_FORMAT "$<$<CONFIG:Debug,RelWithDebInfo>:Embedded>")
>>>>>>> 82b50a60
            message("CMAKE_MSVC_DEBUG_INFORMATION_FORMAT TO Embedded")
        endif()
    endif()
else()
    message("CMake is NOT being executed inside a GitHub workflow")
    # env variable is:
    message(STATUS "ENV{GITHUB_ACTIONS}: $ENV{GITHUB_ACTIONS}")
endif()
filter_supported_compiler_flags(FINUFFT_CXX_FLAGS_DEBUG FINUFFT_CXX_FLAGS_DEBUG)
message(STATUS "FINUFFT Debug flags: ${FINUFFT_CXX_FLAGS_DEBUG}")
<<<<<<< HEAD
list(
    APPEND
    FINUFFT_CXX_FLAGS_RELWITHDEBINFO
    ${FINUFFT_CXX_FLAGS_RELEASE}
    ${FINUFFT_CXX_FLAGS_DEBUG}
)
message(
    STATUS
    "FINUFFT RelWithDebInfo flags: ${FINUFFT_CXX_FLAGS_RELWITHDEBINFO}"
)
=======
list(APPEND FINUFFT_CXX_FLAGS_RELWITHDEBINFO ${FINUFFT_CXX_FLAGS_RELEASE} ${FINUFFT_CXX_FLAGS_DEBUG})
message(STATUS "FINUFFT RelWithDebInfo flags: ${FINUFFT_CXX_FLAGS_RELWITHDEBINFO}")
>>>>>>> 82b50a60

if(FINUFFT_ARCH_FLAGS STREQUAL "native")
    set(FINUFFT_ARCH_FLAGS -march=native CACHE STRING "" FORCE)
    filter_supported_compiler_flags(FINUFFT_ARCH_FLAGS FINUFFT_ARCH_FLAGS)
    if(NOT FINUFFT_ARCH_FLAGS)
        set(FINUFFT_ARCH_FLAGS -mtune=native CACHE STRING "" FORCE)
        filter_supported_compiler_flags(FINUFFT_ARCH_FLAGS FINUFFT_ARCH_FLAGS)
    endif()
    if(CMAKE_CXX_COMPILER_ID STREQUAL "MSVC")
        # -march=native emulation for MSVC
        check_arch_support()
    endif()
    if(NOT FINUFFT_ARCH_FLAGS)
        message(WARNING "No architecture flags are supported by the compiler.")
    else()
        message(STATUS "FINUFFT Arch flags: ${FINUFFT_ARCH_FLAGS}")
    endif()
endif()

# Set default build type to Release
if(NOT CMAKE_BUILD_TYPE)
<<<<<<< HEAD
    set(CMAKE_BUILD_TYPE
        Release
        CACHE STRING
        "Set the default build type to Release"
        FORCE
    )
=======
    set(CMAKE_BUILD_TYPE Release CACHE STRING "Set the default build type to Release" FORCE)
>>>>>>> 82b50a60
endif()

# This set of sources is compiled twice, once in single precision and once in
# double precision The single precision compilation is done with -DSINGLE
set(FINUFFT_PRECISION_DEPENDENT_SOURCES)

# If we're building for Fortran, make sure we also include the translation
# layer.
if(FINUFFT_BUILD_FORTRAN)
    list(APPEND FINUFFT_PRECISION_DEPENDENT_SOURCES fortran/finufftfort.cpp)
endif()

# set linker flags for sanitizer
set(FINUFFT_SANITIZER_FLAGS)
if(FINUFFT_ENABLE_SANITIZERS)
    set(FINUFFT_SANITIZER_FLAGS
        -fsanitize=address
        -fsanitize=undefined
        -fsanitize=bounds-strict
        /fsanitize=address
        /RTC1
    )
<<<<<<< HEAD
    filter_supported_compiler_flags(FINUFFT_SANITIZER_FLAGS
                                    FINUFFT_SANITIZER_FLAGS
    )
    set(FINUFFT_SANITIZER_FLAGS
        $<$<CONFIG:Debug,RelWithDebInfo>:${FINUFFT_SANITIZER_FLAGS}>
    )
=======
    filter_supported_compiler_flags(FINUFFT_SANITIZER_FLAGS FINUFFT_SANITIZER_FLAGS)
    set(FINUFFT_SANITIZER_FLAGS $<$<CONFIG:Debug,RelWithDebInfo>:${FINUFFT_SANITIZER_FLAGS}>)
>>>>>>> 82b50a60
endif()
# Utility function to enable ASAN on debug builds
function(enable_asan target)
    target_compile_options(${target} PRIVATE ${FINUFFT_SANITIZER_FLAGS})
    if(NOT (CMAKE_CXX_COMPILER_ID STREQUAL "MSVC"))
        target_link_options(${target} PRIVATE ${FINUFFT_SANITIZER_FLAGS})
    endif()
endfunction()

set(CPM_DOWNLOAD_VERSION 0.40.5)
include(cmake/setupCPM.cmake)

if(CMAKE_PROJECT_NAME STREQUAL PROJECT_NAME)
    include(CTest)
    if(FINUFFT_BUILD_TESTS)
        enable_testing()
    endif()
    if(FINUFFT_BUILD_DOCS)
        include(cmake/setupSphinx.cmake)
    endif()
endif()

if(FINUFFT_USE_CPU)
    # make apple with gnu use old linker, new linker breaks, see issue #360
    if((APPLE) AND (CMAKE_CXX_COMPILER_ID STREQUAL "GNU"))
        add_link_options("-ld_classic")
    endif()
    set(FFTW_VERSION 3.3.10)
    set(XTL_VERSION 0.7.7)
    set(XSIMD_VERSION 13.1.0)
    set(DUCC0_VERSION ducc0_0_36_0)
    set(FINUFFT_FFTW_LIBRARIES)
    include(cmake/setupXSIMD.cmake)
    if(FINUFFT_USE_DUCC0)
        include(cmake/setupDUCC.cmake)
    else()
        include(cmake/setupFFTW.cmake)
    endif()
    if(FINUFFT_USE_DUCC0)
        set(FINUFFT_FFTLIBS ducc0)
    else()
        set(FINUFFT_FFTLIBS ${FINUFFT_FFTW_LIBRARIES})
    endif()
    if(FINUFFT_USE_OPENMP)
<<<<<<< HEAD
        find_package(OpenMP COMPONENTS CXX REQUIRED)
=======
        find_package(OpenMP COMPONENTS C CXX REQUIRED)
>>>>>>> 82b50a60
    endif()
endif()

# check if -Wno-deprecated-declarations is supported
<<<<<<< HEAD
check_cxx_compiler_flag(
    -Wno-deprecated-declarations
    FINUFFT_HAS_NO_DEPRECATED_DECLARATIONS
)
=======
check_cxx_compiler_flag(-Wno-deprecated-declarations FINUFFT_HAS_NO_DEPRECATED_DECLARATIONS)
>>>>>>> 82b50a60

# Utility function to link static/dynamic lib
function(finufft_link_test target)
    if(FINUFFT_USE_DUCC0)
        target_compile_definitions(${target} PRIVATE FINUFFT_USE_DUCC0)
    endif()
    target_link_libraries(${target} PRIVATE finufft xsimd ${FINUFFT_FFTLIBS})
    if(FINUFFT_USE_OPENMP)
        target_link_libraries(${target} PRIVATE OpenMP::OpenMP_CXX)
        target_link_options(${target} PRIVATE ${OpenMP_CXX_FLAGS})
    endif()
    enable_asan(${target})
    target_compile_features(${target} PRIVATE cxx_std_17)
<<<<<<< HEAD
    set_target_properties(
        ${target}
        PROPERTIES MSVC_RUNTIME_LIBRARY "MultiThreaded$<$<CONFIG:Debug>:Debug>"
    )
=======
    set_target_properties(${target} PROPERTIES MSVC_RUNTIME_LIBRARY "MultiThreaded$<$<CONFIG:Debug>:Debug>")
>>>>>>> 82b50a60
    # disable deprecated warnings for tests if supported
    if(FINUFFT_HAS_NO_DEPRECATED_DECLARATIONS)
        target_compile_options(${target} PRIVATE -Wno-deprecated-declarations)
    endif()
endfunction()

# Utility function to set finufft compilation options.
function(set_finufft_options target)
    target_compile_features(${target} PRIVATE cxx_std_17)
<<<<<<< HEAD
    target_compile_options(
        ${target}
        PRIVATE $<$<CONFIG:Release,RelWithDebInfo>:${FINUFFT_ARCH_FLAGS}>
    )
    target_compile_options(
        ${target}
        PRIVATE $<$<CONFIG:Release>:${FINUFFT_CXX_FLAGS_RELEASE}>
    )
    target_compile_options(
        ${target}
        PRIVATE $<$<CONFIG:RelWithDebInfo>:${FINUFFT_CXX_FLAGS_RELWITHDEBINFO}>
    )
    target_compile_options(
        ${target}
        PRIVATE $<$<CONFIG:Debug>:${FINUFFT_CXX_FLAGS_DEBUG}>
    )
    target_include_directories(
        ${target}
        PUBLIC $<BUILD_INTERFACE:${CMAKE_CURRENT_SOURCE_DIR}/include>
    )
    target_include_directories(
        ${target}
        SYSTEM
        INTERFACE $<INSTALL_INTERFACE:${CMAKE_INSTALL_PREFIX}/include>
    )
=======
    target_compile_options(${target} PRIVATE $<$<CONFIG:Release,RelWithDebInfo>:${FINUFFT_ARCH_FLAGS}>)
    target_compile_options(${target} PRIVATE $<$<CONFIG:Release>:${FINUFFT_CXX_FLAGS_RELEASE}>)
    target_compile_options(${target} PRIVATE $<$<CONFIG:RelWithDebInfo>:${FINUFFT_CXX_FLAGS_RELWITHDEBINFO}>)
    target_compile_options(${target} PRIVATE $<$<CONFIG:Debug>:${FINUFFT_CXX_FLAGS_DEBUG}>)
    target_include_directories(${target} PUBLIC $<BUILD_INTERFACE:${CMAKE_CURRENT_SOURCE_DIR}/include>)
    target_include_directories(${target} SYSTEM INTERFACE $<INSTALL_INTERFACE:${CMAKE_INSTALL_PREFIX}/include>)
>>>>>>> 82b50a60
    set_target_properties(
        ${target}
        PROPERTIES
            MSVC_RUNTIME_LIBRARY "MultiThreaded$<$<CONFIG:Debug>:Debug>"
            POSITION_INDEPENDENT_CODE ${FINUFFT_POSITION_INDEPENDENT_CODE}
    )
    enable_asan(${target})
    if(FINUFFT_USE_OPENMP)
        target_link_libraries(${target} PRIVATE OpenMP::OpenMP_CXX)
        target_link_options(${target} PRIVATE ${OpenMP_CXX_FLAGS})
    endif()
    if(FINUFFT_USE_DUCC0)
        target_compile_definitions(${target} PRIVATE FINUFFT_USE_DUCC0)
    endif()
    target_link_libraries(${target} PRIVATE xsimd)
    target_link_libraries(${target} PRIVATE ${FINUFFT_FFTLIBS})
endfunction()

if(FINUFFT_USE_CPU)
    set(FINUFFT_SOURCES
        src/spreadinterp.cpp
        contrib/legendre_rule_fast.cpp
        src/fft.cpp
        src/finufft_core.cpp
        src/c_interface.cpp
        src/finufft_utils.cpp
        fortran/finufftfort.cpp
    )
    # Main finufft libraries
    if(NOT FINUFFT_STATIC_LINKING)
        add_library(finufft SHARED ${FINUFFT_SOURCES})
    else()
        add_library(finufft STATIC ${FINUFFT_SOURCES})
    endif()
    set_finufft_options(finufft)

    if(WIN32 AND FINUFFT_SHARED_LINKING)
        target_compile_definitions(finufft PRIVATE dll_EXPORTS FINUFFT_DLL)
    endif()
    find_library(MATH_LIBRARY m)
    if(MATH_LIBRARY)
        target_link_libraries(finufft PRIVATE ${MATH_LIBRARY})
    endif()
<<<<<<< HEAD
    target_include_directories(
        finufft
        PUBLIC $<BUILD_INTERFACE:${CMAKE_CURRENT_SOURCE_DIR}/include>
    )
    target_include_directories(
        finufft
        SYSTEM
        INTERFACE $<INSTALL_INTERFACE:${CMAKE_INSTALL_PREFIX}/include>
    )
    if(FINUFFT_ENABLE_INSTALL)
        file(
            GLOB FINUFFT_PUBLIC_HEADERS
            "${CMAKE_CURRENT_SOURCE_DIR}/include/finufft*.h"
        )
        set_target_properties(
            finufft
            PROPERTIES PUBLIC_HEADER "${FINUFFT_PUBLIC_HEADERS}"
        )
=======
    target_include_directories(finufft PUBLIC $<BUILD_INTERFACE:${CMAKE_CURRENT_SOURCE_DIR}/include>)
    target_include_directories(finufft SYSTEM INTERFACE $<INSTALL_INTERFACE:${CMAKE_INSTALL_PREFIX}/include>)
    if(FINUFFT_ENABLE_INSTALL)
        file(GLOB FINUFFT_PUBLIC_HEADERS "${CMAKE_CURRENT_SOURCE_DIR}/include/finufft*.h")
        set_target_properties(finufft PROPERTIES PUBLIC_HEADER "${FINUFFT_PUBLIC_HEADERS}")
>>>>>>> 82b50a60
    endif()
    list(APPEND INSTALL_TARGETS finufft)
endif()

if(FINUFFT_USE_CUDA)
    if(NOT DEFINED FINUFFT_CUDA_ARCHITECTURES)
        if(DEFINED CMAKE_CUDA_ARCHITECTURES)
            set(FINUFFT_CUDA_ARCHITECTURES "{$CMAKE_CUDA_ARCHITECTURES}")
        else()
            message(
                "FINUFFT WARNING: No CUDA architecture supplied via '-DFINUFFT_CUDA_ARCHITECTURES=...', defaulting to 'native'"
            )
<<<<<<< HEAD
            message(
                "See: https://developer.nvidia.com/cuda-gpus for more details on what architecture to supply."
            )
        endif()
    endif()
    enable_language(CUDA)
    find_package(CUDAToolkit REQUIRED)
    add_subdirectory(src/cuda)
    if(BUILD_TESTING AND FINUFFT_BUILD_TESTS)
        add_subdirectory(perftest/cuda)
        add_subdirectory(test/cuda)
    endif()
=======
            message("See: https://developer.nvidia.com/cuda-gpus for more details on what architecture to supply.")
        endif()
    endif()
    enable_language(CUDA)
    find_package(CUDAToolkit REQUIRED)
    add_subdirectory(src/cuda)
    if(BUILD_TESTING AND FINUFFT_BUILD_TESTS)
        add_subdirectory(perftest/cuda)
        add_subdirectory(test/cuda)
    endif()
>>>>>>> 82b50a60

    list(APPEND INSTALL_TARGETS cufinufft)
endif()

# Add tests defined in their own directory
if(BUILD_TESTING AND FINUFFT_USE_CPU AND FINUFFT_BUILD_TESTS)
    add_subdirectory(test)
    add_subdirectory(perftest)
endif()

if(FINUFFT_BUILD_EXAMPLES AND FINUFFT_USE_CPU)
    add_subdirectory(examples)
endif()

if(FINUFFT_BUILD_EXAMPLES AND FINUFFT_USE_CUDA)
    add_subdirectory(examples/cuda)
endif()

if(FINUFFT_BUILD_FORTRAN)
    enable_language(Fortran)
    add_subdirectory(fortran)
endif()

if(FINUFFT_BUILD_MATLAB)
    add_subdirectory(matlab)
endif()

if(FINUFFT_BUILD_DEVEL)
    add_subdirectory(devel)
endif()

if(FINUFFT_BUILD_PYTHON)
    add_subdirectory(python)
endif()

# gersemi: off
message(STATUS "FINUFFT configuration summary:")
message(STATUS "  CMAKE_BUILD_TYPE: ${CMAKE_BUILD_TYPE}")
message(STATUS "  FINUFFT_USE_CPU: ${FINUFFT_USE_CPU}")
message(STATUS "  FINUFFT_USE_CUDA: ${FINUFFT_USE_CUDA}")
message(STATUS "  FINUFFT_USE_OPENMP: ${FINUFFT_USE_OPENMP}")
message(STATUS "  FINUFFT_STATIC_LINKING: ${FINUFFT_STATIC_LINKING}")
message(
    STATUS
    "  FINUFFT_POSITION_INDEPENDENT_CODE: ${FINUFFT_POSITION_INDEPENDENT_CODE}"
)
message(STATUS "  FINUFFT_ENABLE_INSTALL: ${FINUFFT_ENABLE_INSTALL}")
message(STATUS "  FINUFFT_BUILD_EXAMPLES: ${FINUFFT_BUILD_EXAMPLES}")
message(STATUS "  FINUFFT_BUILD_TESTS: ${FINUFFT_BUILD_TESTS}")
message(STATUS "  FINUFFT_BUILD_FORTRAN: ${FINUFFT_BUILD_FORTRAN}")
message(STATUS "  FINUFFT_BUILD_MATLAB: ${FINUFFT_BUILD_MATLAB}")
message(STATUS "  FINUFFT_BUILD_PYTHON: ${FINUFFT_BUILD_PYTHON}")
message(STATUS "  FINUFFT_ENABLE_SANITIZERS: ${FINUFFT_ENABLE_SANITIZERS}")
message(STATUS "  FINUFFT_FFTW_SUFFIX: ${FINUFFT_FFTW_SUFFIX}")
message(STATUS "  FINUFFT_FFTW_LIBRARIES: ${FINUFFT_FFTW_LIBRARIES}")
message(STATUS "  FINUFFT_ARCH_FLAGS: ${FINUFFT_ARCH_FLAGS}")
message(STATUS "  FINUFFT_USE_DUCC0: ${FINUFFT_USE_DUCC0}")
# gersemi: on

if(FINUFFT_ENABLE_INSTALL)
    include(GNUInstallDirs)
    install(TARGETS ${INSTALL_TARGETS} PUBLIC_HEADER)
<<<<<<< HEAD
    install(
        FILES ${PROJECT_SOURCE_DIR}/LICENSE
        DESTINATION ${CMAKE_INSTALL_DATAROOTDIR}/licenses/finufft
    )
=======
    install(FILES ${PROJECT_SOURCE_DIR}/LICENSE DESTINATION ${CMAKE_INSTALL_DATAROOTDIR}/licenses/finufft)
>>>>>>> 82b50a60
    if(FINUFFT_USE_CPU)
        install(
            DIRECTORY ${PROJECT_SOURCE_DIR}/examples
            DESTINATION ${CMAKE_INSTALL_DATAROOTDIR}/finufft
            PATTERN "CMakeLists.txt" EXCLUDE
            PATTERN "README" EXCLUDE
            PATTERN "examples/cuda" EXCLUDE
        )
        if(FINUFFT_BUILD_FORTRAN)
            install(
                DIRECTORY ${PROJECT_SOURCE_DIR}/fortran/examples
                DESTINATION ${CMAKE_INSTALL_DATAROOTDIR}/finufft/fortran
            )
<<<<<<< HEAD
            install(
                FILES ${PROJECT_SOURCE_DIR}/include/finufft.fh
                DESTINATION ${CMAKE_INSTALL_INCLUDEDIR}
            )
=======
            install(FILES ${PROJECT_SOURCE_DIR}/include/finufft.fh DESTINATION ${CMAKE_INSTALL_INCLUDEDIR})
>>>>>>> 82b50a60
        endif()
    endif()
    if(FINUFFT_USE_CUDA)
        install(
            DIRECTORY ${PROJECT_SOURCE_DIR}/examples/cuda
            DESTINATION ${CMAKE_INSTALL_DATAROOTDIR}/finufft/examples
            PATTERN "README" EXCLUDE
            PATTERN "CMakeLists.txt" EXCLUDE
        )
    endif()
endif()<|MERGE_RESOLUTION|>--- conflicted
+++ resolved
@@ -8,105 +8,32 @@
 
 # gersemi: off
 # All options go here sphinx tag (don't remove): @cmake_opts_start
-option(
-    FINUFFT_BUILD_FORTRAN
-    "Whether to build the FINUFFT Fortran examples"
-    OFF
-)
+option(FINUFFT_BUILD_FORTRAN "Whether to build the FINUFFT Fortran examples" OFF)
 option(FINUFFT_BUILD_MATLAB "Whether to build the FINUFFT Matlab interface" OFF)
 option(FINUFFT_BUILD_PYTHON "Whether the Python wrapper should be built." OFF)
-option(
-    FINUFFT_ENABLE_SANITIZERS
-    "Whether to enable sanitizers, only effective for Debug configuration."
-    OFF
-)
-option(
-    FINUFFT_USE_OPENMP
-    "Whether to use OpenMP for parallelization. If disabled, the finufft library will be single threaded. This does not affect the choice of FFTW library."
-    ON
-)
-option(
-    FINUFFT_USE_CPU
-    "Whether to build the ordinary FINUFFT library (libfinufft)."
-    ON
-)
-option(
-    FINUFFT_USE_CUDA
-    "Whether to build CUDA accelerated FINUFFT library (libcufinufft). This is completely independent of the main FINUFFT library"
-    OFF
-)
-option(
-    FINUFFT_STATIC_LINKING
-    "If ON builds the static finufft library, if OFF build a shared finufft library."
-    ON
-)
-option(
-    FINUFFT_POSITION_INDEPENDENT_CODE
-    "Whether to build the finufft library with position independent code (-fPIC). This forced ON when FINUFFT_SHARED_LINKING is ON."
-    ON
-)
+option(FINUFFT_ENABLE_SANITIZERS "Whether to enable sanitizers, only effective for Debug configuration." OFF)
+option(FINUFFT_USE_OPENMP "Whether to use OpenMP for parallelization. If disabled, the finufft library will be single threaded. This does not affect the choice of FFTW library." ON)
+option(FINUFFT_USE_CPU "Whether to build the ordinary FINUFFT library (libfinufft)." ON)
+option(FINUFFT_USE_CUDA "Whether to build CUDA accelerated FINUFFT library (libcufinufft). This is completely independent of the main FINUFFT library" OFF)
+option(FINUFFT_STATIC_LINKING "If ON builds the static finufft library, if OFF build a shared finufft library." ON)
+option(FINUFFT_POSITION_INDEPENDENT_CODE "Whether to build the finufft library with position independent code (-fPIC). This forced ON when FINUFFT_SHARED_LINKING is ON." ON)
 option(FINUFFT_BUILD_DEVEL "Whether to build development executables" OFF)
 option(FINUFFT_BUILD_EXAMPLES "Whether to build the FINUFFT examples" OFF)
 option(FINUFFT_BUILD_TESTS "Whether to build the FINUFFT tests" OFF)
-option(
-    FINUFFT_USE_DUCC0
-    "Whether to use DUCC0 (instead of FFTW) for CPU FFTs"
-    OFF
-)
+option(FINUFFT_USE_DUCC0 "Whether to use DUCC0 (instead of FFTW) for CPU FFTs" OFF)
 option(FINUFFT_BUILD_DOCS "Whether to build the FINUFFT documentation" OFF)
 # if FINUFFT_USE_DUCC0 is ON, the following options are ignored
-set(FINUFFT_FFTW_LIBRARIES
-    "DEFAULT"
-    CACHE STRING
-    "Specify a custom FFTW library"
-)
-set(FINUFFT_FFTW_SUFFIX
-    "OpenMP"
-    CACHE STRING
-    "Suffix for FFTW libraries (e.g. OpenMP, Threads etc.)"
-)
+set(FINUFFT_FFTW_LIBRARIES "DEFAULT" CACHE STRING "Specify a custom FFTW library")
+set(FINUFFT_FFTW_SUFFIX "OpenMP" CACHE STRING "Suffix for FFTW libraries (e.g. OpenMP, Threads etc.)")
 # if FINUFFT_USE_CUDA is OFF, the following options are ignored
-set(FINUFFT_CUDA_ARCHITECTURES
-    "native"
-    CACHE STRING
-    "CUDA architectures to build for (e.g. 60;70;75;)"
-)
+set(FINUFFT_CUDA_ARCHITECTURES "native" CACHE STRING "CUDA architectures to build for (e.g. 60;70;75;)")
 # if FINUFFT_USE_CPU is OFF, the following options are ignored
-set(FINUFFT_ARCH_FLAGS
-    "native"
-    CACHE STRING
-    "Compiler flags for specifying target architecture, defaults to -march=native"
-)
+set(FINUFFT_ARCH_FLAGS "native" CACHE STRING "Compiler flags for specifying target architecture, defaults to -march=native")
 # sphinx tag (don't remove): @cmake_opts_end
-<<<<<<< HEAD
-cmake_dependent_option(
-    FINUFFT_ENABLE_INSTALL
-    "Disable installation in the case of python builds"
-    ON
-    "NOT FINUFFT_BUILD_PYTHON"
-    OFF
-)
-cmake_dependent_option(
-    FINUFFT_STATIC_LINKING
-    "Disable static libraries in the case of python builds"
-    ON
-    "NOT FINUFFT_BUILD_PYTHON"
-    OFF
-)
-cmake_dependent_option(
-    FINUFFT_SHARED_LINKING
-    "Shared should be the opposite of static linking"
-    ON
-    "NOT FINUFFT_STATIC_LINKING"
-    OFF
-)
-# cmake-format: on
-=======
 cmake_dependent_option(FINUFFT_ENABLE_INSTALL "Disable installation in the case of python builds" ON "NOT FINUFFT_BUILD_PYTHON" OFF)
 cmake_dependent_option(FINUFFT_STATIC_LINKING "Disable static libraries in the case of python builds" ON "NOT FINUFFT_BUILD_PYTHON" OFF)
 cmake_dependent_option(FINUFFT_SHARED_LINKING "Shared should be the opposite of static linking" ON "NOT FINUFFT_STATIC_LINKING" OFF)
 # gersemi: on
->>>>>>> 82b50a60
 
 # When building shared libraries, we need to build with -fPIC in all cases
 if(FINUFFT_SHARED_LINKING)
@@ -140,13 +67,7 @@
     /Oy
 )
 
-<<<<<<< HEAD
-filter_supported_compiler_flags(FINUFFT_CXX_FLAGS_RELEASE
-                                FINUFFT_CXX_FLAGS_RELEASE
-)
-=======
 filter_supported_compiler_flags(FINUFFT_CXX_FLAGS_RELEASE FINUFFT_CXX_FLAGS_RELEASE)
->>>>>>> 82b50a60
 message(STATUS "FINUFFT Release flags: ${FINUFFT_CXX_FLAGS_RELEASE}")
 set(FINUFFT_CXX_FLAGS_RELWITHDEBINFO ${FINUFFT_CXX_FLAGS_RELEASE})
 
@@ -164,18 +85,8 @@
     if($ENV{GITHUB_ACTIONS} STREQUAL "true")
         message("CMake is being executed inside a GitHub workflow")
         # if msvc use FS flag
-<<<<<<< HEAD
-        if(
-            CMAKE_CXX_COMPILER_ID STREQUAL "MSVC"
-            AND NOT CMAKE_BUILD_TYPE STREQUAL "Release"
-        )
-            set(CMAKE_MSVC_DEBUG_INFORMATION_FORMAT
-                "$<$<CONFIG:Debug,RelWithDebInfo>:Embedded>"
-            )
-=======
         if(CMAKE_CXX_COMPILER_ID STREQUAL "MSVC" AND NOT CMAKE_BUILD_TYPE STREQUAL "Release")
             set(CMAKE_MSVC_DEBUG_INFORMATION_FORMAT "$<$<CONFIG:Debug,RelWithDebInfo>:Embedded>")
->>>>>>> 82b50a60
             message("CMAKE_MSVC_DEBUG_INFORMATION_FORMAT TO Embedded")
         endif()
     endif()
@@ -186,21 +97,8 @@
 endif()
 filter_supported_compiler_flags(FINUFFT_CXX_FLAGS_DEBUG FINUFFT_CXX_FLAGS_DEBUG)
 message(STATUS "FINUFFT Debug flags: ${FINUFFT_CXX_FLAGS_DEBUG}")
-<<<<<<< HEAD
-list(
-    APPEND
-    FINUFFT_CXX_FLAGS_RELWITHDEBINFO
-    ${FINUFFT_CXX_FLAGS_RELEASE}
-    ${FINUFFT_CXX_FLAGS_DEBUG}
-)
-message(
-    STATUS
-    "FINUFFT RelWithDebInfo flags: ${FINUFFT_CXX_FLAGS_RELWITHDEBINFO}"
-)
-=======
 list(APPEND FINUFFT_CXX_FLAGS_RELWITHDEBINFO ${FINUFFT_CXX_FLAGS_RELEASE} ${FINUFFT_CXX_FLAGS_DEBUG})
 message(STATUS "FINUFFT RelWithDebInfo flags: ${FINUFFT_CXX_FLAGS_RELWITHDEBINFO}")
->>>>>>> 82b50a60
 
 if(FINUFFT_ARCH_FLAGS STREQUAL "native")
     set(FINUFFT_ARCH_FLAGS -march=native CACHE STRING "" FORCE)
@@ -222,16 +120,7 @@
 
 # Set default build type to Release
 if(NOT CMAKE_BUILD_TYPE)
-<<<<<<< HEAD
-    set(CMAKE_BUILD_TYPE
-        Release
-        CACHE STRING
-        "Set the default build type to Release"
-        FORCE
-    )
-=======
     set(CMAKE_BUILD_TYPE Release CACHE STRING "Set the default build type to Release" FORCE)
->>>>>>> 82b50a60
 endif()
 
 # This set of sources is compiled twice, once in single precision and once in
@@ -254,17 +143,8 @@
         /fsanitize=address
         /RTC1
     )
-<<<<<<< HEAD
-    filter_supported_compiler_flags(FINUFFT_SANITIZER_FLAGS
-                                    FINUFFT_SANITIZER_FLAGS
-    )
-    set(FINUFFT_SANITIZER_FLAGS
-        $<$<CONFIG:Debug,RelWithDebInfo>:${FINUFFT_SANITIZER_FLAGS}>
-    )
-=======
     filter_supported_compiler_flags(FINUFFT_SANITIZER_FLAGS FINUFFT_SANITIZER_FLAGS)
     set(FINUFFT_SANITIZER_FLAGS $<$<CONFIG:Debug,RelWithDebInfo>:${FINUFFT_SANITIZER_FLAGS}>)
->>>>>>> 82b50a60
 endif()
 # Utility function to enable ASAN on debug builds
 function(enable_asan target)
@@ -309,23 +189,12 @@
         set(FINUFFT_FFTLIBS ${FINUFFT_FFTW_LIBRARIES})
     endif()
     if(FINUFFT_USE_OPENMP)
-<<<<<<< HEAD
-        find_package(OpenMP COMPONENTS CXX REQUIRED)
-=======
         find_package(OpenMP COMPONENTS C CXX REQUIRED)
->>>>>>> 82b50a60
     endif()
 endif()
 
 # check if -Wno-deprecated-declarations is supported
-<<<<<<< HEAD
-check_cxx_compiler_flag(
-    -Wno-deprecated-declarations
-    FINUFFT_HAS_NO_DEPRECATED_DECLARATIONS
-)
-=======
 check_cxx_compiler_flag(-Wno-deprecated-declarations FINUFFT_HAS_NO_DEPRECATED_DECLARATIONS)
->>>>>>> 82b50a60
 
 # Utility function to link static/dynamic lib
 function(finufft_link_test target)
@@ -339,14 +208,7 @@
     endif()
     enable_asan(${target})
     target_compile_features(${target} PRIVATE cxx_std_17)
-<<<<<<< HEAD
-    set_target_properties(
-        ${target}
-        PROPERTIES MSVC_RUNTIME_LIBRARY "MultiThreaded$<$<CONFIG:Debug>:Debug>"
-    )
-=======
     set_target_properties(${target} PROPERTIES MSVC_RUNTIME_LIBRARY "MultiThreaded$<$<CONFIG:Debug>:Debug>")
->>>>>>> 82b50a60
     # disable deprecated warnings for tests if supported
     if(FINUFFT_HAS_NO_DEPRECATED_DECLARATIONS)
         target_compile_options(${target} PRIVATE -Wno-deprecated-declarations)
@@ -356,40 +218,12 @@
 # Utility function to set finufft compilation options.
 function(set_finufft_options target)
     target_compile_features(${target} PRIVATE cxx_std_17)
-<<<<<<< HEAD
-    target_compile_options(
-        ${target}
-        PRIVATE $<$<CONFIG:Release,RelWithDebInfo>:${FINUFFT_ARCH_FLAGS}>
-    )
-    target_compile_options(
-        ${target}
-        PRIVATE $<$<CONFIG:Release>:${FINUFFT_CXX_FLAGS_RELEASE}>
-    )
-    target_compile_options(
-        ${target}
-        PRIVATE $<$<CONFIG:RelWithDebInfo>:${FINUFFT_CXX_FLAGS_RELWITHDEBINFO}>
-    )
-    target_compile_options(
-        ${target}
-        PRIVATE $<$<CONFIG:Debug>:${FINUFFT_CXX_FLAGS_DEBUG}>
-    )
-    target_include_directories(
-        ${target}
-        PUBLIC $<BUILD_INTERFACE:${CMAKE_CURRENT_SOURCE_DIR}/include>
-    )
-    target_include_directories(
-        ${target}
-        SYSTEM
-        INTERFACE $<INSTALL_INTERFACE:${CMAKE_INSTALL_PREFIX}/include>
-    )
-=======
     target_compile_options(${target} PRIVATE $<$<CONFIG:Release,RelWithDebInfo>:${FINUFFT_ARCH_FLAGS}>)
     target_compile_options(${target} PRIVATE $<$<CONFIG:Release>:${FINUFFT_CXX_FLAGS_RELEASE}>)
     target_compile_options(${target} PRIVATE $<$<CONFIG:RelWithDebInfo>:${FINUFFT_CXX_FLAGS_RELWITHDEBINFO}>)
     target_compile_options(${target} PRIVATE $<$<CONFIG:Debug>:${FINUFFT_CXX_FLAGS_DEBUG}>)
     target_include_directories(${target} PUBLIC $<BUILD_INTERFACE:${CMAKE_CURRENT_SOURCE_DIR}/include>)
     target_include_directories(${target} SYSTEM INTERFACE $<INSTALL_INTERFACE:${CMAKE_INSTALL_PREFIX}/include>)
->>>>>>> 82b50a60
     set_target_properties(
         ${target}
         PROPERTIES
@@ -433,32 +267,11 @@
     if(MATH_LIBRARY)
         target_link_libraries(finufft PRIVATE ${MATH_LIBRARY})
     endif()
-<<<<<<< HEAD
-    target_include_directories(
-        finufft
-        PUBLIC $<BUILD_INTERFACE:${CMAKE_CURRENT_SOURCE_DIR}/include>
-    )
-    target_include_directories(
-        finufft
-        SYSTEM
-        INTERFACE $<INSTALL_INTERFACE:${CMAKE_INSTALL_PREFIX}/include>
-    )
-    if(FINUFFT_ENABLE_INSTALL)
-        file(
-            GLOB FINUFFT_PUBLIC_HEADERS
-            "${CMAKE_CURRENT_SOURCE_DIR}/include/finufft*.h"
-        )
-        set_target_properties(
-            finufft
-            PROPERTIES PUBLIC_HEADER "${FINUFFT_PUBLIC_HEADERS}"
-        )
-=======
     target_include_directories(finufft PUBLIC $<BUILD_INTERFACE:${CMAKE_CURRENT_SOURCE_DIR}/include>)
     target_include_directories(finufft SYSTEM INTERFACE $<INSTALL_INTERFACE:${CMAKE_INSTALL_PREFIX}/include>)
     if(FINUFFT_ENABLE_INSTALL)
         file(GLOB FINUFFT_PUBLIC_HEADERS "${CMAKE_CURRENT_SOURCE_DIR}/include/finufft*.h")
         set_target_properties(finufft PROPERTIES PUBLIC_HEADER "${FINUFFT_PUBLIC_HEADERS}")
->>>>>>> 82b50a60
     endif()
     list(APPEND INSTALL_TARGETS finufft)
 endif()
@@ -471,10 +284,7 @@
             message(
                 "FINUFFT WARNING: No CUDA architecture supplied via '-DFINUFFT_CUDA_ARCHITECTURES=...', defaulting to 'native'"
             )
-<<<<<<< HEAD
-            message(
-                "See: https://developer.nvidia.com/cuda-gpus for more details on what architecture to supply."
-            )
+            message("See: https://developer.nvidia.com/cuda-gpus for more details on what architecture to supply.")
         endif()
     endif()
     enable_language(CUDA)
@@ -484,18 +294,6 @@
         add_subdirectory(perftest/cuda)
         add_subdirectory(test/cuda)
     endif()
-=======
-            message("See: https://developer.nvidia.com/cuda-gpus for more details on what architecture to supply.")
-        endif()
-    endif()
-    enable_language(CUDA)
-    find_package(CUDAToolkit REQUIRED)
-    add_subdirectory(src/cuda)
-    if(BUILD_TESTING AND FINUFFT_BUILD_TESTS)
-        add_subdirectory(perftest/cuda)
-        add_subdirectory(test/cuda)
-    endif()
->>>>>>> 82b50a60
 
     list(APPEND INSTALL_TARGETS cufinufft)
 endif()
@@ -538,10 +336,7 @@
 message(STATUS "  FINUFFT_USE_CUDA: ${FINUFFT_USE_CUDA}")
 message(STATUS "  FINUFFT_USE_OPENMP: ${FINUFFT_USE_OPENMP}")
 message(STATUS "  FINUFFT_STATIC_LINKING: ${FINUFFT_STATIC_LINKING}")
-message(
-    STATUS
-    "  FINUFFT_POSITION_INDEPENDENT_CODE: ${FINUFFT_POSITION_INDEPENDENT_CODE}"
-)
+message(STATUS "  FINUFFT_POSITION_INDEPENDENT_CODE: ${FINUFFT_POSITION_INDEPENDENT_CODE}")
 message(STATUS "  FINUFFT_ENABLE_INSTALL: ${FINUFFT_ENABLE_INSTALL}")
 message(STATUS "  FINUFFT_BUILD_EXAMPLES: ${FINUFFT_BUILD_EXAMPLES}")
 message(STATUS "  FINUFFT_BUILD_TESTS: ${FINUFFT_BUILD_TESTS}")
@@ -558,14 +353,7 @@
 if(FINUFFT_ENABLE_INSTALL)
     include(GNUInstallDirs)
     install(TARGETS ${INSTALL_TARGETS} PUBLIC_HEADER)
-<<<<<<< HEAD
-    install(
-        FILES ${PROJECT_SOURCE_DIR}/LICENSE
-        DESTINATION ${CMAKE_INSTALL_DATAROOTDIR}/licenses/finufft
-    )
-=======
     install(FILES ${PROJECT_SOURCE_DIR}/LICENSE DESTINATION ${CMAKE_INSTALL_DATAROOTDIR}/licenses/finufft)
->>>>>>> 82b50a60
     if(FINUFFT_USE_CPU)
         install(
             DIRECTORY ${PROJECT_SOURCE_DIR}/examples
@@ -579,14 +367,7 @@
                 DIRECTORY ${PROJECT_SOURCE_DIR}/fortran/examples
                 DESTINATION ${CMAKE_INSTALL_DATAROOTDIR}/finufft/fortran
             )
-<<<<<<< HEAD
-            install(
-                FILES ${PROJECT_SOURCE_DIR}/include/finufft.fh
-                DESTINATION ${CMAKE_INSTALL_INCLUDEDIR}
-            )
-=======
             install(FILES ${PROJECT_SOURCE_DIR}/include/finufft.fh DESTINATION ${CMAKE_INSTALL_INCLUDEDIR})
->>>>>>> 82b50a60
         endif()
     endif()
     if(FINUFFT_USE_CUDA)
