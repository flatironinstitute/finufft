--- conflicted
+++ resolved
@@ -4,13 +4,10 @@
   VERSION 2.3.0
   LANGUAGES C CXX)
 
-set(CMAKE_EXPORT_COMPILE_COMMANDS ON)
 # windows MSVC runtime flags policy
 cmake_policy(SET CMP0091 NEW)
 
 include(CMakeDependentOption)
-
-set(CMAKE_CUDA_ARCHITECTURES native)
 
 # cmake-format: off
 # All options go here sphinx tag (don't remove): @cmake_opts_start
@@ -131,8 +128,8 @@
 # set linker flags for sanitizer
 set(FINUFFT_SANITIZER_FLAGS)
 if(FINUFFT_ENABLE_SANITIZERS)
-  set(FINUFFT_SANITIZER_FLAGS -fsanitize=undefined -fsanitize=bounds-strict
-                              /fsanitize=address /RTC1)
+  set(FINUFFT_SANITIZER_FLAGS -fsanitize=address -fsanitize=undefined
+                              -fsanitize=bounds-strict /fsanitize=address /RTC1)
   filter_supported_compiler_flags(FINUFFT_SANITIZER_FLAGS
                                   FINUFFT_SANITIZER_FLAGS)
   set(FINUFFT_SANITIZER_FLAGS
@@ -289,8 +286,6 @@
 endif()
 
 if(FINUFFT_USE_CUDA)
-<<<<<<< HEAD
-=======
   if(NOT DEFINED FINUFFT_CUDA_ARCHITECTURES)
     if(DEFINED CMAKE_CUDA_ARCHITECTURES)
       set(FINUFFT_CUDA_ARCHITECTURES "{$CMAKE_CUDA_ARCHITECTURES}")
@@ -303,7 +298,6 @@
       )
     endif()
   endif()
->>>>>>> 01b5577c
   enable_language(CUDA)
   find_package(CUDAToolkit REQUIRED)
   add_subdirectory(src/cuda)
