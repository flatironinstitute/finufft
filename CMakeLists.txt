<<<<<<< HEAD
cmake_minimum_required(VERSION 3.19...3.31)
project(FINUFFT VERSION 2.4.0 LANGUAGES C CXX)
=======
cmake_minimum_required(VERSION 3.19...3.30)
project(FINUFFT VERSION 2.5.0 LANGUAGES C CXX)
>>>>>>> d4d08a4e

# windows MSVC runtime flags policy
cmake_policy(SET CMP0091 NEW)

include(CMakeDependentOption)

# gersemi: off
# All options go here sphinx tag (don't remove): @cmake_opts_start
option(FINUFFT_BUILD_FORTRAN "Whether to build the FINUFFT Fortran examples" OFF)
option(FINUFFT_BUILD_MATLAB "Whether to build the FINUFFT Matlab interface" OFF)
option(FINUFFT_BUILD_PYTHON "Whether the Python wrapper should be built." OFF)
option(FINUFFT_ENABLE_SANITIZERS "Whether to enable sanitizers, only effective for Debug configuration." OFF)
option(FINUFFT_USE_OPENMP "Whether to use OpenMP for parallelization. If disabled, the finufft library will be single threaded. This does not affect the choice of FFTW library." ON)
option(FINUFFT_USE_CPU "Whether to build the ordinary FINUFFT library (libfinufft)." ON)
option(FINUFFT_USE_CUDA "Whether to build CUDA accelerated FINUFFT library (libcufinufft). This is completely independent of the main FINUFFT library" OFF)
option(FINUFFT_STATIC_LINKING "If ON builds the static finufft library, if OFF build a shared finufft library." ON)
option(FINUFFT_POSITION_INDEPENDENT_CODE "Whether to build the finufft library with position independent code (-fPIC). This forced ON when FINUFFT_SHARED_LINKING is ON." ON)
option(FINUFFT_BUILD_DEVEL "Whether to build development executables" OFF)
option(FINUFFT_BUILD_EXAMPLES "Whether to build the FINUFFT examples" OFF)
option(FINUFFT_BUILD_TESTS "Whether to build the FINUFFT tests" OFF)
option(FINUFFT_USE_DUCC0 "Whether to use DUCC0 (instead of FFTW) for CPU FFTs" OFF)
option(FINUFFT_BUILD_DOCS "Whether to build the FINUFFT documentation" OFF)
# if FINUFFT_USE_DUCC0 is ON, the following options are ignored
set(FINUFFT_FFTW_LIBRARIES "DEFAULT" CACHE STRING "Specify a custom FFTW library")
set(FINUFFT_FFTW_SUFFIX "DEFAULT" CACHE STRING "Suffix for FFTW libraries (e.g. OpenMP, Threads etc.) defaults to empty string if OpenMP is disabled, else uses OpenMP. Ignored if DUCC0 is used.")
# if FINUFFT_USE_CPU is OFF, the following options are ignored
set(FINUFFT_ARCH_FLAGS "native" CACHE STRING "Compiler flags for specifying target architecture, defaults to -march=native")
# sphinx tag (don't remove): @cmake_opts_end
cmake_dependent_option(FINUFFT_ENABLE_INSTALL "Disable installation in the case of python builds" ON "NOT FINUFFT_BUILD_PYTHON" OFF)
cmake_dependent_option(FINUFFT_STATIC_LINKING "Disable static libraries in the case of python builds" ON "NOT FINUFFT_BUILD_PYTHON" OFF)
cmake_dependent_option(FINUFFT_SHARED_LINKING "Shared should be the opposite of static linking" ON "NOT FINUFFT_STATIC_LINKING" OFF)
# gersemi: on

# When building shared libraries, we need to build with -fPIC in all cases
if(FINUFFT_SHARED_LINKING)
    set(FINUFFT_POSITION_INDEPENDENT_CODE ON)
endif()

include(cmake/utils.cmake)

set(FINUFFT_CXX_FLAGS_RELEASE
    -funroll-loops
    -ffp-contract=fast
    -fno-math-errno
    -fno-signed-zeros
    -fno-trapping-math
    -fassociative-math
    -freciprocal-math
    -fmerge-all-constants
    -ftree-vectorize
    -fimplicit-constexpr
    -fcx-limited-range
    -O3
    /Ox
    /fp:contract
    /fp:except-
    /GF
    /GY
    /GS-
    /Ob
    /Oi
    /Ot
    /Oy
)

filter_supported_compiler_flags(FINUFFT_CXX_FLAGS_RELEASE FINUFFT_CXX_FLAGS_RELEASE)
message(STATUS "FINUFFT Release flags: ${FINUFFT_CXX_FLAGS_RELEASE}")
set(FINUFFT_CXX_FLAGS_RELWITHDEBINFO ${FINUFFT_CXX_FLAGS_RELEASE})

set(FINUFFT_CXX_FLAGS_DEBUG
    -g
    -g3
    -ggdb
    -ggdb3
    -Wall
    -Wextra
    -Wpedantic
    -Wno-unknown-pragmas
)

if(DEFINED ENV{GITHUB_ACTIONS})
    if($ENV{GITHUB_ACTIONS} STREQUAL "true")
        message("CMake is being executed inside a GitHub workflow")
        # if msvc use FS flag
        if(CMAKE_CXX_COMPILER_ID STREQUAL "MSVC" AND NOT CMAKE_BUILD_TYPE STREQUAL "Release")
            set(CMAKE_MSVC_DEBUG_INFORMATION_FORMAT "$<$<CONFIG:Debug,RelWithDebInfo>:Embedded>")
            message("CMAKE_MSVC_DEBUG_INFORMATION_FORMAT TO Embedded")
        endif()
    endif()
else()
    message("CMake is NOT being executed inside a GitHub workflow")
    # env variable is:
    message(STATUS "ENV{GITHUB_ACTIONS}: $ENV{GITHUB_ACTIONS}")
endif()
filter_supported_compiler_flags(FINUFFT_CXX_FLAGS_DEBUG FINUFFT_CXX_FLAGS_DEBUG)
message(STATUS "FINUFFT Debug flags: ${FINUFFT_CXX_FLAGS_DEBUG}")
list(APPEND FINUFFT_CXX_FLAGS_RELWITHDEBINFO ${FINUFFT_CXX_FLAGS_RELEASE} ${FINUFFT_CXX_FLAGS_DEBUG})
message(STATUS "FINUFFT RelWithDebInfo flags: ${FINUFFT_CXX_FLAGS_RELWITHDEBINFO}")

if(FINUFFT_ARCH_FLAGS STREQUAL "native")
    set(FINUFFT_ARCH_FLAGS -march=native CACHE STRING "" FORCE)
    filter_supported_compiler_flags(FINUFFT_ARCH_FLAGS FINUFFT_ARCH_FLAGS)
    if(NOT FINUFFT_ARCH_FLAGS)
        set(FINUFFT_ARCH_FLAGS -mtune=native CACHE STRING "" FORCE)
        filter_supported_compiler_flags(FINUFFT_ARCH_FLAGS FINUFFT_ARCH_FLAGS)
    endif()
    if(CMAKE_CXX_COMPILER_ID STREQUAL "MSVC")
        # -march=native emulation for MSVC
        check_arch_support()
    endif()
    if(NOT FINUFFT_ARCH_FLAGS)
        message(WARNING "No architecture flags are supported by the compiler.")
    else()
        message(STATUS "FINUFFT Arch flags: ${FINUFFT_ARCH_FLAGS}")
    endif()
endif()

# Set default build type to Release
if(NOT CMAKE_BUILD_TYPE)
    set(CMAKE_BUILD_TYPE Release CACHE STRING "Set the default build type to Release" FORCE)
endif()

# This set of sources is compiled twice, once in single precision and once in
# double precision The single precision compilation is done with -DSINGLE
set(FINUFFT_PRECISION_DEPENDENT_SOURCES)

# If we're building for Fortran, make sure we also include the translation
# layer.
if(FINUFFT_BUILD_FORTRAN)
    list(APPEND FINUFFT_PRECISION_DEPENDENT_SOURCES fortran/finufftfort.cpp)
endif()

# set linker flags for sanitizer
set(FINUFFT_SANITIZER_FLAGS)
if(FINUFFT_ENABLE_SANITIZERS)
    set(FINUFFT_SANITIZER_FLAGS
        -fsanitize=address
        -fsanitize=undefined
        -fsanitize=bounds-strict
        /fsanitize=address
        /RTC1
    )
    filter_supported_compiler_flags(FINUFFT_SANITIZER_FLAGS FINUFFT_SANITIZER_FLAGS)
    set(FINUFFT_SANITIZER_FLAGS $<$<CONFIG:Debug,RelWithDebInfo>:${FINUFFT_SANITIZER_FLAGS}>)
endif()
# Utility function to enable ASAN on debug builds
function(enable_asan target)
    target_compile_options(${target} PRIVATE ${FINUFFT_SANITIZER_FLAGS})
    if(NOT (CMAKE_CXX_COMPILER_ID STREQUAL "MSVC"))
        target_link_options(${target} PRIVATE ${FINUFFT_SANITIZER_FLAGS})
    endif()
endfunction()

set(CPM_DOWNLOAD_VERSION "0.40.5" CACHE STRING "Version of CPM.cmake to use")
set(FFTW_VERSION "3.3.10" CACHE STRING "Version of FFTW to use")
set(XTL_VERSION "0.7.7" CACHE STRING "Version of xtl to use")
set(XSIMD_VERSION "13.2.0" CACHE STRING "Version of xsimd to use")
set(DUCC0_VERSION "ducc0_0_36_0" CACHE STRING "Version of ducc0 to use")
set(CUDA11_CCCL_VERSION "2.8.5" CACHE STRING "Version of FINUFFT-cccl for cuda 11 to use")
set(CUDA12_CCCL_VERSION "3.0.1" CACHE STRING "Version of FINUFFT-cccl for cuda 12 to use")
mark_as_advanced(CPM_DOWNLOAD_VERSION)
mark_as_advanced(FFTW_VERSION)
mark_as_advanced(XTL_VERSION)
mark_as_advanced(XSIMD_VERSION)
mark_as_advanced(DUCC0_VERSION)
mark_as_advanced(CUDA11_CCCL_VERSION)
mark_as_advanced(CUDA12_CCCL_VERSION)

include(cmake/setupCPM.cmake)

if(CMAKE_PROJECT_NAME STREQUAL PROJECT_NAME)
    include(CTest)
    if(FINUFFT_BUILD_TESTS)
        enable_testing()
    endif()
    if(FINUFFT_BUILD_DOCS)
        include(cmake/setupSphinx.cmake)
    endif()
endif()

if(FINUFFT_USE_CPU)
    # make apple with gnu use old linker, new linker breaks, see issue #360
    if((APPLE) AND (CMAKE_CXX_COMPILER_ID STREQUAL "GNU"))
        add_link_options("-ld_classic")
    endif()
    set(FINUFFT_FFTW_LIBRARIES)
    include(cmake/setupXSIMD.cmake)
    if(FINUFFT_USE_DUCC0)
        include(cmake/setupDUCC.cmake)
    else()
        include(cmake/setupFFTW.cmake)
    endif()
    if(FINUFFT_USE_DUCC0)
        set(FINUFFT_FFTLIBS ducc0)
    else()
        set(FINUFFT_FFTLIBS ${FINUFFT_FFTW_LIBRARIES})
    endif()
    if(FINUFFT_USE_OPENMP)
        find_package(OpenMP COMPONENTS C CXX REQUIRED)
    endif()
endif()
# check if -Wno-deprecated-declarations is supported
check_cxx_compiler_flag(-Wno-deprecated-declarations FINUFFT_HAS_NO_DEPRECATED_DECLARATIONS)

# Utility function to link static/dynamic lib
function(finufft_link_test target)
    if(FINUFFT_USE_DUCC0)
        target_compile_definitions(${target} PRIVATE FINUFFT_USE_DUCC0)
    endif()
    target_link_libraries(${target} PRIVATE finufft xsimd ${FINUFFT_FFTLIBS})
    if(FINUFFT_USE_OPENMP)
        target_link_libraries(${target} PRIVATE OpenMP::OpenMP_CXX)
        target_link_options(${target} PRIVATE ${OpenMP_CXX_FLAGS})
    endif()
    enable_asan(${target})
    target_compile_features(${target} PRIVATE cxx_std_17)
    set_target_properties(
        ${target}
        PROPERTIES
            MSVC_RUNTIME_LIBRARY "MultiThreaded$<$<CONFIG:Debug>:Debug>"
            POSITION_INDEPENDENT_CODE ${FINUFFT_POSITION_INDEPENDENT_CODE}
    )
    # disable deprecated warnings for tests if supported
    if(FINUFFT_HAS_NO_DEPRECATED_DECLARATIONS)
        target_compile_options(${target} PRIVATE -Wno-deprecated-declarations)
    endif()
endfunction()

# Utility function to set finufft compilation options.
function(set_finufft_options target)
    target_compile_features(${target} PRIVATE cxx_std_17)
    target_compile_options(${target} PRIVATE $<$<CONFIG:Release,RelWithDebInfo>:${FINUFFT_ARCH_FLAGS}>)
    target_compile_options(${target} PRIVATE $<$<CONFIG:Release>:${FINUFFT_CXX_FLAGS_RELEASE}>)
    target_compile_options(${target} PRIVATE $<$<CONFIG:RelWithDebInfo>:${FINUFFT_CXX_FLAGS_RELWITHDEBINFO}>)
    target_compile_options(${target} PRIVATE $<$<CONFIG:Debug>:${FINUFFT_CXX_FLAGS_DEBUG}>)
    target_include_directories(${target} PUBLIC $<BUILD_INTERFACE:${CMAKE_CURRENT_SOURCE_DIR}/include>)
    target_include_directories(${target} SYSTEM INTERFACE $<INSTALL_INTERFACE:${CMAKE_INSTALL_PREFIX}/include>)
    set_target_properties(
        ${target}
        PROPERTIES
            MSVC_RUNTIME_LIBRARY "MultiThreaded$<$<CONFIG:Debug>:Debug>"
            POSITION_INDEPENDENT_CODE ${FINUFFT_POSITION_INDEPENDENT_CODE}
    )
    enable_asan(${target})
    if(FINUFFT_USE_OPENMP)
        target_link_libraries(${target} PRIVATE OpenMP::OpenMP_CXX)
        target_link_options(${target} PRIVATE ${OpenMP_CXX_FLAGS})
    endif()
    if(FINUFFT_USE_DUCC0)
        target_compile_definitions(${target} PRIVATE FINUFFT_USE_DUCC0)
    endif()
    target_link_libraries(${target} PRIVATE xsimd)
    target_link_libraries(${target} PRIVATE ${FINUFFT_FFTLIBS})
endfunction()

if(FINUFFT_USE_CPU)
    set(FINUFFT_SOURCES
        src/spreadinterp.cpp
        src/fft.cpp
        src/finufft_core.cpp
        src/c_interface.cpp
        src/finufft_utils.cpp
    )

    if(FINUFFT_BUILD_FORTRAN)
        list(APPEND FINUFFT_SOURCES fortran/finufftfort.cpp)
    endif()

    # Main finufft libraries
    if(NOT FINUFFT_STATIC_LINKING)
        add_library(finufft SHARED ${FINUFFT_SOURCES})
    else()
        add_library(finufft STATIC ${FINUFFT_SOURCES})
    endif()
    set_finufft_options(finufft)

    if(WIN32 AND FINUFFT_SHARED_LINKING)
        target_compile_definitions(finufft PRIVATE dll_EXPORTS FINUFFT_DLL)
    endif()
    find_library(MATH_LIBRARY m)
    if(MATH_LIBRARY)
        target_link_libraries(finufft PRIVATE ${MATH_LIBRARY})
    endif()
    target_include_directories(finufft PUBLIC $<BUILD_INTERFACE:${CMAKE_CURRENT_SOURCE_DIR}/include>)
    target_include_directories(finufft SYSTEM INTERFACE $<INSTALL_INTERFACE:${CMAKE_INSTALL_PREFIX}/include>)
    if(FINUFFT_ENABLE_INSTALL)
        file(GLOB FINUFFT_PUBLIC_HEADERS "${CMAKE_CURRENT_SOURCE_DIR}/include/finufft*.h")
        set_target_properties(finufft PROPERTIES PUBLIC_HEADER "${FINUFFT_PUBLIC_HEADERS}")
    endif()
    list(APPEND INSTALL_TARGETS finufft)
endif()

if(FINUFFT_USE_CUDA)
    if(NOT DEFINED CMAKE_CUDA_ARCHITECTURES)
        message(
            WARNING
            "FINUFFT WARNING: No CUDA architecture supplied via '-DCMAKE_CUDA_ARCHITECTURES=...', defaulting to 'native' See: https://developer.nvidia.com/cuda-gpus for more details on what architecture to supply."
        )
        detect_cuda_architecture()
    endif()
    if(CMAKE_CUDA_ARCHITECTURES MATCHES "compute_")
        message(
            FATAL_ERROR
            "CMAKE_CUDA_ARCHITECTURES must be a list of integers like 70;75;86, not strings like compute_89"
        )
    endif()
    enable_language(CUDA)
    find_package(CUDAToolkit REQUIRED)
    include(cmake/setupCCCL.cmake)
    add_subdirectory(src/cuda)
    if(BUILD_TESTING AND FINUFFT_BUILD_TESTS)
        add_subdirectory(perftest/cuda)
        add_subdirectory(test/cuda)
    endif()

    list(APPEND INSTALL_TARGETS cufinufft)
endif()

# Add tests defined in their own directory
if(BUILD_TESTING AND FINUFFT_USE_CPU AND FINUFFT_BUILD_TESTS)
    add_subdirectory(test)
    add_subdirectory(perftest)
endif()

if(FINUFFT_BUILD_EXAMPLES AND FINUFFT_USE_CPU)
    add_subdirectory(examples)
endif()

if(FINUFFT_BUILD_EXAMPLES AND FINUFFT_USE_CUDA)
    add_subdirectory(examples/cuda)
endif()

if(FINUFFT_BUILD_FORTRAN)
    enable_language(Fortran)
    add_subdirectory(fortran)
endif()

if(FINUFFT_BUILD_MATLAB)
    add_subdirectory(matlab)
endif()

if(FINUFFT_BUILD_DEVEL)
    add_subdirectory(devel)
endif()

if(FINUFFT_BUILD_PYTHON)
    add_subdirectory(python)
endif()

# gersemi: off
message(STATUS "FINUFFT configuration summary:")
message(STATUS "  CMAKE_BUILD_TYPE: ${CMAKE_BUILD_TYPE}")
message(STATUS "  FINUFFT_USE_CPU: ${FINUFFT_USE_CPU}")
message(STATUS "  FINUFFT_USE_CUDA: ${FINUFFT_USE_CUDA}")
message(STATUS "  FINUFFT_USE_OPENMP: ${FINUFFT_USE_OPENMP}")
message(STATUS "  FINUFFT_STATIC_LINKING: ${FINUFFT_STATIC_LINKING}")
message(STATUS "  FINUFFT_POSITION_INDEPENDENT_CODE: ${FINUFFT_POSITION_INDEPENDENT_CODE}")
message(STATUS "  FINUFFT_ENABLE_INSTALL: ${FINUFFT_ENABLE_INSTALL}")
message(STATUS "  FINUFFT_BUILD_EXAMPLES: ${FINUFFT_BUILD_EXAMPLES}")
message(STATUS "  FINUFFT_BUILD_TESTS: ${FINUFFT_BUILD_TESTS}")
message(STATUS "  FINUFFT_BUILD_FORTRAN: ${FINUFFT_BUILD_FORTRAN}")
message(STATUS "  FINUFFT_BUILD_MATLAB: ${FINUFFT_BUILD_MATLAB}")
message(STATUS "  FINUFFT_BUILD_PYTHON: ${FINUFFT_BUILD_PYTHON}")
message(STATUS "  FINUFFT_ENABLE_SANITIZERS: ${FINUFFT_ENABLE_SANITIZERS}")
message(STATUS "  FINUFFT_FFTW_SUFFIX: ${FINUFFT_FFTW_SUFFIX}")
message(STATUS "  FINUFFT_FFTW_LIBRARIES: ${FINUFFT_FFTW_LIBRARIES}")
message(STATUS "  FINUFFT_ARCH_FLAGS: ${FINUFFT_ARCH_FLAGS}")
message(STATUS "  FINUFFT_USE_DUCC0: ${FINUFFT_USE_DUCC0}")
message(STATUS "  CMAKE_CUDA_ARCHITECTURES: ${CMAKE_CUDA_ARCHITECTURES}")
# gersemi: on

if(FINUFFT_ENABLE_INSTALL)
    include(GNUInstallDirs)
    install(TARGETS ${INSTALL_TARGETS} PUBLIC_HEADER)
    install(FILES ${PROJECT_SOURCE_DIR}/LICENSE DESTINATION ${CMAKE_INSTALL_DATAROOTDIR}/licenses/finufft)
    if(FINUFFT_USE_CPU)
        install(
            DIRECTORY ${PROJECT_SOURCE_DIR}/examples
            DESTINATION ${CMAKE_INSTALL_DATAROOTDIR}/finufft
            PATTERN "CMakeLists.txt" EXCLUDE
            PATTERN "README" EXCLUDE
            PATTERN "examples/cuda" EXCLUDE
        )
        if(FINUFFT_BUILD_FORTRAN)
            install(
                DIRECTORY ${PROJECT_SOURCE_DIR}/fortran/examples
                DESTINATION ${CMAKE_INSTALL_DATAROOTDIR}/finufft/fortran
            )
            install(FILES ${PROJECT_SOURCE_DIR}/include/finufft.fh DESTINATION ${CMAKE_INSTALL_INCLUDEDIR})
        endif()
    endif()
    if(FINUFFT_USE_CUDA)
        install(
            DIRECTORY ${PROJECT_SOURCE_DIR}/examples/cuda
            DESTINATION ${CMAKE_INSTALL_DATAROOTDIR}/finufft/examples
            PATTERN "README" EXCLUDE
            PATTERN "CMakeLists.txt" EXCLUDE
        )
    endif()
endif()<|MERGE_RESOLUTION|>--- conflicted
+++ resolved
@@ -1,10 +1,5 @@
-<<<<<<< HEAD
 cmake_minimum_required(VERSION 3.19...3.31)
-project(FINUFFT VERSION 2.4.0 LANGUAGES C CXX)
-=======
-cmake_minimum_required(VERSION 3.19...3.30)
 project(FINUFFT VERSION 2.5.0 LANGUAGES C CXX)
->>>>>>> d4d08a4e
 
 # windows MSVC runtime flags policy
 cmake_policy(SET CMP0091 NEW)
