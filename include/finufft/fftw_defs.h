--- conflicted
+++ resolved
@@ -38,21 +38,15 @@
 #define FFTW_INIT            FFTWIFY(init_threads)
 #define FFTW_PLAN_TH         FFTWIFY(plan_with_nthreads)
 #define FFTW_CLEANUP_THREADS FFTWIFY(cleanup_threads)
-<<<<<<< HEAD
 #define FFTW_GET_NTHREADS    FFTWIFY(planner_nthreads)
-=======
 #define FFTW_PLAN_SF         FFTWIFY(make_planner_thread_safe)
->>>>>>> 9dd3af4a
 #else
 // no OMP (no fftw{f}_threads or _omp), need dummy fftw threads calls...
 #define FFTW_INIT()
 #define FFTW_PLAN_TH(x)
 #define FFTW_CLEANUP_THREADS()
-<<<<<<< HEAD
 #define FFTW_GET_NTHREADS()
-=======
 #define FFTW_PLAN_SF()
->>>>>>> 9dd3af4a
 #endif
 
 #endif // FFTW_DEFS_H