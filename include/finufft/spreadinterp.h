// Defines interface to spreading/interpolation code.

// Devnotes: see finufft_core.h for definition of MAX_NSPREAD
// RESCALE macro moved to spreadinterp.cpp, 7/15/20.
// finufft_spread_opts renamed 6/7/22.

#ifndef SPREADINTERP_H
#define SPREADINTERP_H

#include <finufft/finufft_core.h>
#include <finufft_spread_opts.h>

/* Bitwise debugging timing flag (TF) defs; see finufft_spread_opts.flags.
    This is an unobtrusive way to determine the time contributions of the
    different components of spreading/interp by selectively leaving them out.
    For example, running the following two tests shows the effect of the exp()
    in the kernel evaluation (the last argument is the flag):
    > perftest/spreadtestnd 3 8e6 8e6 1e-6 1 0 0 1 0
    > perftest/spreadtestnd 3 8e6 8e6 1e-6 1 4 0 1 0
    NOTE: non-zero values are for experts only, since
    NUMERICAL OUTPUT MAY BE INCORRECT UNLESS finufft_spread_opts.flags=0 !
*/
enum {
  TF_OMIT_WRITE_TO_GRID        = 1, // don't add subgrids to out grid (dir=1)
  TF_OMIT_EVALUATE_KERNEL      = 2, // don't evaluate the kernel at all
  TF_OMIT_EVALUATE_EXPONENTIAL = 4, // omit exp() in kernel (kereval=0 only)
  TF_OMIT_SPREADING            = 8  // don't interp/spread (dir=1: to subgrids)
};

namespace finufft {
namespace spreadinterp {

// things external (spreadinterp) interface needs...
template<typename T>
FINUFFT_EXPORT int FINUFFT_CDECL spreadinterp(
<<<<<<< HEAD
    UBIGINT N1, UBIGINT N2, UBIGINT N3, T *data_uniform, UBIGINT M, const T *kx,
    const T *ky, const T *kz, T *data_nonuniform, const finufft_spread_opts &opts);
template<typename T>
FINUFFT_EXPORT int FINUFFT_CDECL spreadcheck(
    UBIGINT N1, UBIGINT N2, UBIGINT N3, UBIGINT N, const T *kx, const T *ky, const T *kz,
    const finufft_spread_opts &opts);
=======
    UBIGINT N1, UBIGINT N2, UBIGINT N3, T *data_uniform, UBIGINT M, T *kx, T *ky, T *kz,
    T *data_nonuniform, const finufft_spread_opts &opts);

FINUFFT_EXPORT int FINUFFT_CDECL spreadcheck(UBIGINT N1, UBIGINT N2, UBIGINT N3,
                                             const finufft_spread_opts &opts);
>>>>>>> bf6e7e5d
template<typename T>
FINUFFT_EXPORT int FINUFFT_CDECL indexSort(
    std::vector<BIGINT> &sort_indices, UBIGINT N1, UBIGINT N2, UBIGINT N3, UBIGINT N,
    const T *kx, const T *ky, const T *kz, const finufft_spread_opts &opts);
template<typename T>
FINUFFT_EXPORT int FINUFFT_CDECL spreadinterpSorted(
    const std::vector<BIGINT> &sort_indices, const UBIGINT N1, const UBIGINT N2,
    const UBIGINT N3, T *data_uniform, const UBIGINT M, const T *FINUFFT_RESTRICT kx,
    const T *FINUFFT_RESTRICT ky, const T *FINUFFT_RESTRICT kz,
    T *FINUFFT_RESTRICT data_nonuniform, const finufft_spread_opts &opts, int did_sort,
    bool adjoint);
template<typename T>
FINUFFT_EXPORT T FINUFFT_CDECL evaluate_kernel(T x, const finufft_spread_opts &opts);
template<typename T>
FINUFFT_EXPORT T FINUFFT_CDECL evaluate_kernel_horner(T x,
                                                      const finufft_spread_opts &opts);
template<typename T>
FINUFFT_EXPORT int FINUFFT_CDECL setup_spreader(
    finufft_spread_opts &opts, T eps, double upsampfac, int kerevalmeth, int debug,
    int showwarn, int dim, int spreadinterponly);

} // namespace spreadinterp
} // namespace finufft

#endif // SPREADINTERP_H<|MERGE_RESOLUTION|>--- conflicted
+++ resolved
@@ -33,20 +33,10 @@
 // things external (spreadinterp) interface needs...
 template<typename T>
 FINUFFT_EXPORT int FINUFFT_CDECL spreadinterp(
-<<<<<<< HEAD
     UBIGINT N1, UBIGINT N2, UBIGINT N3, T *data_uniform, UBIGINT M, const T *kx,
     const T *ky, const T *kz, T *data_nonuniform, const finufft_spread_opts &opts);
-template<typename T>
-FINUFFT_EXPORT int FINUFFT_CDECL spreadcheck(
-    UBIGINT N1, UBIGINT N2, UBIGINT N3, UBIGINT N, const T *kx, const T *ky, const T *kz,
-    const finufft_spread_opts &opts);
-=======
-    UBIGINT N1, UBIGINT N2, UBIGINT N3, T *data_uniform, UBIGINT M, T *kx, T *ky, T *kz,
-    T *data_nonuniform, const finufft_spread_opts &opts);
-
 FINUFFT_EXPORT int FINUFFT_CDECL spreadcheck(UBIGINT N1, UBIGINT N2, UBIGINT N3,
                                              const finufft_spread_opts &opts);
->>>>>>> bf6e7e5d
 template<typename T>
 FINUFFT_EXPORT int FINUFFT_CDECL indexSort(
     std::vector<BIGINT> &sort_indices, UBIGINT N1, UBIGINT N2, UBIGINT N3, UBIGINT N,
