--- conflicted
+++ resolved
@@ -44,16 +44,6 @@
                                            T *ky, T *kz, const finufft_spread_opts &opts);
 template<typename T>
 FINUFFT_EXPORT int FINUFFT_CDECL spreadinterpSorted(
-<<<<<<< HEAD
-    const BIGINT *sort_indices, UBIGINT N1, UBIGINT N2, UBIGINT N3,
-    FLT *FINUFFT_RESTRICT data_uniform, UBIGINT N, FLT *FINUFFT_RESTRICT kx,
-    FLT *FINUFFT_RESTRICT ky, FLT *FINUFFT_RESTRICT kz,
-    FLT *FINUFFT_RESTRICT data_nonuniform, const finufft_spread_opts &opts, int did_sort);
-FINUFFT_EXPORT FLT FINUFFT_CDECL evaluate_kernel(FLT x, const finufft_spread_opts &opts);
-FINUFFT_EXPORT FLT FINUFFT_CDECL evaluate_kernel_horner(FLT x,
-                                                        const finufft_spread_opts &opts);
-FINUFFT_EXPORT int FINUFFT_CDECL setup_spreader(finufft_spread_opts &opts, FLT eps,
-=======
     const std::vector<BIGINT> &sort_indices, const UBIGINT N1, const UBIGINT N2,
     const UBIGINT N3, T *data_uniform, const UBIGINT M, T *FINUFFT_RESTRICT kx,
     T *FINUFFT_RESTRICT ky, T *FINUFFT_RESTRICT kz, T *FINUFFT_RESTRICT data_nonuniform,
@@ -61,8 +51,9 @@
 template<typename T>
 FINUFFT_EXPORT T FINUFFT_CDECL evaluate_kernel(T x, const finufft_spread_opts &opts);
 template<typename T>
+FINUFFT_EXPORT T FINUFFT_CDECL evaluate_kernel_horner(T x, const finufft_spread_opts &opts);
+template<typename T>
 FINUFFT_EXPORT int FINUFFT_CDECL setup_spreader(finufft_spread_opts &opts, T eps,
->>>>>>> 67214a3f
                                                 double upsampfac, int kerevalmeth,
                                                 int debug, int showwarn, int dim);
 
