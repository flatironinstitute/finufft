--- conflicted
+++ resolved
@@ -27,7 +27,7 @@
 
 // All indexing in library that potentially can exceed 2^31 uses 64-bit signed.
 // This includes all calling arguments (eg M,N) that could be huge someday.
-using BIGINT = int64_t;
+using BIGINT  = int64_t;
 using UBIGINT = uint64_t;
 // Precision-independent real and complex types, for private lib/test compile
 #ifdef SINGLE
@@ -61,30 +61,30 @@
 // ------------- Library-wide algorithm parameter settings ----------------
 
 // Library version (is a string)
-#define FINUFFT_VER          "2.2.0"
+#define FINUFFT_VER "2.2.0"
 
 // Smallest possible kernel spread width per dimension, in fine grid points
 // (used only in spreadinterp.cpp)
-static constexpr int MIN_NSPREAD          = 2;
+static constexpr int MIN_NSPREAD = 2;
 
 // Largest possible kernel spread width per dimension, in fine grid points
 // (used only in spreadinterp.cpp)
-static constexpr int MAX_NSPREAD          = 16;
+static constexpr int MAX_NSPREAD = 16;
 
 // Fraction growth cut-off in utils:arraywidcen, sets when translate in type-3
 static constexpr double ARRAYWIDCEN_GROWFRAC = 0.1;
 
 // Max number of positive quadr nodes for kernel FT (used only in common.cpp)
-static constexpr int MAX_NQUAD            = 100;
+static constexpr int MAX_NQUAD = 100;
 
 // Internal (nf1 etc) array allocation size that immediately raises error.
 // (Note: next235 takes 1s for 1e11, so it is also to prevent hang here.)
 // Increase this if you need >10TB (!) RAM...
-static constexpr BIGINT MAX_NF             = (BIGINT)1e12;
+static constexpr BIGINT MAX_NF = (BIGINT)1e12;
 
 // Maximum allowed number M of NU points; useful to catch incorrectly cast int32
 // values for M = nj (also nk in type 3)...
-static constexpr BIGINT MAX_NU_PTS         = (BIGINT)1e14;
+static constexpr BIGINT MAX_NU_PTS = (BIGINT)1e14;
 
 // -------------- Math consts (not in math.h) and useful math macros ----------
 #include <math.h>
@@ -193,32 +193,32 @@
   FLT X3, C3, D3, h3, gam3; // z
 };
 
-struct FINUFFT_PLAN_S { // the main plan object, fully C++
-
-  int type;                     // transform type (Rokhlin naming): 1,2 or 3
-  int dim;                      // overall dimension: 1,2 or 3
-  int ntrans;    // how many transforms to do at once (vector or "many" mode)
-  BIGINT nj;     // num of NU pts in type 1,2 (for type 3, num input x pts)
-  BIGINT nk;     // number of NU freq pts (type 3 only)
-  FLT tol;       // relative user tolerance
-  int batchSize; // # strength vectors to group together for FFTW, etc
-  int nbatch;    // how many batches done to cover all ntrans vectors
-
-  BIGINT ms;     // number of modes in x (1) dir (historical CMCL name) = N1
-  BIGINT mt;     // number of modes in y (2) direction = N2
-  BIGINT mu;     // number of modes in z (3) direction = N3
-  BIGINT N;      // total # modes (prod of above three)
-
-  BIGINT nf1;    // size of internal fine grid in x (1) direction
-  BIGINT nf2;    // " y (2)
-  BIGINT nf3;    // " z (3)
-  BIGINT nf;     // total # fine grid points (product of the above three)
-
-  int fftSign;   // sign in exponential for NUFFT defn, guaranteed to be +-1
-
-  std::vector<FLT> phiHat1;  // FT of kernel in t1,2, on x-axis mode grid
-  std::vector<FLT> phiHat2;  // " y-axis.
-  std::vector<FLT> phiHat3;  // " z-axis.
+struct FINUFFT_PLAN_S {     // the main plan object, fully C++
+
+  int type;                 // transform type (Rokhlin naming): 1,2 or 3
+  int dim;                  // overall dimension: 1,2 or 3
+  int ntrans;               // how many transforms to do at once (vector or "many" mode)
+  BIGINT nj;                // num of NU pts in type 1,2 (for type 3, num input x pts)
+  BIGINT nk;                // number of NU freq pts (type 3 only)
+  FLT tol;                  // relative user tolerance
+  int batchSize;            // # strength vectors to group together for FFTW, etc
+  int nbatch;               // how many batches done to cover all ntrans vectors
+
+  BIGINT ms;                // number of modes in x (1) dir (historical CMCL name) = N1
+  BIGINT mt;                // number of modes in y (2) direction = N2
+  BIGINT mu;                // number of modes in z (3) direction = N3
+  BIGINT N;                 // total # modes (prod of above three)
+
+  BIGINT nf1;               // size of internal fine grid in x (1) direction
+  BIGINT nf2;               // " y (2)
+  BIGINT nf3;               // " z (3)
+  BIGINT nf;                // total # fine grid points (product of the above three)
+
+  int fftSign;              // sign in exponential for NUFFT defn, guaranteed to be +-1
+
+  std::vector<FLT> phiHat1; // FT of kernel in t1,2, on x-axis mode grid
+  std::vector<FLT> phiHat2; // " y-axis.
+  std::vector<FLT> phiHat3; // " z-axis.
 
 #ifndef FINUFFT_USE_DUCC0
   CPX *fwBatch; // (batches of) fine grid(s) for FFTW to plan
@@ -226,29 +226,21 @@
 #endif
 
   std::vector<BIGINT> sortIndices; // precomputed NU pt permutation, speeds spread/interp
-  bool didSort;        // whether binsorting used (false: identity perm used)
-
-  FLT *X, *Y, *Z;      // for t1,2: ptr to user-supplied NU pts (no new allocs).
-                       // for t3: allocated as "primed" (scaled) src pts x'_j, etc
+  bool didSort;                    // whether binsorting used (false: identity perm used)
+
+  FLT *X, *Y, *Z; // for t1,2: ptr to user-supplied NU pts (no new allocs).
+                  // for t3: allocated as "primed" (scaled) src pts x'_j, etc
 
   // type 3 specific
-<<<<<<< HEAD
-  FLT *S, *T, *U; // pointers to user's target NU pts arrays (no new allocs)
-  std::vector<CPX> prephase;  // pre-phase, for all input NU pts
-  std::vector<CPX> deconv;    // reciprocal of kernel FT, phase, all output NU pts
+  FLT *S, *T, *U;              // pointers to user's target NU pts arrays (no new allocs)
+  std::vector<CPX> prephase;   // pre-phase, for all input NU pts
+  std::vector<CPX> deconv;     // reciprocal of kernel FT, phase, all output NU pts
 #ifndef FINUFFT_USE_DUCC0
-  std::vector<CPX> CpBatch; // working array of prephased strengths
-=======
-  FLT *S, *T, *U;           // pointers to user's target NU pts arrays (no new allocs)
-  CPX *prephase;            // pre-phase, for all input NU pts
-  CPX *deconv;              // reciprocal of kernel FT, phase, all output NU pts
-#ifndef FINUFFT_USE_DUCC0
-  CPX *CpBatch;             // working array of prephased strengths
->>>>>>> 632b335f
-#endif
-  std::vector<FLT> Sp, Tp, Up;        // internal primed targs (s'_k, etc), allocated
-  TYPE3PARAMS t3P;          // groups together type 3 shift, scale, phase, parameters
-  FINUFFT_PLAN innerT2plan; // ptr used for type 2 in step 2 of type 3
+  std::vector<CPX> CpBatch;    // working array of prephased strengths
+#endif
+  std::vector<FLT> Sp, Tp, Up; // internal primed targs (s'_k, etc), allocated
+  TYPE3PARAMS t3P;             // groups together type 3 shift, scale, phase, parameters
+  FINUFFT_PLAN innerT2plan;    // ptr used for type 2 in step 2 of type 3
 
   // other internal structs
 #ifndef FINUFFT_USE_DUCC0
@@ -256,7 +248,6 @@
 #endif
   finufft_opts opts; // this and spopts could be made ptrs
   finufft_spread_opts spopts;
-
 };
 
 #undef TYPE3PARAMS
