// Library private definitions & macros; also used by some test routines.
// If SINGLE defined, chooses single prec, otherwise double prec.
// Must be #included *after* finufft.h which clobbers FINUFFT* macros
// (see discussion near line 145 of this file).

// Split out by Joakim Anden, Alex Barnett 9/20/18-9/24/18.
// Merged in dataTypes, private/public header split, clean. Barnett 6/7/22.
// finufft_plan_s made private, Wenda's idea.  Barnett 8/8/22.

/* Devnotes:
   1) Only need work for C++ since that's how compiled, including f_plan_s.
   (But we use C-style templating, following fftw, etc.)
*/

#ifndef DEFS_H
#define DEFS_H

// public header gives access to f_opts, f_spread_opts, f_plan...
// (and clobbers FINUFFT* macros; watch out!)
#include <finufft.h>

// --------------- Private data types for compilation in either prec ---------
// Devnote: must match those in relevant prec of public finufft.h interface!

// All indexing in library that potentially can exceed 2^31 uses 64-bit signed.
// This includes all calling arguments (eg M,N) that could be huge someday.
using BIGINT  = int64_t;
using UBIGINT = uint64_t;
// Precision-independent real and complex types, for private lib/test compile
#ifdef SINGLE
using FLT = float;
#else
using FLT = double;
#endif
#include <complex> // we define C++ complex type only
using CPX = std::complex<FLT>;

// inline macro, to force inlining of small functions
// this avoids the use of macros to implement functions
#if defined(_MSC_VER)
#define FINUFFT_ALWAYS_INLINE __forceinline inline
#define FINUFFT_NEVER_INLINE  __declspec(noinline)
#define FINUFFT_RESTRICT      __restrict
#define FINUFFT_UNREACHABLE   __assume(0)
#define FINUFFT_UNLIKELY(x)   (x)
#define FINUFFT_LIKELY(x)     (x)
#elif defined(__GNUC__) || defined(__clang__)
#define FINUFFT_ALWAYS_INLINE __attribute__((always_inline)) inline
#define FINUFFT_NEVER_INLINE  __attribute__((noinline))
#define FINUFFT_RESTRICT      __restrict__
#define FINUFFT_UNREACHABLE   __builtin_unreachable()
#define FINUFFT_UNLIKELY(x)   __builtin_expect(!!(x), 0)
#define FINUFFT_LIKELY(x)     __builtin_expect(!!(x), 1)
#else
#define FINUFFT_ALWAYS_INLINE inline
#define FINUFFT_NEVER_INLINE
#define FINUFFT_RESTRICT
#define FINUFFT_UNREACHABLE
#define FINUFFT_UNLIKELY(x) (x)
#define FINUFFT_LIKELY(x)   (x)
#endif

// ------------- Library-wide algorithm parameter settings ----------------

// Library version (is a string)
<<<<<<< HEAD
#define FINUFFT_VER "2.3.0-rc1"
=======
#define FINUFFT_VER          "2.3.0"
>>>>>>> 37c497a4

// Smallest possible kernel spread width per dimension, in fine grid points
// (used only in spreadinterp.cpp)
inline constexpr int MIN_NSPREAD = 2;

// Largest possible kernel spread width per dimension, in fine grid points
// (used only in spreadinterp.cpp)
inline constexpr int MAX_NSPREAD = 16;

// Fraction growth cut-off in utils:arraywidcen, sets when translate in type-3
inline constexpr double ARRAYWIDCEN_GROWFRAC = 0.1;

// Max number of positive quadr nodes for kernel FT (used only in common.cpp)
inline constexpr int MAX_NQUAD = 100;

// Internal (nf1 etc) array allocation size that immediately raises error.
// (Note: next235 takes 1s for 1e11, so it is also to prevent hang here.)
// Increase this if you need >10TB (!) RAM...
inline constexpr BIGINT MAX_NF = BIGINT(1e12);

// Maximum allowed number M of NU points; useful to catch incorrectly cast int32
// values for M = nj (also nk in type 3)...
inline constexpr BIGINT MAX_NU_PTS = BIGINT(1e14);

// -------------- Math consts (not in math.h) and useful math macros ----------
#include <math.h>

// either-precision unit imaginary number...
#define IMA (CPX(0.0, 1.0))

// MR: In the longer term I suggest to move
// away from M_PI, which was never part of the standard.
// Perhaps a constexpr pi in the namespace finufft, or a constexpr finufft_pi
// if no namespaces are used?
// In C++20 these constants will be part of the language, and the problem will go away.
#ifndef M_PI // Windows apparently doesn't have this const
#define M_PI 3.14159265358979329
#endif
#define M_1_2PI 0.159154943091895336
#define M_2PI   6.28318530717958648
// to avoid mixed precision operators in eg i*pi, an either-prec PI...
#define PI      FLT(M_PI)

// machine epsilon for decisions of achievable tolerance...
#ifdef SINGLE
#define EPSILON (float)6e-08
#else
#define EPSILON (double)1.1e-16
#endif

// Random numbers: crappy unif random number generator in [0,1).
// These macros should probably be replaced by modern C++ std lib or random123.
// (RAND_MAX is in stdlib.h)
#include <stdlib.h>
static inline FLT rand01() { return FLT(rand()) / FLT(RAND_MAX); }
// unif[-1,1]:
static inline FLT randm11() { return 2 * rand01() - FLT(1); }
// complex unif[-1,1] for Re and Im:
static inline CPX crandm11() { return randm11() + IMA * randm11(); }

// Thread-safe seed-carrying versions of above (x is ptr to seed)...
// MR: we have to leave those as macros for now, as "rand_r" is deprecated
// and apparently no longer available on Windows.
#if 1
#define rand01r(x)   ((FLT)rand_r(x) / (FLT)RAND_MAX)
// unif[-1,1]:
#define randm11r(x)  (2 * rand01r(x) - (FLT)1.0)
// complex unif[-1,1] for Re and Im:
#define crandm11r(x) (randm11r(x) + IMA * randm11r(x))
#else
static inline FLT rand01r(unsigned int *x) { return FLT(rand_r(x)) / FLT(RAND_MAX); }
// unif[-1,1]:
static inline FLT randm11r(unsigned int *x) { return 2 * rand01r(x) - FLT(1); }
// complex unif[-1,1] for Re and Im:
static inline CPX crandm11r(unsigned int *x) { return randm11r(x) + IMA * randm11r(x); }
#endif

// ----- OpenMP macros which also work when omp not present -----
// Allows compile-time switch off of openmp, so compilation without any openmp
// is done (Note: _OPENMP is automatically set by -fopenmp compile flag)
#ifdef _OPENMP
#include <omp.h>
// point to actual omp utils
static inline int MY_OMP_GET_NUM_THREADS() { return omp_get_num_threads(); }
static inline int MY_OMP_GET_MAX_THREADS() { return omp_get_max_threads(); }
static inline int MY_OMP_GET_THREAD_NUM() { return omp_get_thread_num(); }
static inline void MY_OMP_SET_NUM_THREADS(int x) { omp_set_num_threads(x); }
#else
// non-omp safe dummy versions of omp utils...
static inline int MY_OMP_GET_NUM_THREADS() { return 1; }
static inline int MY_OMP_GET_MAX_THREADS() { return 1; }
static inline int MY_OMP_GET_THREAD_NUM() { return 0; }
static inline void MY_OMP_SET_NUM_THREADS(int) {}
#endif

// Prec-switching name macros (respond to SINGLE), used in lib & test sources
// and the plan object below.
// Note: crucially, these are now indep of macros used to gen public finufft.h!
// However, some overlap in name (FINUFFTIFY*, FINUFFT_PLAN*), meaning
// finufft.h cannot be included after defs.h since it undefs these overlaps :(
#ifdef SINGLE
// a macro to prepend finufft or finufftf to a string without a space.
// The 2nd level of indirection is needed for safety, see:
// https://isocpp.org/wiki/faq/misc-technical-issues#macros-with-token-pasting
#define FINUFFTIFY_UNSAFE(x) finufftf##x
#else
#define FINUFFTIFY_UNSAFE(x) finufft##x
#endif
#define FINUFFTIFY(x)        FINUFFTIFY_UNSAFE(x)
// Now use the above tool to set up 2020-style macros used in tester source...
#define FINUFFT_PLAN         FINUFFTIFY(_plan)
#define FINUFFT_PLAN_S       FINUFFTIFY(_plan_s)
#define FINUFFT_DEFAULT_OPTS FINUFFTIFY(_default_opts)
#define FINUFFT_MAKEPLAN     FINUFFTIFY(_makeplan)
#define FINUFFT_SETPTS       FINUFFTIFY(_setpts)
#define FINUFFT_EXECUTE      FINUFFTIFY(_execute)
#define FINUFFT_DESTROY      FINUFFTIFY(_destroy)
#define FINUFFT1D1           FINUFFTIFY(1d1)
#define FINUFFT1D2           FINUFFTIFY(1d2)
#define FINUFFT1D3           FINUFFTIFY(1d3)
#define FINUFFT2D1           FINUFFTIFY(2d1)
#define FINUFFT2D2           FINUFFTIFY(2d2)
#define FINUFFT2D3           FINUFFTIFY(2d3)
#define FINUFFT3D1           FINUFFTIFY(3d1)
#define FINUFFT3D2           FINUFFTIFY(3d2)
#define FINUFFT3D3           FINUFFTIFY(3d3)
#define FINUFFT1D1MANY       FINUFFTIFY(1d1many)
#define FINUFFT1D2MANY       FINUFFTIFY(1d2many)
#define FINUFFT1D3MANY       FINUFFTIFY(1d3many)
#define FINUFFT2D1MANY       FINUFFTIFY(2d1many)
#define FINUFFT2D2MANY       FINUFFTIFY(2d2many)
#define FINUFFT2D3MANY       FINUFFTIFY(2d3many)
#define FINUFFT3D1MANY       FINUFFTIFY(3d1many)
#define FINUFFT3D2MANY       FINUFFTIFY(3d2many)
#define FINUFFT3D3MANY       FINUFFTIFY(3d3many)

// --------  FINUFFT's plan object, prec-switching version ------------------
// NB: now private (the public C++ or C etc user sees an opaque pointer to it)

#include <finufft/fft.h> // (must come after complex.h)

// group together a bunch of type 3 rescaling/centering/phasing parameters:
template<typename T> struct type3params {
  T X1, C1, D1, h1, gam1; // x dim: X=halfwid C=center D=freqcen h,gam=rescale
  T X2, C2, D2, h2, gam2; // y
  T X3, C3, D3, h3, gam3; // z
};

typedef struct FINUFFT_PLAN_S { // the main plan object, fully C++

  int type;                     // transform type (Rokhlin naming): 1,2 or 3
  int dim;                      // overall dimension: 1,2 or 3
  int ntrans;          // how many transforms to do at once (vector or "many" mode)
  BIGINT nj;           // num of NU pts in type 1,2 (for type 3, num input x pts)
  BIGINT nk;           // number of NU freq pts (type 3 only)
  FLT tol;             // relative user tolerance
  int batchSize;       // # strength vectors to group together for FFTW, etc
  int nbatch;          // how many batches done to cover all ntrans vectors

  BIGINT ms;           // number of modes in x (1) dir (historical CMCL name) = N1
  BIGINT mt;           // number of modes in y (2) direction = N2
  BIGINT mu;           // number of modes in z (3) direction = N3
  BIGINT N;            // total # modes (prod of above three)

  BIGINT nf1;          // size of internal fine grid in x (1) direction
  BIGINT nf2;          // " y (2)
  BIGINT nf3;          // " z (3)
  BIGINT nf;           // total # fine grid points (product of the above three)

  int fftSign;         // sign in exponential for NUFFT defn, guaranteed to be +-1

  FLT *phiHat1;        // FT of kernel in t1,2, on x-axis mode grid
  FLT *phiHat2;        // " y-axis.
  FLT *phiHat3;        // " z-axis.

  CPX *fwBatch;        // (batches of) fine grid(s) for FFTW to plan
                       // & act on. Usually the largest working array

  BIGINT *sortIndices; // precomputed NU pt permutation, speeds spread/interp
  bool didSort;        // whether binsorting used (false: identity perm used)

  FLT *X, *Y, *Z;      // for t1,2: ptr to user-supplied NU pts (no new allocs).
                       // for t3: allocated as "primed" (scaled) src pts x'_j, etc

  // type 3 specific
  FLT *S, *T, *U;           // pointers to user's target NU pts arrays (no new allocs)
  CPX *prephase;            // pre-phase, for all input NU pts
  CPX *deconv;              // reciprocal of kernel FT, phase, all output NU pts
  CPX *CpBatch;             // working array of prephased strengths
  FLT *Sp, *Tp, *Up;        // internal primed targs (s'_k, etc), allocated
  type3params<FLT> t3P;     // groups together type 3 shift, scale, phase, parameters
  FINUFFT_PLAN innerT2plan; // ptr used for type 2 in step 2 of type 3

  // other internal structs; each is C-compatible of course
#ifndef FINUFFT_USE_DUCC0
  FFTW_PLAN fftwPlan;
#endif
  finufft_opts opts; // this and spopts could be made ptrs
  finufft_spread_opts spopts;

} FINUFFT_PLAN_S;

#endif // DEFS_H<|MERGE_RESOLUTION|>--- conflicted
+++ resolved
@@ -63,11 +63,7 @@
 // ------------- Library-wide algorithm parameter settings ----------------
 
 // Library version (is a string)
-<<<<<<< HEAD
-#define FINUFFT_VER "2.3.0-rc1"
-=======
-#define FINUFFT_VER          "2.3.0"
->>>>>>> 37c497a4
+#define FINUFFT_VER "2.3.0"
 
 // Smallest possible kernel spread width per dimension, in fine grid points
 // (used only in spreadinterp.cpp)
