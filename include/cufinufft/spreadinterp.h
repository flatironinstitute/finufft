--- conflicted
+++ resolved
@@ -35,13 +35,8 @@
     return abs(x) < ns / 2.0 ? exp(es_beta * (sqrt(1.0 - es_c * x * x))) : 0.0;
 }
 
-<<<<<<< HEAD
-static __inline__ __device__ void eval_kernel_vec_horner(CUFINUFFT_FLT *ker, const CUFINUFFT_FLT x, const int w,
-                                                         const double upsampfac)
-=======
 template <typename T>
-static __inline__ __device__ void eval_kernel_vec_Horner(T *ker, const T x, const int w, const double upsampfac)
->>>>>>> e02bf19c
+static __inline__ __device__ void eval_kernel_vec_horner(T *ker, const T x, const int w, const double upsampfac)
 /* Fill ker[] with Horner piecewise poly approx to [-w/2,w/2] ES kernel eval at
    x_j = x + j,  for j=0,..,w-1.  Thus x in [-w/2,-w/2+1].   w is aka ns.
    This is the current evaluation method, since it's faster (except i7 w=16).
@@ -61,361 +56,6 @@
         ker[i] = evaluate_kernel(abs(x + i), es_c, es_beta, w);
     }
 }
-
-<<<<<<< HEAD
-// Kernels for 1D codes
-/* -----------------------------Spreading Kernels-----------------------------*/
-/* Kernels for NUptsdriven Method */
-__global__ void spread_1d_nuptsdriven(CUFINUFFT_FLT *x, CUCPX *c, CUCPX *fw, int M, const int ns, int nf1,
-                                      CUFINUFFT_FLT es_c, CUFINUFFT_FLT es_beta, int *idxnupts, int pirange);
-__global__ void spread_1d_nuptsdriven_horner(CUFINUFFT_FLT *x, CUCPX *c, CUCPX *fw, int M, const int ns, int nf1,
-                                             CUFINUFFT_FLT sigma, int *idxnupts, int pirange);
-
-/* Kernels for SubProb Method */
-// SubProb properties
-__global__ void calc_bin_size_noghost_1d(int M, int nf1, int bin_size_x, int nbinx, int *bin_size, CUFINUFFT_FLT *x,
-                                         int *sortidx, int pirange);
-__global__ void calc_inverse_of_global_sort_idx_1d(int M, int bin_size_x, int nbinx, int *bin_startpts, int *sortidx,
-                                                   CUFINUFFT_FLT *x, int *index, int pirange, int nf1);
-
-// Main Spreading Kernel
-__global__ void spread_1d_subprob(CUFINUFFT_FLT *x, CUCPX *c, CUCPX *fw, int M, const int ns, int nf1,
-                                  CUFINUFFT_FLT es_c, CUFINUFFT_FLT es_beta, CUFINUFFT_FLT sigma, int *binstartpts,
-                                  int *bin_size, int bin_size_x, int *subprob_to_bin, int *subprobstartpts,
-                                  int *numsubprob, int maxsubprobsize, int nbinx, int *idxnupts, int pirange);
-__global__ void spread_1d_subprob_horner(CUFINUFFT_FLT *x, CUCPX *c, CUCPX *fw, int M, const int ns, int nf1,
-                                         CUFINUFFT_FLT sigma, int *binstartpts, int *bin_size, int bin_size_x,
-                                         int *subprob_to_bin, int *subprobstartpts, int *numsubprob, int maxsubprobsize,
-                                         int nbinx, int *idxnupts, int pirange);
-/* ---------------------------Interpolation Kernels---------------------------*/
-/* Kernels for NUptsdriven Method */
-__global__ void interp_1d_nuptsdriven(CUFINUFFT_FLT *x, CUCPX *c, CUCPX *fw, int M, const int ns, int nf2,
-                                      CUFINUFFT_FLT es_c, CUFINUFFT_FLT es_beta, int *idxnupts, int pirange);
-__global__ void interp_1d_nuptsdriven_horner(CUFINUFFT_FLT *x, CUCPX *c, CUCPX *fw, int M, const int ns, int nf2,
-                                             CUFINUFFT_FLT sigma, int *idxnupts, int pirange);
-
-// Kernels for 2D codes
-/* -----------------------------Spreading Kernels-----------------------------*/
-/* Kernels for NUptsdriven Method */
-__global__ void spread_2d_nupts_driven(CUFINUFFT_FLT *x, CUFINUFFT_FLT *y, CUCPX *c, CUCPX *fw, int M, const int ns,
-                                       int nf1, int nf2, CUFINUFFT_FLT es_c, CUFINUFFT_FLT es_beta, int *idxnupts,
-                                       int pirange);
-__global__ void spread_2d_nupts_driven_horner(CUFINUFFT_FLT *x, CUFINUFFT_FLT *y, CUCPX *c, CUCPX *fw, int M,
-                                              const int ns, int nf1, int nf2, CUFINUFFT_FLT sigma, int *idxnupts,
-                                              int pirange);
-
-/* Kernels for SubProb Method */
-// SubProb properties
-__global__ void calc_bin_size_noghost_2d(int M, int nf1, int nf2, int bin_size_x, int bin_size_y, int nbinx, int nbiny,
-                                         int *bin_size, CUFINUFFT_FLT *x, CUFINUFFT_FLT *y, int *sortidx, int pirange);
-__global__ void calc_inverse_of_global_sort_index_2d(int M, int bin_size_x, int bin_size_y, int nbinx, int nbiny,
-                                                     int *bin_startpts, int *sortidx, CUFINUFFT_FLT *x,
-                                                     CUFINUFFT_FLT *y, int *index, int pirange, int nf1, int nf2);
-
-// Main Spreading Kernel
-__global__ void spread_2d_subprob(CUFINUFFT_FLT *x, CUFINUFFT_FLT *y, CUCPX *c, CUCPX *fw, int M, const int ns, int nf1,
-                                  int nf2, CUFINUFFT_FLT es_c, CUFINUFFT_FLT es_beta, CUFINUFFT_FLT sigma,
-                                  int *binstartpts, int *bin_size, int bin_size_x, int bin_size_y, int *subprob_to_bin,
-                                  int *subprobstartpts, int *numsubprob, int maxsubprobsize, int nbinx, int nbiny,
-                                  int *idxnupts, int pirange);
-__global__ void spread_2d_subprob_horner(CUFINUFFT_FLT *x, CUFINUFFT_FLT *y, CUCPX *c, CUCPX *fw, int M, const int ns,
-                                         int nf1, int nf2, CUFINUFFT_FLT sigma, int *binstartpts, int *bin_size,
-                                         int bin_size_x, int bin_size_y, int *subprob_to_bin, int *subprobstartpts,
-                                         int *numsubprob, int maxsubprobsize, int nbinx, int nbiny, int *idxnupts,
-                                         int pirange);
-
-/* ---------------------------Interpolation Kernels---------------------------*/
-/* Kernels for NUptsdriven Method */
-__global__ void interp_2d_nupts_driven(CUFINUFFT_FLT *x, CUFINUFFT_FLT *y, CUCPX *c, CUCPX *fw, int M, const int ns,
-                                       int nf1, int nf2, CUFINUFFT_FLT es_c, CUFINUFFT_FLT es_beta, int *idxnupts,
-                                       int pirange);
-__global__ void interp_2d_nupts_driven_horner(CUFINUFFT_FLT *x, CUFINUFFT_FLT *y, CUCPX *c, CUCPX *fw, int M,
-                                              const int ns, int nf1, int nf2, CUFINUFFT_FLT sigma, int *idxnupts,
-                                              int pirange);
-/* Kernels for Subprob Method */
-__global__ void interp_2d_subprob(CUFINUFFT_FLT *x, CUFINUFFT_FLT *y, CUCPX *c, CUCPX *fw, int M, const int ns, int nf1,
-                                  int nf2, CUFINUFFT_FLT es_c, CUFINUFFT_FLT es_beta, CUFINUFFT_FLT sigma,
-                                  int *binstartpts, int *bin_size, int bin_size_x, int bin_size_y, int *subprob_to_bin,
-                                  int *subprobstartpts, int *numsubprob, int maxsubprobsize, int nbinx, int nbiny,
-                                  int *idxnupts, int pirange);
-__global__ void interp_2d_subprob_horner(CUFINUFFT_FLT *x, CUFINUFFT_FLT *y, CUCPX *c, CUCPX *fw, int M, const int ns,
-                                         int nf1, int nf2, CUFINUFFT_FLT sigma, int *binstartpts, int *bin_size,
-                                         int bin_size_x, int bin_size_y, int *subprob_to_bin, int *subprobstartpts,
-                                         int *numsubprob, int maxsubprobsize, int nbinx, int nbiny, int *idxnupts,
-                                         int pirange);
-
-// Kernels for 3D codes
-/* -----------------------------Spreading Kernels-----------------------------*/
-/* Kernels for Bin Sort NUpts */
-__global__ void calc_bin_size_noghost_3d(int M, int nf1, int nf2, int nf3, int bin_size_x, int bin_size_y,
-                                         int bin_size_z, int nbinx, int nbiny, int nbinz, int *bin_size,
-                                         CUFINUFFT_FLT *x, CUFINUFFT_FLT *y, CUFINUFFT_FLT *z, int *sortidx,
-                                         int pirange);
-__global__ void calc_inverse_of_global_sort_index_3d(int M, int bin_size_x, int bin_size_y, int bin_size_z, int nbinx,
-                                                     int nbiny, int nbinz, int *bin_startpts, int *sortidx,
-                                                     CUFINUFFT_FLT *x, CUFINUFFT_FLT *y, CUFINUFFT_FLT *z, int *index,
-                                                     int pirange, int nf1, int nf2, int nf3);
-
-/* Kernels for NUptsdriven Method */
-__global__ void spread_3d_nupts_driven_horner(CUFINUFFT_FLT *x, CUFINUFFT_FLT *y, CUFINUFFT_FLT *z, CUCPX *c, CUCPX *fw,
-                                              int M, const int ns, int nf1, int nf2, int nf3, CUFINUFFT_FLT sigma,
-                                              int *idxnupts, int pirange);
-__global__ void spread_3d_nupts_driven(CUFINUFFT_FLT *x, CUFINUFFT_FLT *y, CUFINUFFT_FLT *z, CUCPX *c, CUCPX *fw, int M,
-                                       const int ns, int nf1, int nf2, int nf3, CUFINUFFT_FLT es_c,
-                                       CUFINUFFT_FLT es_beta, int *idxnupts, int pirange);
-
-/* Kernels for Subprob Method */
-__global__ void spread_3d_subprob_horner(CUFINUFFT_FLT *x, CUFINUFFT_FLT *y, CUFINUFFT_FLT *z, CUCPX *c, CUCPX *fw,
-                                         int M, const int ns, int nf1, int nf2, int nf3, CUFINUFFT_FLT sigma,
-                                         int *binstartpts, int *bin_size, int bin_size_x, int bin_size_y,
-                                         int bin_size_z, int *subprob_to_bin, int *subprobstartpts, int *numsubprob,
-                                         int maxsubprobsize, int nbinx, int nbiny, int nbinz, int *idxnupts,
-                                         int pirange);
-__global__ void spread_3d_subprob(CUFINUFFT_FLT *x, CUFINUFFT_FLT *y, CUFINUFFT_FLT *z, CUCPX *c, CUCPX *fw, int M,
-                                  const int ns, int nf1, int nf2, int nf3, CUFINUFFT_FLT es_c, CUFINUFFT_FLT es_beta,
-                                  int *binstartpts, int *bin_size, int bin_size_x, int bin_size_y, int bin_size_z,
-                                  int *subprob_to_bin, int *subprobstartpts, int *numsubprob, int maxsubprobsize,
-                                  int nbinx, int nbiny, int nbinz, int *idxnupts, int pirange);
-
-/* Kernels for Block BlockGather Method */
-__global__ void locate_nupts_to_bins_ghost(int M, int bin_size_x, int bin_size_y, int bin_size_z, int nbinx, int nbiny,
-                                           int nbinz, int binsperobinx, int binsperobiny, int binsperobinz,
-                                           int *bin_size, CUFINUFFT_FLT *x, CUFINUFFT_FLT *y, CUFINUFFT_FLT *z,
-                                           int *sortidx, int pirange, int nf1, int nf2, int nf3);
-__global__ void calc_inverse_of_global_sort_index_ghost(int M, int bin_size_x, int bin_size_y, int bin_size_z,
-                                                        int nbinx, int nbiny, int nbinz, int binsperobinx,
-                                                        int binsperobiny, int binsperobinz, int *bin_startpts,
-                                                        int *sortidx, CUFINUFFT_FLT *x, CUFINUFFT_FLT *y,
-                                                        CUFINUFFT_FLT *z, int *index, int pirange, int nf1, int nf2,
-                                                        int nf3);
-__global__ void spread_3d_block_gather(CUFINUFFT_FLT *x, CUFINUFFT_FLT *y, CUFINUFFT_FLT *z, CUCPX *c, CUCPX *fw, int M,
-                                       const int ns, int nf1, int nf2, int nf3, CUFINUFFT_FLT es_c,
-                                       CUFINUFFT_FLT es_beta, CUFINUFFT_FLT sigma, int *binstartpts, int obin_size_x,
-                                       int obin_size_y, int obin_size_z, int binsperobin, int *subprob_to_bin,
-                                       int *subprobstartpts, int maxsubprobsize, int nobinx, int nobiny, int nobinz,
-                                       int *idxnupts, int pirange);
-__global__ void spread_3d_block_gather_horner(CUFINUFFT_FLT *x, CUFINUFFT_FLT *y, CUFINUFFT_FLT *z, CUCPX *c, CUCPX *fw,
-                                              int M, const int ns, int nf1, int nf2, int nf3, CUFINUFFT_FLT es_c,
-                                              CUFINUFFT_FLT es_beta, CUFINUFFT_FLT sigma, int *binstartpts,
-                                              int obin_size_x, int obin_size_y, int obin_size_z, int binsperobin,
-                                              int *subprob_to_bin, int *subprobstartpts, int maxsubprobsize, int nobinx,
-                                              int nobiny, int nobinz, int *idxnupts, int pirange);
-
-/* -----------------------------Spreading Kernels-----------------------------*/
-/* Kernels for NUptsdriven Method */
-__global__ void interp_3d_nupts_driven_horner(CUFINUFFT_FLT *x, CUFINUFFT_FLT *y, CUFINUFFT_FLT *z, CUCPX *c, CUCPX *fw,
-                                              int M, const int ns, int nf1, int nf2, int nf3, CUFINUFFT_FLT sigma,
-                                              int *idxnupts, int pirange);
-__global__ void interp_3d_nupts_driven(CUFINUFFT_FLT *x, CUFINUFFT_FLT *y, CUFINUFFT_FLT *z, CUCPX *c, CUCPX *fw, int M,
-                                       const int ns, int nf1, int nf2, int nf3, CUFINUFFT_FLT es_c,
-                                       CUFINUFFT_FLT es_beta, int *idxnupts, int pirange);
-
-/* Kernels for Subprob Method */
-__global__ void interp_3d_subprob_horner(CUFINUFFT_FLT *x, CUFINUFFT_FLT *y, CUFINUFFT_FLT *z, CUCPX *c, CUCPX *fw,
-                                         int M, const int ns, int nf1, int nf2, int nf3, CUFINUFFT_FLT sigma,
-                                         int *binstartpts, int *bin_size, int bin_size_x, int bin_size_y,
-                                         int bin_size_z, int *subprob_to_bin, int *subprobstartpts, int *numsubprob,
-                                         int maxsubprobsize, int nbinx, int nbiny, int nbinz, int *idxnupts,
-                                         int pirange);
-__global__ void interp_3d_subprob(CUFINUFFT_FLT *x, CUFINUFFT_FLT *y, CUFINUFFT_FLT *z, CUCPX *c, CUCPX *fw, int M,
-                                  const int ns, int nf1, int nf2, int nf3, CUFINUFFT_FLT es_c, CUFINUFFT_FLT es_beta,
-                                  int *binstartpts, int *bin_size, int bin_size_x, int bin_size_y, int bin_size_z,
-                                  int *subprob_to_bin, int *subprobstartpts, int *numsubprob, int maxsubprobsize,
-                                  int nbinx, int nbiny, int nbinz, int *idxnupts, int pirange);
-=======
-// // Kernels for 1D codes
-// /* -----------------------------Spreading Kernels-----------------------------*/
-// /* Kernels for NUptsdriven Method */
-// template <typename T>
-// __global__ void Spread_1d_NUptsdriven(T *x, cuda_complex<T> *c, cuda_complex<T> *fw, int M, const int ns, int nf1,
-//                                       T es_c, T es_beta, int *idxnupts, int pirange);
-// template <typename T>
-// __global__ void Spread_1d_NUptsdriven_Horner(T *x, cuda_complex<T> *c, cuda_complex<T> *fw, int M, const int ns,
-//                                              int nf1, T sigma, int *idxnupts, int pirange);
-
-// /* Kernels for SubProb Method */
-// // SubProb properties
-// template <typename T>
-// __global__ void CalcBinSize_noghost_1d(int M, int nf1, int bin_size_x, int nbinx, int *bin_size, T *x,
-//                                        int *sortidx, int pirange);
-// template <typename T>
-// __global__ void CalcInvertofGlobalSortIdx_1d(int M, int bin_size_x, int nbinx, int *bin_startpts, int *sortidx,
-//                                              T *x, int *index, int pirange, int nf1);
-
-// // Main Spreading Kernel
-// template <typename T>
-// __global__ void Spread_1d_Subprob(T *x, cuda_complex<T> *c, cuda_complex<T> *fw, int M, const int ns, int nf1,
-//                                   T es_c, T es_beta, T sigma, int *binstartpts,
-//                                   int *bin_size, int bin_size_x, int *subprob_to_bin, int *subprobstartpts,
-//                                   int *numsubprob, int maxsubprobsize, int nbinx, int *idxnupts, int pirange);
-// template <typename T>
-// __global__ void Spread_1d_Subprob_Horner(T *x, cuda_complex<T> *c, cuda_complex<T> *fw, int M, const int ns, int nf1,
-//                                          T sigma, int *binstartpts, int *bin_size, int bin_size_x,
-//                                          int *subprob_to_bin, int *subprobstartpts, int *numsubprob, int maxsubprobsize,
-//                                          int nbinx, int *idxnupts, int pirange);
-// /* ---------------------------Interpolation Kernels---------------------------*/
-// /* Kernels for NUptsdriven Method */
-// template <typename T>
-// __global__ void Interp_1d_NUptsdriven(T *x, cuda_complex<T> *c, cuda_complex<T> *fw, int M, const int ns, int nf2,
-//                                       T es_c, T es_beta, int *idxnupts, int pirange);
-// template <typename T>
-// __global__ void Interp_1d_NUptsdriven_Horner(T *x, cuda_complex<T> *c, cuda_complex<T> *fw, int M, const int ns, int nf2,
-//                                              T sigma, int *idxnupts, int pirange);
-
-// // Kernels for 2D codes
-// /* -----------------------------Spreading Kernels-----------------------------*/
-// /* Kernels for NUptsdriven Method */
-// template <typename T>
-// __global__ void Spread_2d_NUptsdriven(T *x, T *y, cuda_complex<T> *c, cuda_complex<T> *fw, int M, const int ns,
-//                                       int nf1, int nf2, T es_c, T es_beta, int *idxnupts,
-//                                       int pirange);
-// template <typename T>
-// __global__ void Spread_2d_NUptsdriven_Horner(T *x, T *y, cuda_complex<T> *c, cuda_complex<T> *fw, int M,
-//                                              const int ns, int nf1, int nf2, T sigma, int *idxnupts,
-//                                              int pirange);
-
-// /* Kernels for SubProb Method */
-// // SubProb properties
-// template <typename T>
-// __global__ void CalcBinSize_noghost_2d(int M, int nf1, int nf2, int bin_size_x, int bin_size_y, int nbinx, int nbiny,
-//                                        int *bin_size, T *x, T *y, int *sortidx, int pirange);
-// template <typename T>
-// __global__ void CalcInvertofGlobalSortIdx_2d(int M, int bin_size_x, int bin_size_y, int nbinx, int nbiny,
-//                                              int *bin_startpts, int *sortidx, T *x, T *y,
-//                                              int *index, int pirange, int nf1, int nf2);
-
-// // Main Spreading Kernel
-// template <typename T>
-// __global__ void Spread_2d_Subprob(T *x, T *y, cuda_complex<T> *c, cuda_complex<T> *fw, int M, const int ns, int nf1,
-//                                   int nf2, T es_c, T es_beta, T sigma,
-//                                   int *binstartpts, int *bin_size, int bin_size_x, int bin_size_y, int *subprob_to_bin,
-//                                   int *subprobstartpts, int *numsubprob, int maxsubprobsize, int nbinx, int nbiny,
-//                                   int *idxnupts, int pirange);
-// template <typename T>
-// __global__ void Spread_2d_Subprob_Horner(T *x, T *y, cuda_complex<T> *c, cuda_complex<T> *fw, int M, const int ns,
-//                                          int nf1, int nf2, T sigma, int *binstartpts, int *bin_size,
-//                                          int bin_size_x, int bin_size_y, int *subprob_to_bin, int *subprobstartpts,
-//                                          int *numsubprob, int maxsubprobsize, int nbinx, int nbiny, int *idxnupts,
-//                                          int pirange);
-
-// /* ---------------------------Interpolation Kernels---------------------------*/
-// /* Kernels for NUptsdriven Method */
-// template <typename T>
-// __global__ void Interp_2d_NUptsdriven(T *x, T *y, cuda_complex<T> *c, cuda_complex<T> *fw, int M, const int ns,
-//                                       int nf1, int nf2, T es_c, T es_beta, int *idxnupts,
-//                                       int pirange);
-// template <typename T>
-// __global__ void Interp_2d_NUptsdriven_Horner(T *x, T *y, cuda_complex<T> *c, cuda_complex<T> *fw, int M,
-//                                              const int ns, int nf1, int nf2, T sigma, int *idxnupts,
-//                                              int pirange);
-// /* Kernels for Subprob Method */
-// template <typename T>
-// __global__ void Interp_2d_Subprob(T *x, T *y, cuda_complex<T> *c, cuda_complex<T> *fw, int M, const int ns, int nf1,
-//                                   int nf2, T es_c, T es_beta, T sigma,
-//                                   int *binstartpts, int *bin_size, int bin_size_x, int bin_size_y, int *subprob_to_bin,
-//                                   int *subprobstartpts, int *numsubprob, int maxsubprobsize, int nbinx, int nbiny,
-//                                   int *idxnupts, int pirange);
-// template <typename T>
-// __global__ void Interp_2d_Subprob_Horner(T *x, T *y, cuda_complex<T> *c, cuda_complex<T> *fw, int M, const int ns,
-//                                          int nf1, int nf2, T sigma, int *binstartpts, int *bin_size,
-//                                          int bin_size_x, int bin_size_y, int *subprob_to_bin, int *subprobstartpts,
-//                                          int *numsubprob, int maxsubprobsize, int nbinx, int nbiny, int *idxnupts,
-//                                          int pirange);
-
-// // Kernels for 3D codes
-// /* -----------------------------Spreading Kernels-----------------------------*/
-// /* Kernels for Bin Sort NUpts */
-// template <typename T>
-// __global__ void CalcBinSize_noghost_3d(int M, int nf1, int nf2, int nf3, int bin_size_x, int bin_size_y, int bin_size_z,
-//                                        int nbinx, int nbiny, int nbinz, int *bin_size, T *x,
-//                                        T *y, T *z, int *sortidx, int pirange);
-// template <typename T>
-// __global__ void CalcInvertofGlobalSortIdx_3d(int M, int bin_size_x, int bin_size_y, int bin_size_z, int nbinx,
-//                                              int nbiny, int nbinz, int *bin_startpts, int *sortidx, T *x,
-//                                              T *y, T *z, int *index, int pirange, int nf1,
-//                                              int nf2, int nf3);
-
-// /* Kernels for NUptsdriven Method */
-// template <typename T>
-// __global__ void Spread_3d_NUptsdriven_Horner(T *x, T *y, T *z, cuda_complex<T> *c, cuda_complex<T> *fw,
-//                                              int M, const int ns, int nf1, int nf2, int nf3, T sigma,
-//                                              int *idxnupts, int pirange);
-// template <typename T>
-// __global__ void Spread_3d_NUptsdriven(T *x, T *y, T *z, cuda_complex<T> *c, cuda_complex<T> *fw, int M,
-//                                       const int ns, int nf1, int nf2, int nf3, T es_c,
-//                                       T es_beta, int *idxnupts, int pirange);
-
-// /* Kernels for Subprob Method */
-// template <typename T>
-// __global__ void Spread_3d_Subprob_Horner(T *x, T *y, T *z, cuda_complex<T> *c, cuda_complex<T> *fw,
-//                                          int M, const int ns, int nf1, int nf2, int nf3, T sigma,
-//                                          int *binstartpts, int *bin_size, int bin_size_x, int bin_size_y,
-//                                          int bin_size_z, int *subprob_to_bin, int *subprobstartpts, int *numsubprob,
-//                                          int maxsubprobsize, int nbinx, int nbiny, int nbinz, int *idxnupts,
-//                                          int pirange);
-// template <typename T>
-// __global__ void Spread_3d_Subprob(T *x, T *y, T *z, cuda_complex<T> *c, cuda_complex<T> *fw, int M,
-//                                   const int ns, int nf1, int nf2, int nf3, T es_c, T es_beta,
-//                                   int *binstartpts, int *bin_size, int bin_size_x, int bin_size_y, int bin_size_z,
-//                                   int *subprob_to_bin, int *subprobstartpts, int *numsubprob, int maxsubprobsize,
-//                                   int nbinx, int nbiny, int nbinz, int *idxnupts, int pirange);
-
-// /* Kernels for Block BlockGather Method */
-// template <typename T>
-// __global__ void LocateNUptstoBins_ghost(int M, int bin_size_x, int bin_size_y, int bin_size_z, int nbinx, int nbiny,
-//                                         int nbinz, int binsperobinx, int binsperobiny, int binsperobinz, int *bin_size,
-//                                         T *x, T *y, T *z, int *sortidx, int pirange,
-//                                         int nf1, int nf2, int nf3);
-// template <typename T>
-// __global__ void Temp(int binsperobinx, int binsperobiny, int binsperobinz, int nbinx, int nbiny, int nbinz,
-//                      int *binsize);
-// template <typename T>
-// __global__ void CalcInvertofGlobalSortIdx_ghost(int M, int bin_size_x, int bin_size_y, int bin_size_z, int nbinx,
-//                                                 int nbiny, int nbinz, int binsperobinx, int binsperobiny,
-//                                                 int binsperobinz, int *bin_startpts, int *sortidx, T *x,
-//                                                 T *y, T *z, int *index, int pirange, int nf1,
-//                                                 int nf2, int nf3);
-// template <typename T>
-// __global__ void Spread_3d_BlockGather(T *x, T *y, T *z, cuda_complex<T> *c, cuda_complex<T> *fw, int M,
-//                                       const int ns, int nf1, int nf2, int nf3, T es_c,
-//                                       T es_beta, T sigma, int *binstartpts, int obin_size_x,
-//                                       int obin_size_y, int obin_size_z, int binsperobin, int *subprob_to_bin,
-//                                       int *subprobstartpts, int maxsubprobsize, int nobinx, int nobiny, int nobinz,
-//                                       int *idxnupts, int pirange);
-// template <typename T>
-// __global__ void Spread_3d_BlockGather_Horner(T *x, T *y, T *z, cuda_complex<T> *c, cuda_complex<T> *fw,
-//                                              int M, const int ns, int nf1, int nf2, int nf3, T es_c,
-//                                              T es_beta, T sigma, int *binstartpts,
-//                                              int obin_size_x, int obin_size_y, int obin_size_z, int binsperobin,
-//                                              int *subprob_to_bin, int *subprobstartpts, int maxsubprobsize, int nobinx,
-//                                              int nobiny, int nobinz, int *idxnupts, int pirange);
-
-// /* -----------------------------Spreading Kernels-----------------------------*/
-// /* Kernels for NUptsdriven Method */
-// template <typename T>
-// __global__ void Interp_3d_NUptsdriven_Horner(T *x, T *y, T *z, cuda_complex<T> *c, cuda_complex<T> *fw,
-//                                              int M, const int ns, int nf1, int nf2, int nf3, T sigma,
-//                                              int *idxnupts, int pirange);
-// template <typename T>
-// __global__ void Interp_3d_NUptsdriven(T *x, T *y, T *z, cuda_complex<T> *c, cuda_complex<T> *fw, int M,
-//                                       const int ns, int nf1, int nf2, int nf3, T es_c,
-//                                       T es_beta, int *idxnupts, int pirange);
-
-// /* Kernels for Subprob Method */
-// template <typename T>
-// __global__ void Interp_3d_Subprob_Horner(T *x, T *y, T *z, cuda_complex<T> *c, cuda_complex<T> *fw,
-//                                          int M, const int ns, int nf1, int nf2, int nf3, T sigma,
-//                                          int *binstartpts, int *bin_size, int bin_size_x, int bin_size_y,
-//                                          int bin_size_z, int *subprob_to_bin, int *subprobstartpts, int *numsubprob,
-//                                          int maxsubprobsize, int nbinx, int nbiny, int nbinz, int *idxnupts,
-//                                          int pirange);
-// template <typename T>
-// __global__ void Interp_3d_Subprob(T *x, T *y, T *z, cuda_complex<T> *c, cuda_complex<T> *fw, int M,
-//                                   const int ns, int nf1, int nf2, int nf3, T es_c, T es_beta,
-//                                   int *binstartpts, int *bin_size, int bin_size_x, int bin_size_y, int bin_size_z,
-//                                   int *subprob_to_bin, int *subprobstartpts, int *numsubprob, int maxsubprobsize,
-//                                   int nbinx, int nbiny, int nbinz, int *idxnupts, int pirange);
->>>>>>> e02bf19c
 
 /* C wrapper for calling CUDA kernels */
 // Wrapper for testing spread, interpolation only
@@ -453,12 +93,6 @@
 template <typename T>
 int cuinterp3d(cufinufft_plan_template<T> d_plan, int blksize);
 
-<<<<<<< HEAD
-int CUSPREAD2D_NUPTSDRIVEN_PROP(int nf1, int nf2, int M, CUFINUFFT_PLAN d_plan);
-int CUSPREAD2D_NUPTSDRIVEN(int nf1, int nf2, int M, CUFINUFFT_PLAN d_plan, int blksize);
-int CUSPREAD2D_SUBPROB_PROP(int nf1, int nf2, int M, CUFINUFFT_PLAN d_plan);
-int CUSPREAD2D_SUBPROB(int nf1, int nf2, int M, CUFINUFFT_PLAN d_plan, int blksize);
-=======
 // Wrappers for methods of spreading
 template <typename T>
 int cuspread1d_nuptsdriven_prop(int nf1, int M, cufinufft_plan_template<T> d_plan);
@@ -468,7 +102,6 @@
 int cuspread1d_subprob_prop(int nf1, int M, cufinufft_plan_template<T> d_plan);
 template <typename T>
 int cuspread1d_subprob(int nf1, int M, cufinufft_plan_template<T> d_plan, int blksize);
->>>>>>> e02bf19c
 
 template <typename T>
 int cuspread2d_nuptsdriven_prop(int nf1, int nf2, int M, cufinufft_plan_template<T> d_plan);
