--- conflicted
+++ resolved
@@ -71,7 +71,7 @@
     }
 }
 
-<<<<<<< HEAD
+
 /* C wrapper for calling CUDA kernels */
 // Wrapper for testing spread, interpolation only
 template <typename T>
@@ -93,8 +93,7 @@
 int cufinufft_interp3d(int nf1, int nf2, int nf3, cuda_complex<T> *d_fw, int M, T *d_kx, T *d_ky, T *d_kz,
                        cuda_complex<T> *d_c, cufinufft_plan_t<T> *dplan);
 
-=======
->>>>>>> bbfa3e2e
+
 // Functions for calling different methods of spreading & interpolation
 template <typename T>
 int cuspread1d(cufinufft_plan_t<T> *d_plan, int blksize);
