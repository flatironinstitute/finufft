#ifndef CUFINUFFT_TYPES_H
#define CUFINUFFT_TYPES_H

#include <cufft.h>

#include <cufinufft_opts.h>
#include <finufft_spread_opts.h>
#include <type_traits>

#include <complex.h>

#define CUFINUFFT_BIGINT int

// Ugly trick to map a template to a fixed type, here cuda_complex<T>
template <typename T>
struct cuda_complex_impl;
template <>
struct cuda_complex_impl<float> {
    using type = cuFloatComplex;
};
template <>
struct cuda_complex_impl<double> {
    using type = cuDoubleComplex;
};

template <typename T>
using cuda_complex = typename cuda_complex_impl<T>::type;

template <typename T>
struct cufinufft_plan_t {
    cufinufft_opts opts;
    finufft_spread_opts spopts;

    int type;
    int dim;
    CUFINUFFT_BIGINT M;
    CUFINUFFT_BIGINT nf1;
    CUFINUFFT_BIGINT nf2;
    CUFINUFFT_BIGINT nf3;
    CUFINUFFT_BIGINT ms;
    CUFINUFFT_BIGINT mt;
    CUFINUFFT_BIGINT mu;
    int ntransf;
    int maxbatchsize;
    int iflag;

    int totalnumsubprob;
    T *fwkerhalf1;
    T *fwkerhalf2;
    T *fwkerhalf3;

    T *kx;
    T *ky;
    T *kz;
    cuda_complex<T> *c;
    cuda_complex<T> *fw;
    cuda_complex<T> *fk;

    // Arrays that used in subprob method
    int *idxnupts;        // length: #nupts, index of the nupts in the bin-sorted order
    int *sortidx;         // length: #nupts, order inside the bin the nupt belongs to
    int *numsubprob;      // length: #bins,  number of subproblems in each bin
    int *binsize;         // length: #bins, number of nonuniform ponits in each bin
    int *binstartpts;     // length: #bins, exclusive scan of array binsize
    int *subprob_to_bin;  // length: #subproblems, the bin the subproblem works on
    int *subprobstartpts; // length: #bins, exclusive scan of array numsubprob

    // Arrays for 3d (need to sort out)
    int *numnupts;
    int *subprob_to_nupts;

    cufftHandle fftplan;
<<<<<<< HEAD
    cudaStream_t stream;
=======
>>>>>>> 7a3ede19
};

template <typename T>
static cufftType_t cufft_type();
template <>
inline cufftType_t cufft_type<float>() {
    return CUFFT_C2C;
}

template <>
inline cufftType_t cufft_type<double>() {
    return CUFFT_Z2Z;
}

static inline cufftResult cufft_ex(cufftHandle plan, cufftComplex *idata, cufftComplex *odata, int direction) {
    return cufftExecC2C(plan, idata, odata, direction);
}
static inline cufftResult cufft_ex(cufftHandle plan, cufftDoubleComplex *idata, cufftDoubleComplex *odata,
                                   int direction) {
    return cufftExecZ2Z(plan, idata, odata, direction);
}

#endif<|MERGE_RESOLUTION|>--- conflicted
+++ resolved
@@ -70,10 +70,7 @@
     int *subprob_to_nupts;
 
     cufftHandle fftplan;
-<<<<<<< HEAD
     cudaStream_t stream;
-=======
->>>>>>> 7a3ede19
 };
 
 template <typename T>
