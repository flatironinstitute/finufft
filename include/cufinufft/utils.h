#ifndef FINUFFT_UTILS_H
#define FINUFFT_UTILS_H

// octave (mkoctfile) needs this otherwise it doesn't know what int64_t is!
#include <complex>

#include <cuComplex.h>
#include <cufinufft/types.h>

#include <cuda_runtime.h>
#include <thrust/extrema.h>
#include <type_traits>
#include <utility> // for std::forward

#include <finufft_errors.h>

#ifndef _USE_MATH_DEFINES
#define _USE_MATH_DEFINES
#endif
#include <cmath>

#ifndef M_PI
#define M_PI 3.14159265358979323846
#endif

#if !defined(__CUDA_ARCH__) || __CUDA_ARCH__ >= 600 || defined(__clang__)
#else
__inline__ __device__ double atomicAdd(double *address, double val) {
  unsigned long long int *address_as_ull = (unsigned long long int *)address;
  unsigned long long int old             = *address_as_ull, assumed;

  do {
    assumed = old;
    old     = atomicCAS(address_as_ull, assumed,
                        __double_as_longlong(val + __longlong_as_double(assumed)));

    // Note: uses integer comparison to avoid hang in case of NaN
    // (since NaN != NaN)
  } while (assumed != old);

  return __longlong_as_double(old);
}

template<typename T> __forceinline__ __device__ auto atomicAdd_block(T *address, T val) {
  return atomicAdd(address, val);
}

#endif

/**
 * It computes the start and end point of the spreading window given the center x and the
 * width ns.
 * TODO: We should move to (md)spans and (nd)ranges to avoid xend.
 *       It is also safer on bounds.
 */
template<typename T> __forceinline__ __device__ auto interval(const int ns, const T x) {
  const auto xstart = int(std::ceil(x - T(ns) * T(.5)));
  const auto xend   = xstart + ns - 1;
  return int2{xstart, xend};
}

#if defined(__CUDA_ARCH__)
#if __CUDA_ARCH__ >= 900
#define COMPUTE_CAPABILITY_90_OR_HIGHER 1
#else
#define COMPUTE_CAPABILITY_90_OR_HIGHER 0
#endif
#else
#define COMPUTE_CAPABILITY_90_OR_HIGHER 0
#endif

namespace cufinufft {
namespace utils {

class WithCudaDevice {
public:
  explicit WithCudaDevice(const int device) : orig_device_{get_orig_device()} {
    cudaSetDevice(device);
  }

  ~WithCudaDevice() { cudaSetDevice(orig_device_); }

private:
  const int orig_device_;

  static int get_orig_device() noexcept {
    int device{};
    cudaGetDevice(&device);
    return device;
  }
};

// math helpers whose source is in src/cuda/utils.cpp
CUFINUFFT_BIGINT next235beven(CUFINUFFT_BIGINT n, CUFINUFFT_BIGINT b);
void gaussquad(int n, double *xgl, double *wgl);
std::tuple<double, double> leg_eval(int n, double x);

template<typename T> T infnorm(int n, std::complex<T> *a) {
  T nrm = 0.0;
  for (int m = 0; m < n; ++m) {
    T aa = real(conj(a[m]) * a[m]);
    if (aa > nrm) nrm = aa;
  }
  return sqrt(nrm);
}

/**
 * does a complex atomic add on a shared memory address
 * it adds the real and imaginary parts separately
 * cuda does not support atomic operations
 * on complex numbers on shared memory directly
 */
template<typename T>
<<<<<<< HEAD
static __forceinline__ __device__ void atomicAddComplexShared(
    cuda_complex<T> *address, const cuda_complex<T> &res) {
  auto raw_address = reinterpret_cast<T *>(address);
  atomicAdd_block(raw_address, res.x);
  atomicAdd_block(raw_address + 1, res.y);
=======
static __forceinline__ __device__ void atomicAddComplexShared(cuda_complex<T> *address,
                                                              cuda_complex<T> res) {
  const auto raw_address = reinterpret_cast<T *>(address);
  atomicAdd(raw_address, res.x);
  atomicAdd(raw_address + 1, res.y);
>>>>>>> d5b36b10
}

/**
 * does a complex atomic add on a global memory address
 * since cuda 90 atomic operations on complex numbers
 * on shared memory are supported so we leverage them
 */
template<typename T>
static __forceinline__ __device__ void atomicAddComplexGlobal(cuda_complex<T> *address,
                                                              cuda_complex<T> res) {
  if constexpr (
      std::is_same_v<cuda_complex<T>, float2> && COMPUTE_CAPABILITY_90_OR_HIGHER) {
    atomicAdd(address, res);
  } else {
    auto raw_address = reinterpret_cast<T *>(address);
    atomicAdd(raw_address, res.x);
    atomicAdd(raw_address + 1, res.y);
  }
}

template<typename T> auto arrayrange(int n, T *a, cudaStream_t stream) {
  const auto d_min_max = thrust::minmax_element(thrust::cuda::par.on(stream), a, a + n);

  // copy d_min and d_max to host
  T min{}, max{};
  checkCudaErrors(cudaMemcpyAsync(&min, thrust::raw_pointer_cast(d_min_max.first),
                                  sizeof(T), cudaMemcpyDeviceToHost, stream));
  checkCudaErrors(cudaMemcpyAsync(&max, thrust::raw_pointer_cast(d_min_max.second),
                                  sizeof(T), cudaMemcpyDeviceToHost, stream));
  return std::make_tuple(min, max);
}

// Writes out w = half-width and c = center of an interval enclosing all a[n]'s
// Only chooses a nonzero center if this increases w by less than fraction
// ARRAYWIDCEN_GROWFRAC defined in defs.h.
// This prevents rephasings which don't grow nf by much. 6/8/17
// If n==0, w and c are not finite.
template<typename T> auto arraywidcen(int n, T *a, cudaStream_t stream) {
  const auto [lo, hi] = arrayrange(n, a, stream);
  auto w              = (hi - lo) / 2;
  auto c              = (hi + lo) / 2;
  if (std::abs(c) < ARRAYWIDCEN_GROWFRAC * w) {
    w += std::abs(c);
    c = 0.0;
  }
  return std::make_tuple(w, c);
}

template<typename T>
auto set_nhg_type3(T S, T X, const cufinufft_opts &opts,
                   const finufft_spread_opts &spopts)
// It implements the same named function in finufft_core.cpp (see its docs)
{
  int nss = spopts.nspread + 1; // since ns may be odd
  T Xsafe = X, Ssafe = S;       // may be tweaked locally
  if (X == 0.0)                 // logic ensures XS>=1, handle X=0 a/o S=0
    if (S == 0.0) {
      Xsafe = 1.0;
      Ssafe = 1.0;
    } else
      Xsafe = std::max(Xsafe, T(1) / S);
  else
    Ssafe = std::max(Ssafe, T(1) / X);
  // use the safe X and S...
  T nfd = 2.0 * opts.upsampfac * Ssafe * Xsafe / M_PI + nss;
  if (!std::isfinite(nfd)) nfd = 0.0; // use FLT to catch inf
  auto nf = (int)nfd;
  // printf("initial nf=%lld, ns=%d\n",*nf,spopts.nspread);
  //  catch too small nf, and nan or +-inf, otherwise spread fails...
  if (nf < 2 * spopts.nspread) nf = 2 * spopts.nspread;
  if (nf < MAX_NF)                   // otherwise will fail anyway
    nf = utils::next235beven(nf, 1); // expensive at huge nf
  // Note: b is 1 because type 3 uses a type 2 plan, so it should not need the extra
  // condition that seems to be used by Block Gather as type 2 are only GM-sort
  auto h   = 2 * T(M_PI) / nf;                       // upsampled grid spacing
  auto gam = T(nf) / (2.0 * opts.upsampfac * Ssafe); // x scale fac to x'
  return std::make_tuple(nf, h, gam);
}

// Generalized dispatcher for any function requiring ns-based dispatch
template<typename Func, typename T, int ns, typename... Args>
int dispatch_ns(Func &&func, int target_ns, Args &&...args) {
  if constexpr (ns > MAX_NSPREAD) {
    return FINUFFT_ERR_METHOD_NOTVALID; // Stop recursion
  } else {
    if (target_ns == ns) {
      return std::forward<Func>(func).template operator()<ns>(
          std::forward<Args>(args)...);
    }
    return dispatch_ns<Func, T, ns + 1>(std::forward<Func>(func), target_ns,
                                        std::forward<Args>(args)...);
  }
}

// Wrapper function that starts the dispatch recursion
template<typename Func, typename T, typename... Args>
int launch_dispatch_ns(Func &&func, int target_ns, Args &&...args) {
  return dispatch_ns<Func, T, MIN_NSPREAD>(std::forward<Func>(func), target_ns,
                                           std::forward<Args>(args)...);
}

} // namespace utils
} // namespace cufinufft

#endif<|MERGE_RESOLUTION|>--- conflicted
+++ resolved
@@ -111,19 +111,11 @@
  * on complex numbers on shared memory directly
  */
 template<typename T>
-<<<<<<< HEAD
 static __forceinline__ __device__ void atomicAddComplexShared(
     cuda_complex<T> *address, const cuda_complex<T> &res) {
-  auto raw_address = reinterpret_cast<T *>(address);
+  const auto raw_address = reinterpret_cast<T *>(address);
   atomicAdd_block(raw_address, res.x);
   atomicAdd_block(raw_address + 1, res.y);
-=======
-static __forceinline__ __device__ void atomicAddComplexShared(cuda_complex<T> *address,
-                                                              cuda_complex<T> res) {
-  const auto raw_address = reinterpret_cast<T *>(address);
-  atomicAdd(raw_address, res.x);
-  atomicAdd(raw_address + 1, res.y);
->>>>>>> d5b36b10
 }
 
 /**
@@ -132,8 +124,8 @@
  * on shared memory are supported so we leverage them
  */
 template<typename T>
-static __forceinline__ __device__ void atomicAddComplexGlobal(cuda_complex<T> *address,
-                                                              cuda_complex<T> res) {
+static __forceinline__ __device__ void atomicAddComplexGlobal(
+    cuda_complex<T> *address, cuda_complex<T> res) {
   if constexpr (
       std::is_same_v<cuda_complex<T>, float2> && COMPUTE_CAPABILITY_90_OR_HIGHER) {
     atomicAdd(address, res);
