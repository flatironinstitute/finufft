#ifndef __COMMON_H__
#define __COMMON_H__

#include <finufft_spread_opts.h>
#include <cufinufft_types.h>
#include <cufinufft_opts.h>
#include <cufft.h>

namespace cufinufft {
namespace common {
<<<<<<< HEAD
__global__ void fseries_kernel_compute(int nf1, int nf2, int nf3, CUFINUFFT_FLT *f, cuDoubleComplex *a,
                                       CUFINUFFT_FLT *fwkerhalf1, CUFINUFFT_FLT *fwkerhalf2, CUFINUFFT_FLT *fwkerhalf3,
                                       int ns);

int CUFSERIESKERNELCOMPUTE(int dim, int nf1, int nf2, int nf3, CUFINUFFT_FLT *d_f, cuDoubleComplex *d_a,
                           CUFINUFFT_FLT *d_fwkerhalf1, CUFINUFFT_FLT *d_fwkerhalf2, CUFINUFFT_FLT *d_fwkerhalf3,
=======
template <typename T>
__global__ void FseriesKernelCompute(int nf1, int nf2, int nf3, T *f, cuDoubleComplex *a,
                                     T *fwkerhalf1, T *fwkerhalf2, T *fwkerhalf3,
                                     int ns);
template <typename T>
int cufserieskernelcompute(int dim, int nf1, int nf2, int nf3, T *d_f, cuDoubleComplex *d_a,
                           T *d_fwkerhalf1, T *d_fwkerhalf2, T *d_fwkerhalf3,
>>>>>>> e02bf19c
                           int ns);
template <typename T>
int setup_spreader_for_nufft(finufft_spread_opts &spopts, T eps, cufinufft_opts opts);

void set_nf_type12(CUFINUFFT_BIGINT ms, cufinufft_opts opts, finufft_spread_opts spopts, CUFINUFFT_BIGINT *nf,
                   CUFINUFFT_BIGINT b);
template <typename T>
void onedim_fseries_kernel(CUFINUFFT_BIGINT nf, T *fwkerhalf, finufft_spread_opts opts);
template <typename T>
void onedim_fseries_kernel_precomp(CUFINUFFT_BIGINT nf, T *f, dcomplex *a, finufft_spread_opts opts);
template <typename T>
void onedim_fseries_kernel_compute(CUFINUFFT_BIGINT nf, T *f, dcomplex *a, T *fwkerhalf,
                                   finufft_spread_opts opts);

} // namespace common
} // namespace cufinufft
#endif<|MERGE_RESOLUTION|>--- conflicted
+++ resolved
@@ -8,23 +8,12 @@
 
 namespace cufinufft {
 namespace common {
-<<<<<<< HEAD
-__global__ void fseries_kernel_compute(int nf1, int nf2, int nf3, CUFINUFFT_FLT *f, cuDoubleComplex *a,
-                                       CUFINUFFT_FLT *fwkerhalf1, CUFINUFFT_FLT *fwkerhalf2, CUFINUFFT_FLT *fwkerhalf3,
-                                       int ns);
-
-int CUFSERIESKERNELCOMPUTE(int dim, int nf1, int nf2, int nf3, CUFINUFFT_FLT *d_f, cuDoubleComplex *d_a,
-                           CUFINUFFT_FLT *d_fwkerhalf1, CUFINUFFT_FLT *d_fwkerhalf2, CUFINUFFT_FLT *d_fwkerhalf3,
-=======
 template <typename T>
-__global__ void FseriesKernelCompute(int nf1, int nf2, int nf3, T *f, cuDoubleComplex *a,
-                                     T *fwkerhalf1, T *fwkerhalf2, T *fwkerhalf3,
-                                     int ns);
+__global__ void fseries_kernel_compute(int nf1, int nf2, int nf3, T *f, cuDoubleComplex *a, T *fwkerhalf1,
+                                       T *fwkerhalf2, T *fwkerhalf3, int ns);
 template <typename T>
-int cufserieskernelcompute(int dim, int nf1, int nf2, int nf3, T *d_f, cuDoubleComplex *d_a,
-                           T *d_fwkerhalf1, T *d_fwkerhalf2, T *d_fwkerhalf3,
->>>>>>> e02bf19c
-                           int ns);
+int cufserieskernelcompute(int dim, int nf1, int nf2, int nf3, T *d_f, cuDoubleComplex *d_a, T *d_fwkerhalf1,
+                           T *d_fwkerhalf2, T *d_fwkerhalf3, int ns);
 template <typename T>
 int setup_spreader_for_nufft(finufft_spread_opts &spopts, T eps, cufinufft_opts opts);
 
