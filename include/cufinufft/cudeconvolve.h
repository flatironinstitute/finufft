#ifndef __CUDECONVOLVE_H__
#define __CUDECONVOLVE_H__

#include <cufinufft/types.h>

namespace cufinufft {
namespace deconvolve {
<<<<<<< HEAD
__global__ void deconvolve_1d(int ms, int nf1, int fw_width, CUCPX *fw, CUCPX *fk, CUFINUFFT_FLT *fwkerhalf1);
__global__ void amplify_1d(int ms, int nf1, int fw_width, CUCPX *fw, CUCPX *fk, CUFINUFFT_FLT *fwkerhalf2);

__global__ void deconvolve_2d(int ms, int mt, int nf1, int nf2, int fw_width, CUCPX *fw, CUCPX *fk,
                              CUFINUFFT_FLT *fwkerhalf1, CUFINUFFT_FLT *fwkerhalf2);
__global__ void amplify_2d(int ms, int mt, int nf1, int nf2, int fw_width, CUCPX *fw, CUCPX *fk,
                           CUFINUFFT_FLT *fwkerhalf1, CUFINUFFT_FLT *fwkerhalf2);

__global__ void deconvolve_3d(int ms, int mt, int mu, int nf1, int nf2, int nf3, int fw_width, CUCPX *fw, CUCPX *fk,
                              CUFINUFFT_FLT *fwkerhalf1, CUFINUFFT_FLT *fwkerhalf2, CUFINUFFT_FLT *fwkerhalf3);
__global__ void amplify_3d(int ms, int mt, int mu, int nf1, int nf2, int nf3, int fw_width, CUCPX *fw, CUCPX *fk,
                           CUFINUFFT_FLT *fwkerhalf1, CUFINUFFT_FLT *fwkerhalf2, CUFINUFFT_FLT *fwkerhalf3);

int CUDECONVOLVE1D(CUFINUFFT_PLAN d_mem, int blksize);
int CUDECONVOLVE2D(CUFINUFFT_PLAN d_mem, int blksize);
int CUDECONVOLVE3D(CUFINUFFT_PLAN d_mem, int blksize);
} // namespace deconvolve
=======

template <typename T>
__global__ void Deconvolve_1d(int ms, int nf1, int fw_width, cuda_complex<T> *fw, cuda_complex<T> *fk, T *fwkerhalf1);
template <typename T>
__global__ void Amplify_1d(int ms, int nf1, int fw_width, cuda_complex<T> *fw, cuda_complex<T> *fk, T *fwkerhalf2);
template <typename T>
__global__ void Deconvolve_2d(int ms, int mt, int nf1, int nf2, int fw_width, cuda_complex<T> *fw, cuda_complex<T> *fk,
                              T *fwkerhalf1, T *fwkerhalf2);
template <typename T>
__global__ void Amplify_2d(int ms, int mt, int nf1, int nf2, int fw_width, cuda_complex<T> *fw, cuda_complex<T> *fk,
                           T *fwkerhalf1, T *fwkerhalf2);

template <typename T>
__global__ void Deconvolve_3d(int ms, int mt, int mu, int nf1, int nf2, int nf3, int fw_width, cuda_complex<T> *fw, cuda_complex<T> *fk,
                              T *fwkerhalf1, T *fwkerhalf2, T *fwkerhalf3);
template <typename T>
__global__ void Amplify_3d(int ms, int mt, int mu, int nf1, int nf2, int nf3, int fw_width, cuda_complex<T> *fw, cuda_complex<T> *fk,
                           T *fwkerhalf1, T *fwkerhalf2, T *fwkerhalf3);

template <typename T>
int cudeconvolve1d(cufinufft_plan_template<T> d_mem, int blksize);
template <typename T>
int cudeconvolve2d(cufinufft_plan_template<T> d_mem, int blksize);
template <typename T>
int cudeconvolve3d(cufinufft_plan_template<T> d_mem, int blksize);
} // namespace convolve
>>>>>>> e02bf19c
} // namespace cufinufft
#endif<|MERGE_RESOLUTION|>--- conflicted
+++ resolved
@@ -5,43 +5,23 @@
 
 namespace cufinufft {
 namespace deconvolve {
-<<<<<<< HEAD
-__global__ void deconvolve_1d(int ms, int nf1, int fw_width, CUCPX *fw, CUCPX *fk, CUFINUFFT_FLT *fwkerhalf1);
-__global__ void amplify_1d(int ms, int nf1, int fw_width, CUCPX *fw, CUCPX *fk, CUFINUFFT_FLT *fwkerhalf2);
-
-__global__ void deconvolve_2d(int ms, int mt, int nf1, int nf2, int fw_width, CUCPX *fw, CUCPX *fk,
-                              CUFINUFFT_FLT *fwkerhalf1, CUFINUFFT_FLT *fwkerhalf2);
-__global__ void amplify_2d(int ms, int mt, int nf1, int nf2, int fw_width, CUCPX *fw, CUCPX *fk,
-                           CUFINUFFT_FLT *fwkerhalf1, CUFINUFFT_FLT *fwkerhalf2);
-
-__global__ void deconvolve_3d(int ms, int mt, int mu, int nf1, int nf2, int nf3, int fw_width, CUCPX *fw, CUCPX *fk,
-                              CUFINUFFT_FLT *fwkerhalf1, CUFINUFFT_FLT *fwkerhalf2, CUFINUFFT_FLT *fwkerhalf3);
-__global__ void amplify_3d(int ms, int mt, int mu, int nf1, int nf2, int nf3, int fw_width, CUCPX *fw, CUCPX *fk,
-                           CUFINUFFT_FLT *fwkerhalf1, CUFINUFFT_FLT *fwkerhalf2, CUFINUFFT_FLT *fwkerhalf3);
-
-int CUDECONVOLVE1D(CUFINUFFT_PLAN d_mem, int blksize);
-int CUDECONVOLVE2D(CUFINUFFT_PLAN d_mem, int blksize);
-int CUDECONVOLVE3D(CUFINUFFT_PLAN d_mem, int blksize);
-} // namespace deconvolve
-=======
-
 template <typename T>
-__global__ void Deconvolve_1d(int ms, int nf1, int fw_width, cuda_complex<T> *fw, cuda_complex<T> *fk, T *fwkerhalf1);
+__global__ void deconvolve_1d(int ms, int nf1, int fw_width, cuda_complex<T> *fw, cuda_complex<T> *fk, T *fwkerhalf1);
 template <typename T>
-__global__ void Amplify_1d(int ms, int nf1, int fw_width, cuda_complex<T> *fw, cuda_complex<T> *fk, T *fwkerhalf2);
+__global__ void amplify_1d(int ms, int nf1, int fw_width, cuda_complex<T> *fw, cuda_complex<T> *fk, T *fwkerhalf2);
 template <typename T>
-__global__ void Deconvolve_2d(int ms, int mt, int nf1, int nf2, int fw_width, cuda_complex<T> *fw, cuda_complex<T> *fk,
+__global__ void deconvolve_2d(int ms, int mt, int nf1, int nf2, int fw_width, cuda_complex<T> *fw, cuda_complex<T> *fk,
                               T *fwkerhalf1, T *fwkerhalf2);
 template <typename T>
-__global__ void Amplify_2d(int ms, int mt, int nf1, int nf2, int fw_width, cuda_complex<T> *fw, cuda_complex<T> *fk,
+__global__ void amplify_2d(int ms, int mt, int nf1, int nf2, int fw_width, cuda_complex<T> *fw, cuda_complex<T> *fk,
                            T *fwkerhalf1, T *fwkerhalf2);
 
 template <typename T>
-__global__ void Deconvolve_3d(int ms, int mt, int mu, int nf1, int nf2, int nf3, int fw_width, cuda_complex<T> *fw, cuda_complex<T> *fk,
-                              T *fwkerhalf1, T *fwkerhalf2, T *fwkerhalf3);
+__global__ void deconvolve_3d(int ms, int mt, int mu, int nf1, int nf2, int nf3, int fw_width, cuda_complex<T> *fw,
+                              cuda_complex<T> *fk, T *fwkerhalf1, T *fwkerhalf2, T *fwkerhalf3);
 template <typename T>
-__global__ void Amplify_3d(int ms, int mt, int mu, int nf1, int nf2, int nf3, int fw_width, cuda_complex<T> *fw, cuda_complex<T> *fk,
-                           T *fwkerhalf1, T *fwkerhalf2, T *fwkerhalf3);
+__global__ void amplify_3d(int ms, int mt, int mu, int nf1, int nf2, int nf3, int fw_width, cuda_complex<T> *fw,
+                           cuda_complex<T> *fk, T *fwkerhalf1, T *fwkerhalf2, T *fwkerhalf3);
 
 template <typename T>
 int cudeconvolve1d(cufinufft_plan_template<T> d_mem, int blksize);
@@ -49,7 +29,6 @@
 int cudeconvolve2d(cufinufft_plan_template<T> d_mem, int blksize);
 template <typename T>
 int cudeconvolve3d(cufinufft_plan_template<T> d_mem, int blksize);
-} // namespace convolve
->>>>>>> e02bf19c
+} // namespace deconvolve
 } // namespace cufinufft
 #endif