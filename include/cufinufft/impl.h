--- conflicted
+++ resolved
@@ -121,11 +121,8 @@
   d_plan->mu  = nmodes[2];
 
   cufinufft_setup_binsize<T>(type, d_plan->spopts.nspread, dim, &d_plan->opts);
-<<<<<<< HEAD
-=======
   RETURN_IF_CUDA_ERROR
 
->>>>>>> b3c2be7d
   CUFINUFFT_BIGINT nf1 = 1, nf2 = 1, nf3 = 1;
   set_nf_type12(d_plan->ms, d_plan->opts, d_plan->spopts, &nf1,
                 d_plan->opts.gpu_obinsizex);
@@ -141,22 +138,11 @@
 
   /* Automatically set GPU method. */
   if (d_plan->opts.gpu_method == 0) {
-<<<<<<< HEAD
-    /* For type 1, we default to method 2 (SM) since this is generally faster.
-     * However, in the special case of _double precision_ in _three dimensions_
-     * with more than _three digits of precision_, there is note enough shared
-     * memory for this to work. As a result, we will default to method 1 (GM) in
-     * this special case.
-     *
-     * For type 2, we always default to method 1 (GM). */
-
-=======
     /* For type 1, we default to method 2 (SM) since this is generally faster
      * if there is enough shared memory available. Otherwise, we default to GM.
      *
      * For type 2, we always default to method 1 (GM).
      */
->>>>>>> b3c2be7d
     if (type == 2) {
       d_plan->opts.gpu_method = 1;
     } else {
