#ifndef CUFINUFFT_IMPL_H
#define CUFINUFFT_IMPL_H

#include <iostream>

#include <cufinufft/contrib/helper_cuda.h>

#include <cufinufft/common.h>
#include <cufinufft/cudeconvolve.h>
#include <cufinufft/defs.h>
#include <cufinufft/memtransfer.h>
#include <cufinufft/spreadinterp.h>
#include <cufinufft/types.h>
#include <cufinufft/utils.h>

#include <finufft_errors.h>

// 1d
template <typename T>
int cufinufft1d1_exec(cuda_complex<T> *d_c, cuda_complex<T> *d_fk, cufinufft_plan_t<T> *d_plan);
template <typename T>
int cufinufft1d2_exec(cuda_complex<T> *d_c, cuda_complex<T> *d_fk, cufinufft_plan_t<T> *d_plan);

// 2d
template <typename T>
int cufinufft2d1_exec(cuda_complex<T> *d_c, cuda_complex<T> *d_fk, cufinufft_plan_t<T> *d_plan);
template <typename T>
int cufinufft2d2_exec(cuda_complex<T> *d_c, cuda_complex<T> *d_fk, cufinufft_plan_t<T> *d_plan);

// 3d
template <typename T>
int cufinufft3d1_exec(cuda_complex<T> *d_c, cuda_complex<T> *d_fk, cufinufft_plan_t<T> *d_plan);
template <typename T>
int cufinufft3d2_exec(cuda_complex<T> *d_c, cuda_complex<T> *d_fk, cufinufft_plan_t<T> *d_plan);

static void cufinufft_setup_binsize(int type, int dim, cufinufft_opts *opts) {
    switch (dim) {
    case 1: {
        opts->gpu_binsizex = (opts->gpu_binsizex < 0) ? 1024 : opts->gpu_binsizex;
        opts->gpu_binsizey = 1;
        opts->gpu_binsizez = 1;
    } break;
    case 2: {
        opts->gpu_binsizex = (opts->gpu_binsizex < 0) ? 32 : opts->gpu_binsizex;
        opts->gpu_binsizey = (opts->gpu_binsizey < 0) ? 32 : opts->gpu_binsizey;
        opts->gpu_binsizez = 1;
    } break;
    case 3: {
        switch (opts->gpu_method) {
        case 1:
        case 2: {
            opts->gpu_binsizex = (opts->gpu_binsizex < 0) ? 16 : opts->gpu_binsizex;
            opts->gpu_binsizey = (opts->gpu_binsizey < 0) ? 16 : opts->gpu_binsizey;
            opts->gpu_binsizez = (opts->gpu_binsizez < 0) ? 2 : opts->gpu_binsizez;
        } break;
        case 4: {
            opts->gpu_obinsizex = (opts->gpu_obinsizex < 0) ? 8 : opts->gpu_obinsizex;
            opts->gpu_obinsizey = (opts->gpu_obinsizey < 0) ? 8 : opts->gpu_obinsizey;
            opts->gpu_obinsizez = (opts->gpu_obinsizez < 0) ? 8 : opts->gpu_obinsizez;
            opts->gpu_binsizex = (opts->gpu_binsizex < 0) ? 4 : opts->gpu_binsizex;
            opts->gpu_binsizey = (opts->gpu_binsizey < 0) ? 4 : opts->gpu_binsizey;
            opts->gpu_binsizez = (opts->gpu_binsizez < 0) ? 4 : opts->gpu_binsizez;
        } break;
        }
    } break;
    }
}

template <typename T>
int cufinufft_makeplan_impl(int type, int dim, int *nmodes, int iflag, int ntransf, T tol,
                            cufinufft_plan_t<T> **d_plan_ptr, cufinufft_opts *opts) {
    /*
        "plan" stage (in single or double precision).
            See ../docs/cppdoc.md for main user-facing documentation.
            Note that *d_plan_ptr in the args list was called simply *plan there.
            This is the remaining dev-facing doc:

    This performs:
            (0) creating a new plan struct (d_plan), a pointer to which is passed
                back by writing that pointer into *d_plan_ptr.
            (1) set up the spread option, d_plan.spopts.
            (2) calculate the correction factor on cpu, copy the value from cpu to
                gpu
            (3) allocate gpu arrays with size determined by number of fourier modes
                and method related options that had been set in d_plan.opts
            (4) call cufftPlanMany and save the cufft plan inside cufinufft plan
            Variables and arrays inside the plan struct are set and allocated.

        Melody Shih 07/25/19. Use-facing moved to markdown, Barnett 2/16/21.
    */
    int ier;
    cuDoubleComplex *d_a = nullptr; // fseries temp data
    T *d_f = nullptr;               // fseries temp data

    if (type < 1 || type > 2) {
        fprintf(stderr, "[%s] Invalid type (%d): should be 1 or 2.\n", __func__, type);
        return FINUFFT_ERR_TYPE_NOTVALID;
    }
    if (ntransf < 1) {
        fprintf(stderr, "[%s] Invalid ntransf (%d): should be at least 1.\n", __func__, ntransf);
        return FINUFFT_ERR_NTRANS_NOTVALID;
    }

    // Mult-GPU support: set the CUDA Device ID:
    const int device_id = opts == NULL ? 0 : opts->gpu_device_id;
    cufinufft::utils::WithCudaDevice device_swapper(device_id);

    /* allocate the plan structure, assign address to user pointer. */
    cufinufft_plan_t<T> *d_plan = new cufinufft_plan_t<T>;
    *d_plan_ptr = d_plan;
    // Zero out your struct, (sets all pointers to NULL)
    memset(d_plan, 0, sizeof(*d_plan));

    /* If a user has not supplied their own options, assign defaults for them. */
    if (opts == NULL) { // use default opts
        cufinufft_default_opts(&(d_plan->opts));
    } else {                  // or read from what's passed in
        d_plan->opts = *opts; // keep a deep copy; changing *opts now has no effect
    }

    d_plan->stream = (cudaStream_t)d_plan->opts.gpu_stream;

    /* Automatically set GPU method. */
    if (d_plan->opts.gpu_method == 0) {
        /* For type 1, we default to method 2 (SM) since this is generally faster.
         * However, in the special case of _double precision_ in _three dimensions_
         * with more than _three digits of precision_, there is note enough shared
         * memory for this to work. As a result, we will default to method 1 (GM) in
         * this special case.
         *
         * For type 2, we always default to method 1 (GM). */
        if (type == 1 && (sizeof(T) == 4 || dim < 3 || tol >= 1e-3))
            d_plan->opts.gpu_method = 2;
        else if (type == 1 && tol < 1e-3)
            d_plan->opts.gpu_method = 1;
        else if (type == 2)
            d_plan->opts.gpu_method = 1;
    }

    /* Setup Spreader */
    using namespace cufinufft::common;
    // can return FINUFFT_WARN_EPS_TOO_SMALL=1, which is OK
    if ((ier = setup_spreader_for_nufft(d_plan->spopts, tol, d_plan->opts)) > 1) {
        delete *d_plan_ptr;
        *d_plan_ptr = nullptr;
        return ier;
    }

    d_plan->dim = dim;
    d_plan->ms = nmodes[0];
    d_plan->mt = nmodes[1];
    d_plan->mu = nmodes[2];

    cufinufft_setup_binsize(type, dim, &d_plan->opts);
    CUFINUFFT_BIGINT nf1 = 1, nf2 = 1, nf3 = 1;
    set_nf_type12(d_plan->ms, d_plan->opts, d_plan->spopts, &nf1, d_plan->opts.gpu_obinsizex);
    if (dim > 1)
        set_nf_type12(d_plan->mt, d_plan->opts, d_plan->spopts, &nf2, d_plan->opts.gpu_obinsizey);
    if (dim > 2)
        set_nf_type12(d_plan->mu, d_plan->opts, d_plan->spopts, &nf3, d_plan->opts.gpu_obinsizez);
    int fftsign = (iflag >= 0) ? 1 : -1;

    d_plan->nf1 = nf1;
    d_plan->nf2 = nf2;
    d_plan->nf3 = nf3;
    d_plan->iflag = fftsign;
    d_plan->ntransf = ntransf;
    int maxbatchsize = opts ? opts->gpu_maxbatchsize : 0;
    if (maxbatchsize == 0)                   // implies: use a heuristic.
        maxbatchsize = std::min(ntransf, 8); // heuristic from test codes
    d_plan->maxbatchsize = maxbatchsize;
    d_plan->type = type;

    if (d_plan->type == 1)
        d_plan->spopts.spread_direction = 1;
    if (d_plan->type == 2)
        d_plan->spopts.spread_direction = 2;

<<<<<<< HEAD
=======
    using namespace cufinufft::memtransfer;
    switch (d_plan->dim) {
    case 1: {
        if ((ier = allocgpumem1d_plan<T>(d_plan)))
            goto finalize;
    } break;
    case 2: {
        if ((ier = allocgpumem2d_plan<T>(d_plan)))
            goto finalize;
    } break;
    case 3: {
        if ((ier = allocgpumem3d_plan<T>(d_plan)))
            goto finalize;
    } break;
    }

    cufftHandle fftplan;
    cufftResult_t cufft_status;
>>>>>>> 7a3ede19
    switch (d_plan->dim) {
    case 1: {
        int n[] = {(int)nf1};
        int inembed[] = {(int)nf1};

<<<<<<< HEAD
        cufftPlanMany(&d_plan->fftplan, 1, n, inembed, 1, inembed[0], inembed, 1, inembed[0], cufft_type<T>(),
                      maxbatchsize);
=======
        cufft_status = cufftPlanMany(&fftplan, 1, n, inembed, 1, inembed[0], inembed, 1, inembed[0], cufft_type<T>(),
                                     maxbatchsize);
>>>>>>> 7a3ede19
    } break;
    case 2: {
        int n[] = {(int)nf2, (int)nf1};
        int inembed[] = {(int)nf2, (int)nf1};

<<<<<<< HEAD
        cufftPlanMany(&d_plan->fftplan, 2, n, inembed, 1, inembed[0] * inembed[1], inembed, 1, inembed[0] * inembed[1],
                      cufft_type<T>(), maxbatchsize);
=======
        cufft_status = cufftPlanMany(&fftplan, 2, n, inembed, 1, inembed[0] * inembed[1], inembed, 1,
                                     inembed[0] * inembed[1], cufft_type<T>(), maxbatchsize);
>>>>>>> 7a3ede19
    } break;
    case 3: {
        int n[] = {(int)nf3, (int)nf2, (int)nf1};
        int inembed[] = {(int)nf3, (int)nf2, (int)nf1};

<<<<<<< HEAD
        cufftPlanMany(&d_plan->fftplan, 3, n, inembed, 1, inembed[0] * inembed[1] * inembed[2], inembed, 1,
                      inembed[0] * inembed[1] * inembed[2], cufft_type<T>(), maxbatchsize);
    } break;
    }
    cufftSetStream(d_plan->fftplan, d_plan->stream);

    using namespace cufinufft::memtransfer;
    switch (d_plan->dim) {
    case 1: {
        ier = allocgpumem1d_plan<T>(d_plan);
    } break;
    case 2: {
        ier = allocgpumem2d_plan<T>(d_plan);
    } break;
    case 3: {
        ier = allocgpumem3d_plan<T>(d_plan);
    } break;
    }
=======
        cufft_status = cufftPlanMany(&fftplan, 3, n, inembed, 1, inembed[0] * inembed[1] * inembed[2], inembed, 1,
                                     inembed[0] * inembed[1] * inembed[2], cufft_type<T>(), maxbatchsize);
    } break;
    }
>>>>>>> 7a3ede19

    if (cufft_status != CUFFT_SUCCESS) {
        fprintf(stderr, "[%s] cufft makeplan error: %s", __func__, cufftGetErrorString(cufft_status));
        ier = FINUFFT_ERR_CUDA_FAILURE;
        goto finalize;
    }
    d_plan->fftplan = fftplan;
    {
        std::complex<double> a[3 * MAX_NQUAD];
        T f[3 * MAX_NQUAD];
        onedim_fseries_kernel_precomp(nf1, f, a, d_plan->spopts);
        if (dim > 1)
            onedim_fseries_kernel_precomp(nf2, f + MAX_NQUAD, a + MAX_NQUAD, d_plan->spopts);
        if (dim > 2)
            onedim_fseries_kernel_precomp(nf3, f + 2 * MAX_NQUAD, a + 2 * MAX_NQUAD, d_plan->spopts);

        if ((ier = checkCudaErrors(cudaMalloc(&d_a, dim * MAX_NQUAD * sizeof(cuDoubleComplex)))))
            goto finalize;
        if ((ier = checkCudaErrors(cudaMalloc(&d_f, dim * MAX_NQUAD * sizeof(T)))))
            goto finalize;
        if ((ier = checkCudaErrors(
                 cudaMemcpy(d_a, a, dim * MAX_NQUAD * sizeof(cuDoubleComplex), cudaMemcpyHostToDevice))))
            goto finalize;
        if ((ier = checkCudaErrors(cudaMemcpy(d_f, f, dim * MAX_NQUAD * sizeof(T), cudaMemcpyHostToDevice))))
            goto finalize;
        if ((ier = cufserieskernelcompute(d_plan->dim, nf1, nf2, nf3, d_f, d_a, d_plan->fwkerhalf1, d_plan->fwkerhalf2,
                                          d_plan->fwkerhalf3, d_plan->spopts.nspread)))
            goto finalize;
    }

<<<<<<< HEAD
    cuDoubleComplex *d_a;
    T *d_f;

    auto &stream = d_plan->stream;
    checkCudaErrors(cudaMallocAsync(&d_a, dim * MAX_NQUAD * sizeof(cuDoubleComplex), stream));
    checkCudaErrors(cudaMallocAsync(&d_f, dim * MAX_NQUAD * sizeof(T), stream));
    checkCudaErrors(cudaMemcpyAsync(d_a, a, dim * MAX_NQUAD * sizeof(cuDoubleComplex), cudaMemcpyHostToDevice, stream));
    checkCudaErrors(cudaMemcpyAsync(d_f, f, dim * MAX_NQUAD * sizeof(T), cudaMemcpyHostToDevice, stream));
    ier = cufserieskernelcompute(d_plan->dim, nf1, nf2, nf3, d_f, d_a, d_plan->fwkerhalf1, d_plan->fwkerhalf2,
                                 d_plan->fwkerhalf3, d_plan->spopts.nspread, stream);

    cudaFreeAsync(d_a, stream);
    cudaFreeAsync(d_f, stream);

    // Multi-GPU support: reset the device ID
    cudaSetDevice(orig_gpu_device_id);
=======
finalize:
    cudaFree(d_a);
    cudaFree(d_f);

    if (ier > 1) {
        delete *d_plan_ptr;
        *d_plan_ptr = nullptr;
    }
>>>>>>> 7a3ede19

    return ier;
}

template <typename T>
int cufinufft_setpts_impl(int M, T *d_kx, T *d_ky, T *d_kz, int N, T *d_s, T *d_t, T *d_u, cufinufft_plan_t<T> *d_plan)
/*
    "setNUpts" stage (in single or double precision).

    In this stage, we
        (1) set the number and locations of nonuniform points
        (2) allocate gpu arrays with size determined by number of nupts
        (3) rescale x,y,z coordinates for spread/interp (on gpu, rescaled
            coordinates are stored)
        (4) determine the spread/interp properties that only relates to the
            locations of nupts (see 2d/spread2d_wrapper.cu,
            3d/spread3d_wrapper.cu for what have been done in
            function spread<dim>d_<method>_prop() )

        See ../docs/cppdoc.md for main user-facing documentation.
        Here is the old developer docs, which are useful only to translate
        the argument names from the user-facing ones:

    Input:
    M                 number of nonuniform points
    d_kx, d_ky, d_kz  gpu array of x,y,z locations of sources (each a size M
                      T array) in [-pi, pi). set h_kz to "NULL" if dimension
                      is less than 3. same for h_ky for dimension 1.
    N, d_s, d_t, d_u  not used for type1, type2. set to 0 and NULL.

    Input/Output:
    d_plan            pointer to a CUFINUFFT_PLAN_S. Variables and arrays inside
                      the plan are set and allocated.

        Returned value:
        a status flag: 0 if success, otherwise an error occurred

Notes: the type T means either single or double, matching the
    precision of the library version called.

    Melody Shih 07/25/19; Barnett 2/16/21 moved out docs.
*/
{
    cufinufft::utils::WithCudaDevice device_swapper(d_plan->opts.gpu_device_id);

    int nf1 = d_plan->nf1;
    int nf2 = d_plan->nf2;
    int nf3 = d_plan->nf3;
    int dim = d_plan->dim;

    d_plan->M = M;

    using namespace cufinufft::memtransfer;
    int ier;
    switch (d_plan->dim) {
    case 1: {
        ier = allocgpumem1d_nupts<T>(d_plan);
    } break;
    case 2: {
        ier = allocgpumem2d_nupts<T>(d_plan);
    } break;
    case 3: {
        ier = allocgpumem3d_nupts<T>(d_plan);
    } break;
    }
    if (ier)
        return ier;

    d_plan->kx = d_kx;
    if (dim > 1)
        d_plan->ky = d_ky;
    if (dim > 2)
        d_plan->kz = d_kz;

    using namespace cufinufft::spreadinterp;
    switch (d_plan->dim) {
    case 1: {
        if (d_plan->opts.gpu_method == 1 && (ier = cuspread1d_nuptsdriven_prop<T>(nf1, M, d_plan)))
            fprintf(stderr, "error: cuspread1d_nupts_prop, method(%d)\n", d_plan->opts.gpu_method);
        if (d_plan->opts.gpu_method == 2 && (ier = cuspread1d_subprob_prop<T>(nf1, M, d_plan)))
            fprintf(stderr, "error: cuspread1d_subprob_prop, method(%d)\n", d_plan->opts.gpu_method);
    } break;
    case 2: {
        if (d_plan->opts.gpu_method == 1 && (ier = cuspread2d_nuptsdriven_prop<T>(nf1, nf2, M, d_plan)))
            fprintf(stderr, "error: cuspread2d_nupts_prop, method(%d)\n", d_plan->opts.gpu_method);
        if (d_plan->opts.gpu_method == 2 && (ier = cuspread2d_subprob_prop<T>(nf1, nf2, M, d_plan)))
            fprintf(stderr, "error: cuspread2d_subprob_prop, method(%d)\n", d_plan->opts.gpu_method);
    } break;
    case 3: {
        if (d_plan->opts.gpu_method == 1 && (ier = cuspread3d_nuptsdriven_prop<T>(nf1, nf2, nf3, M, d_plan)))
            fprintf(stderr, "error: cuspread3d_nuptsdriven_prop, method(%d)\n", d_plan->opts.gpu_method);
        if (d_plan->opts.gpu_method == 2 && (ier = cuspread3d_subprob_prop<T>(nf1, nf2, nf3, M, d_plan)))
            fprintf(stderr, "error: cuspread3d_subprob_prop, method(%d)\n", d_plan->opts.gpu_method);
        if (d_plan->opts.gpu_method == 4 && (ier = cuspread3d_blockgather_prop<T>(nf1, nf2, nf3, M, d_plan)))
            fprintf(stderr, "error: cuspread3d_blockgather_prop, method(%d)\n", d_plan->opts.gpu_method);
    } break;
    }

    return ier;
}

template <typename T>
int cufinufft_execute_impl(cuda_complex<T> *d_c, cuda_complex<T> *d_fk, cufinufft_plan_t<T> *d_plan)
/*
    "exec" stage (single and double precision versions).

    The actual transformation is done here. Type and dimension of the
    transformation are defined in d_plan in previous stages.

        See ../docs/cppdoc.md for main user-facing documentation.

    Input/Output:
    d_c   a size d_plan->M CUFINUFFT_CPX array on gpu (input for Type 1; output for Type
          2)
    d_fk  a size d_plan->ms*d_plan->mt*d_plan->mu CUFINUFFT_CPX array on gpu ((input for
          Type 2; output for Type 1)

    Notes:
        i) Here CUFINUFFT_CPX is a defined type meaning either complex<float> or complex<double>
        to match the precision of the library called.
        ii) All operations are done on the GPU device (hence the d_* names)

    Melody Shih 07/25/19; Barnett 2/16/21.
*/
{
    cufinufft::utils::WithCudaDevice device_swapper(d_plan->opts.gpu_device_id);
    int ier;
    int type = d_plan->type;
    switch (d_plan->dim) {
    case 1: {
        if (type == 1)
            ier = cufinufft1d1_exec<T>(d_c, d_fk, d_plan);
        if (type == 2)
            ier = cufinufft1d2_exec<T>(d_c, d_fk, d_plan);
        if (type == 3) {
            std::cerr << "Not Implemented yet" << std::endl;
            ier = FINUFFT_ERR_TYPE_NOTVALID;
        }
    } break;
    case 2: {
        if (type == 1)
            ier = cufinufft2d1_exec<T>(d_c, d_fk, d_plan);
        if (type == 2)
            ier = cufinufft2d2_exec<T>(d_c, d_fk, d_plan);
        if (type == 3) {
            std::cerr << "Not Implemented yet" << std::endl;
            ier = FINUFFT_ERR_TYPE_NOTVALID;
        }
    } break;
    case 3: {
        if (type == 1)
            ier = cufinufft3d1_exec<T>(d_c, d_fk, d_plan);
        if (type == 2)
            ier = cufinufft3d2_exec<T>(d_c, d_fk, d_plan);
        if (type == 3) {
            std::cerr << "Not Implemented yet" << std::endl;
            ier = FINUFFT_ERR_TYPE_NOTVALID;
        }
    } break;
    }

    return ier;
}

template <typename T>
int cufinufft_destroy_impl(cufinufft_plan_t<T> *d_plan)
/*
    "destroy" stage (single and double precision versions).

    In this stage, we
        (1) free all the memories that have been allocated on gpu
        (2) delete the cuFFT plan

        Also see ../docs/cppdoc.md for main user-facing documentation.
*/
{
    cufinufft::utils::WithCudaDevice device_swapper(d_plan->opts.gpu_device_id);

    // Can't destroy a null pointer.
    if (!d_plan)
        return FINUFFT_ERR_PLAN_NOTVALID;

    using namespace cufinufft::memtransfer;
    freegpumemory<T>(d_plan);

    cufftDestroy(d_plan->fftplan);

    /* free/destruct the plan */
    delete d_plan;

    return 0;
} // namespace cufinufft
#endif<|MERGE_RESOLUTION|>--- conflicted
+++ resolved
@@ -118,7 +118,7 @@
         d_plan->opts = *opts; // keep a deep copy; changing *opts now has no effect
     }
 
-    d_plan->stream = (cudaStream_t)d_plan->opts.gpu_stream;
+    auto &stream = d_plan->stream = (cudaStream_t)d_plan->opts.gpu_stream;
 
     /* Automatically set GPU method. */
     if (d_plan->opts.gpu_method == 0) {
@@ -176,8 +176,6 @@
     if (d_plan->type == 2)
         d_plan->spopts.spread_direction = 2;
 
-<<<<<<< HEAD
-=======
     using namespace cufinufft::memtransfer;
     switch (d_plan->dim) {
     case 1: {
@@ -196,67 +194,37 @@
 
     cufftHandle fftplan;
     cufftResult_t cufft_status;
->>>>>>> 7a3ede19
     switch (d_plan->dim) {
     case 1: {
         int n[] = {(int)nf1};
         int inembed[] = {(int)nf1};
 
-<<<<<<< HEAD
-        cufftPlanMany(&d_plan->fftplan, 1, n, inembed, 1, inembed[0], inembed, 1, inembed[0], cufft_type<T>(),
-                      maxbatchsize);
-=======
         cufft_status = cufftPlanMany(&fftplan, 1, n, inembed, 1, inembed[0], inembed, 1, inembed[0], cufft_type<T>(),
                                      maxbatchsize);
->>>>>>> 7a3ede19
     } break;
     case 2: {
         int n[] = {(int)nf2, (int)nf1};
         int inembed[] = {(int)nf2, (int)nf1};
 
-<<<<<<< HEAD
-        cufftPlanMany(&d_plan->fftplan, 2, n, inembed, 1, inembed[0] * inembed[1], inembed, 1, inembed[0] * inembed[1],
-                      cufft_type<T>(), maxbatchsize);
-=======
         cufft_status = cufftPlanMany(&fftplan, 2, n, inembed, 1, inembed[0] * inembed[1], inembed, 1,
                                      inembed[0] * inembed[1], cufft_type<T>(), maxbatchsize);
->>>>>>> 7a3ede19
     } break;
     case 3: {
         int n[] = {(int)nf3, (int)nf2, (int)nf1};
         int inembed[] = {(int)nf3, (int)nf2, (int)nf1};
 
-<<<<<<< HEAD
-        cufftPlanMany(&d_plan->fftplan, 3, n, inembed, 1, inembed[0] * inembed[1] * inembed[2], inembed, 1,
-                      inembed[0] * inembed[1] * inembed[2], cufft_type<T>(), maxbatchsize);
-    } break;
-    }
-    cufftSetStream(d_plan->fftplan, d_plan->stream);
-
-    using namespace cufinufft::memtransfer;
-    switch (d_plan->dim) {
-    case 1: {
-        ier = allocgpumem1d_plan<T>(d_plan);
-    } break;
-    case 2: {
-        ier = allocgpumem2d_plan<T>(d_plan);
-    } break;
-    case 3: {
-        ier = allocgpumem3d_plan<T>(d_plan);
-    } break;
-    }
-=======
         cufft_status = cufftPlanMany(&fftplan, 3, n, inembed, 1, inembed[0] * inembed[1] * inembed[2], inembed, 1,
                                      inembed[0] * inembed[1] * inembed[2], cufft_type<T>(), maxbatchsize);
     } break;
     }
->>>>>>> 7a3ede19
 
     if (cufft_status != CUFFT_SUCCESS) {
         fprintf(stderr, "[%s] cufft makeplan error: %s", __func__, cufftGetErrorString(cufft_status));
         ier = FINUFFT_ERR_CUDA_FAILURE;
         goto finalize;
     }
+    cufftSetStream(d_plan->fftplan, stream);
+
     d_plan->fftplan = fftplan;
     {
         std::complex<double> a[3 * MAX_NQUAD];
@@ -267,47 +235,29 @@
         if (dim > 2)
             onedim_fseries_kernel_precomp(nf3, f + 2 * MAX_NQUAD, a + 2 * MAX_NQUAD, d_plan->spopts);
 
-        if ((ier = checkCudaErrors(cudaMalloc(&d_a, dim * MAX_NQUAD * sizeof(cuDoubleComplex)))))
-            goto finalize;
-        if ((ier = checkCudaErrors(cudaMalloc(&d_f, dim * MAX_NQUAD * sizeof(T)))))
+        if ((ier = checkCudaErrors(cudaMallocAsync(&d_a, dim * MAX_NQUAD * sizeof(cuDoubleComplex), stream))))
+            goto finalize;
+        if ((ier = checkCudaErrors(cudaMallocAsync(&d_f, dim * MAX_NQUAD * sizeof(T), stream))))
             goto finalize;
         if ((ier = checkCudaErrors(
-                 cudaMemcpy(d_a, a, dim * MAX_NQUAD * sizeof(cuDoubleComplex), cudaMemcpyHostToDevice))))
-            goto finalize;
-        if ((ier = checkCudaErrors(cudaMemcpy(d_f, f, dim * MAX_NQUAD * sizeof(T), cudaMemcpyHostToDevice))))
+                 cudaMemcpyAsync(d_a, a, dim * MAX_NQUAD * sizeof(cuDoubleComplex), cudaMemcpyHostToDevice, stream))))
+            goto finalize;
+        if ((ier =
+                 checkCudaErrors(cudaMemcpyAsync(d_f, f, dim * MAX_NQUAD * sizeof(T), cudaMemcpyHostToDevice, stream))))
             goto finalize;
         if ((ier = cufserieskernelcompute(d_plan->dim, nf1, nf2, nf3, d_f, d_a, d_plan->fwkerhalf1, d_plan->fwkerhalf2,
-                                          d_plan->fwkerhalf3, d_plan->spopts.nspread)))
-            goto finalize;
-    }
-
-<<<<<<< HEAD
-    cuDoubleComplex *d_a;
-    T *d_f;
-
-    auto &stream = d_plan->stream;
-    checkCudaErrors(cudaMallocAsync(&d_a, dim * MAX_NQUAD * sizeof(cuDoubleComplex), stream));
-    checkCudaErrors(cudaMallocAsync(&d_f, dim * MAX_NQUAD * sizeof(T), stream));
-    checkCudaErrors(cudaMemcpyAsync(d_a, a, dim * MAX_NQUAD * sizeof(cuDoubleComplex), cudaMemcpyHostToDevice, stream));
-    checkCudaErrors(cudaMemcpyAsync(d_f, f, dim * MAX_NQUAD * sizeof(T), cudaMemcpyHostToDevice, stream));
-    ier = cufserieskernelcompute(d_plan->dim, nf1, nf2, nf3, d_f, d_a, d_plan->fwkerhalf1, d_plan->fwkerhalf2,
-                                 d_plan->fwkerhalf3, d_plan->spopts.nspread, stream);
-
+                                          d_plan->fwkerhalf3, d_plan->spopts.nspread, stream)))
+            goto finalize;
+    }
+
+finalize:
     cudaFreeAsync(d_a, stream);
     cudaFreeAsync(d_f, stream);
-
-    // Multi-GPU support: reset the device ID
-    cudaSetDevice(orig_gpu_device_id);
-=======
-finalize:
-    cudaFree(d_a);
-    cudaFree(d_f);
 
     if (ier > 1) {
         delete *d_plan_ptr;
         *d_plan_ptr = nullptr;
     }
->>>>>>> 7a3ede19
 
     return ier;
 }
@@ -493,7 +443,8 @@
     using namespace cufinufft::memtransfer;
     freegpumemory<T>(d_plan);
 
-    cufftDestroy(d_plan->fftplan);
+    if (d_plan->fftplan)
+        cufftDestroy(d_plan->fftplan);
 
     /* free/destruct the plan */
     delete d_plan;
