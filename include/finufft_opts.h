// -------- Public header for user-controllable FINUFFT options struct ---------
// Deliberately a plain C struct, without special types, or switchable prec's.
// See ../docs/devnotes.rst about what else to sync when you change this.

#ifndef FINUFFT_OPTS_H
#define FINUFFT_OPTS_H

typedef struct finufft_opts { // defaults see finufft_core.cpp:finufft_default_opts_t()
  // sphinx tag (don't remove): @opts_start
  // FINUFFT options:
  // data handling opts...
  int modeord; // (type 1,2 only): 0 CMCL-style increasing mode order
               //                  1 FFT-style mode order
<<<<<<< HEAD
=======
  int chkbnds; // [DEPRECATED] 0 don't check NU pts in [-3pi,3pi), 1 do (<few % slower)
  int spreadinterponly; // 0 (default) do full NUFFT, 1 just spread/interp
>>>>>>> 90a06751

  // diagnostic opts...
  int debug;        // 0 silent, 1 some timing/debug, or 2 more
  int spread_debug; // spreader: 0 silent, 1 some timing/debug, or 2 tonnes
  int showwarn;     // 0 don't print warnings to stderr, 1 do

  // algorithm performance opts...
  int nthreads;           // number of threads to use, or 0 uses all available
  int fftw;               // plan flags to FFTW (FFTW_ESTIMATE=64, FFTW_MEASURE=0,...)
  int spread_sort;        // spreader: 0 don't sort, 1 do, or 2 heuristic choice
  int spread_kerevalmeth; // spreader: 0 exp(sqrt()), 1 Horner piecewise poly (faster)
  int spread_kerpad;      // (exp(sqrt()) only): 0 don't pad kernel to 4n, 1 do
  double upsampfac;       // upsampling ratio sigma: 2.0 std, 1.25 small FFT, 0.0 auto
  int spread_thread;      // (vectorized ntr>1 only): 0 auto, 1 seq multithreaded,
                          //                          2 parallel single-thread spread
  int maxbatchsize;       // (vectorized ntr>1 only): max transform batch, 0 auto
  int spread_nthr_atomic; // if >=0, threads above which spreader OMP critical goes
                          // atomic
  int spread_max_sp_size; // if >0, overrides spreader (dir=1) max subproblem size
                          // sphinx tag (don't remove): @opts_end

  // User can provide their own FFTW planner lock functions for thread safety
  // Null values ignored and use a default lock function (both or neither must be set)
  void (*fftw_lock_fun)(void *);   // Function ptr that locks the FFTW planner
  void (*fftw_unlock_fun)(void *); // Function ptr that unlocks the FFTW planner
  void *fftw_lock_data;            // Data to pass to the lock functions (e.g. a mutex)
} finufft_opts;

// Those of the above of the form spread_* indicate pass through to finufft_spread_opts

#endif // FINUFFT_OPTS_H<|MERGE_RESOLUTION|>--- conflicted
+++ resolved
@@ -9,13 +9,10 @@
   // sphinx tag (don't remove): @opts_start
   // FINUFFT options:
   // data handling opts...
-  int modeord; // (type 1,2 only): 0 CMCL-style increasing mode order
-               //                  1 FFT-style mode order
-<<<<<<< HEAD
-=======
-  int chkbnds; // [DEPRECATED] 0 don't check NU pts in [-3pi,3pi), 1 do (<few % slower)
-  int spreadinterponly; // 0 (default) do full NUFFT, 1 just spread/interp
->>>>>>> 90a06751
+  int modeord;          // (type 1,2 only): 0 CMCL-style increasing mode order
+                        //                  1 FFT-style mode order
+  int spreadinterponly; // (type 1,2 only): 0 (default) do full NUFFT
+                        //                  1 only do spread or interp
 
   // diagnostic opts...
   int debug;        // 0 silent, 1 some timing/debug, or 2 more
