// Defines interface to spreading/interpolation code.
// Note: see defs.h for definition of MAX_NSPREAD (as of 9/24/18).
// RESCALE macro moved to spreadinterp.cpp, 7/15/20.

#ifndef SPREADINTERP_H
#define SPREADINTERP_H

#include <dataTypes.h>
#include <spread_opts.h>

#include <math.h>
#include <stdlib.h>
#include <stdio.h>

<<<<<<< HEAD
// NU coord handling macro: if p is true, rescales from [-pi,pi] to [0,N], then
// folds *only* one period below and above, ie [-N,2N], into the domain [0,N]...
#define RESCALE(x,N,p) (p ?                                           \
                        (x*(FLT)M_1_2PI*N + (x*(FLT)M_1_2PI*N<-N/(FLT)2.0 ? (FLT)1.5 : (x*(FLT)M_1_2PI*N>N/(FLT)2.0 ? (FLT)-0.5 : (FLT)0.5))*N) : \
		     (x<0 ? x+N : (x>N ? x-N : x)))
// yuk! But this is *so* much faster than slow std::fmod that we stick to it.
// *** todo: replace w/ C++ function; apparently will be as fast


=======
>>>>>>> f3d74973
/* Bitwise debugging timing flag (TF) definitions; see spread_opts.flags.
    This is an unobtrusive way to determine the time contributions of the
    different components of spreading/interp by selectively leaving them out.
    For example, running the following two tests shows the effect of the exp()
    in the kernel evaluation (the last argument is the flag):
    > perftest/spreadtestnd 3 8e6 8e6 1e-6 1 0 0 1 0
    > perftest/spreadtestnd 3 8e6 8e6 1e-6 1 4 0 1 0
    NOTE: non-zero values are for experts only, since
    NUMERICAL OUTPUT MAY BE INCORRECT UNLESS spread_opts.flags=0 !
*/
#define TF_OMIT_WRITE_TO_GRID        1 // don't add subgrids to out grid (dir=1)
#define TF_OMIT_EVALUATE_KERNEL      2 // don't evaluate the kernel at all
#define TF_OMIT_EVALUATE_EXPONENTIAL 4 // omit exp() in kernel (kereval=0 only)
#define TF_OMIT_SPREADING            8 // don't interp/spread (dir=1: to subgrids)

// things external (spreadinterp) interface needs...
int spreadinterp(BIGINT N1, BIGINT N2, BIGINT N3, FLT *data_uniform,
		 BIGINT M, FLT *kx, FLT *ky, FLT *kz,
		 FLT *data_nonuniform, spread_opts opts);
int spreadcheck(BIGINT N1, BIGINT N2, BIGINT N3,
                 BIGINT M, FLT *kx, FLT *ky, FLT *kz, spread_opts opts);
int indexSort(BIGINT* sort_indices, BIGINT N1, BIGINT N2, BIGINT N3, BIGINT M, 
               FLT *kx, FLT *ky, FLT *kz, spread_opts opts);
int interpSorted(BIGINT* sort_indices,BIGINT N1, BIGINT N2, BIGINT N3, 
		      FLT *data_uniform,BIGINT M, FLT *kx, FLT *ky, FLT *kz,
		 FLT *data_nonuniform, spread_opts opts, int did_sort);
int spreadSorted(BIGINT* sort_indices,BIGINT N1, BIGINT N2, BIGINT N3, 
		      FLT *data_uniform,BIGINT M, FLT *kx, FLT *ky, FLT *kz,
		 FLT *data_nonuniform, spread_opts opts, int did_sort);
int spreadinterpSorted(BIGINT* sort_indices,BIGINT N1, BIGINT N2, BIGINT N3, 
		      FLT *data_uniform,BIGINT M, FLT *kx, FLT *ky, FLT *kz,
		      FLT *data_nonuniform, spread_opts opts, int did_sort);
FLT evaluate_kernel(FLT x,const spread_opts &opts);
FLT evaluate_kernel_noexp(FLT x,const spread_opts &opts);
int setup_spreader(spread_opts &opts,FLT eps,double upsampfac,int kerevalmeth, int debug, int showwarn);

#endif  // SPREADINTERP_H<|MERGE_RESOLUTION|>--- conflicted
+++ resolved
@@ -12,18 +12,6 @@
 #include <stdlib.h>
 #include <stdio.h>
 
-<<<<<<< HEAD
-// NU coord handling macro: if p is true, rescales from [-pi,pi] to [0,N], then
-// folds *only* one period below and above, ie [-N,2N], into the domain [0,N]...
-#define RESCALE(x,N,p) (p ?                                           \
-                        (x*(FLT)M_1_2PI*N + (x*(FLT)M_1_2PI*N<-N/(FLT)2.0 ? (FLT)1.5 : (x*(FLT)M_1_2PI*N>N/(FLT)2.0 ? (FLT)-0.5 : (FLT)0.5))*N) : \
-		     (x<0 ? x+N : (x>N ? x-N : x)))
-// yuk! But this is *so* much faster than slow std::fmod that we stick to it.
-// *** todo: replace w/ C++ function; apparently will be as fast
-
-
-=======
->>>>>>> f3d74973
 /* Bitwise debugging timing flag (TF) definitions; see spread_opts.flags.
     This is an unobtrusive way to determine the time contributions of the
     different components of spreading/interp by selectively leaving them out.
