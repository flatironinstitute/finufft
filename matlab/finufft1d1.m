--- conflicted
+++ resolved
@@ -17,11 +17,6 @@
 %     eps   relative precision requested (generally between 1e-15 and 1e-1)
 %     ms    number of Fourier modes computed, may be even or odd;
 %           in either case, mode range is integers lying in [-ms/2, (ms-1)/2]
-<<<<<<< HEAD
-%     opts.modeord: 0 (CMCL increasing mode ordering, default), 1 (FFT ordering)
-%     opts.spreadinterponly: 0 (perform NUFFT, default), 1 (only spread/interp)
-=======
->>>>>>> b38df6b9
 %     opts   optional struct with optional fields controlling the following:
 %     opts.debug:   0 (silent, default), 1 (timing breakdown), 2 (debug info).
 %     opts.spread_debug: spreader: 0 (no text, default), 1 (some), or 2 (lots)
@@ -34,6 +29,7 @@
 %     opts.maxbatchsize:  for ntrans>1 only. max blocking size, or 0 for auto.
 %     opts.nthreads:   number of threads, or 0: use all available (default)
 %     opts.modeord: 0 (CMCL increasing mode ordering, default), 1 (FFT ordering)
+%     opts.spreadinterponly: 0 (perform NUFFT, default), 1 (only spread/interp)
 %   Outputs:
 %     f     size-ms complex column vector of Fourier coefficients, or, if
 %           ntrans>1, a matrix of size (ms,ntrans).
