--- conflicted
+++ resolved
@@ -1,11 +1,6 @@
 # Ensure MATLAB is on PATH if provided by setup-matlab
 find_package(Matlab REQUIRED COMPONENTS MEX_COMPILER MX_LIBRARY)
 
-<<<<<<< HEAD
-# MEX extension and common defines
-set(MEX_EXT "${Matlab_MEX_EXTENSION}")
-=======
->>>>>>> 7919db50
 set(FINUFFT_MEX_DEFS R2008OO)
 
 # Make MEX self-contained where we can
@@ -34,10 +29,7 @@
 # ------------------------------------------------------------
 # --- CUDA MEX (uses 'mexcuda' via matlab_add_mex) ---
 if(FINUFFT_USE_CUDA)
-<<<<<<< HEAD
-=======
     # GPU headers from Parallel Computing Toolbox (mxGPUArray.h)
->>>>>>> 7919db50
     find_path(
         Matlab_GPU_INCLUDE_DIR
         NAMES gpu/mxGPUArray.h
@@ -49,12 +41,6 @@
     if(NOT Matlab_GPU_INCLUDE_DIR)
         message(
             FATAL_ERROR
-<<<<<<< HEAD
-            "MATLAB GPU header mxGPUArray.h not found. \
-            Ensure Parallel Computing Toolbox is installed, or add its include path."
-        )
-    endif()
-=======
             "MATLAB GPU header mxGPUArray.h not found. "
             "Ensure Parallel Computing Toolbox is installed, or add its include path."
         )
@@ -74,19 +60,11 @@
         message(FATAL_ERROR "MATLAB GPU binder library not found (gpumexbinder/mwgpumexbinder).")
     endif()
 
->>>>>>> 7919db50
     matlab_add_mex(
         NAME cufinufft_mex
         SRC "${CMAKE_CURRENT_SOURCE_DIR}/cufinufft.cu"
         OUTPUT_NAME "cufinufft"
         R2018a
-<<<<<<< HEAD
-        LINK_TO cufinufft Matlab::mex Matlab::mx CUDA::cudart
-    )
-    target_compile_definitions(cufinufft_mex PRIVATE ${FINUFFT_MEX_DEFS})
-    target_include_directories(cufinufft_mex PRIVATE $<BUILD_INTERFACE:${PROJECT_SOURCE_DIR}/include>)
-    target_include_directories(cufinufft_mex PRIVATE $<BUILD_INTERFACE:${Matlab_GPU_INCLUDE_DIR}>)
-=======
         LINK_TO cufinufft Matlab::mex Matlab::mx CUDA::cudart CUDA::cufft ${Matlab_GPUMEXBINDER_LIB}
     )
 
@@ -102,7 +80,6 @@
         target_link_directories(cufinufft_mex PRIVATE "${Matlab_ROOT_DIR}/extern/lib/win64/microsoft")
     endif()
 
->>>>>>> 7919db50
     make_mex_self_contained(cufinufft_mex)
 endif()
 
