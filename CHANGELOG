--- conflicted
+++ resolved
@@ -1,16 +1,11 @@
 List of features / changes made / release notes, in reverse chronological order.
 If not stated, FINUFFT is assumed (cuFINUFFT <=1.3 is listed separately).
 
-<<<<<<< HEAD
 * cufinufft now supports modeord(type 1,2 only): 0 CMCL-style increasing mode
   order, 1 FFT-style mode order.
-* CPU plan stage prevents now caps # threads at omp_get_max_threads (being 1
-  for single-thread build); warns if this cap was activated (PR 431)
-=======
 * CPU plan stage allows any # threads, warns if > omp_get_max_threads(); or
   if single-threaded fixes nthr=1 and warns opts.nthreads>1 attempt.
   Sort now respects spread_opts.sort_threads not nthreads. Supercedes PR 431.
->>>>>>> 79de0847
 * new docs troubleshooting accuracy limitations due to condition number of the
   NUFFT problem.
 * new sanity check on nj and nk (<0 or too big); new err code, tester, doc.
