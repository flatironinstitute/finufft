List of features / changes made / release notes, in reverse chronological order.
If not stated, FINUFFT is assumed (cuFINUFFT <=1.3 is listed separately).

<<<<<<< HEAD
* cufinufft now supports modeord(type 1,2 only): 0 CMCL-style increasing mode
  order, 1 FFT-style mode order.
=======
* New doc page: migration guide from NFFT3 (2d1 case only).
>>>>>>> 180029dd
* New foldrescale, removes [-3pi,3pi) restriction on NU points, and slight
  speedup at large tols. Deprecates both opts.chkbnds and error code
  FINUFFT_ERR_SPREAD_PTS_OUT_RANGE. Also inlined kernel eval code, increases
  compile of spreadinterp.cpp to 10s. PR #440 (Marco Barbone + Martin Reinecke)
* CPU plan stage allows any # threads, warns if > omp_get_max_threads(); or
  if single-threaded fixes nthr=1 and warns opts.nthreads>1 attempt.
  Sort now respects spread_opts.sort_threads not nthreads. Supercedes PR 431.
* new docs troubleshooting accuracy limitations due to condition number of the
  NUFFT problem.
* new sanity check on nj and nk (<0 or too big); new err code, tester, doc.
* MAX_NF increased from 1e11 to 1e12, since machines grow.
* improved GPU python docs: migration guide; usage from cupy, numba, torch,
  pycuda. PyPI pkg still at 2.2.0beta.

V 2.2.0 (12/12/23)

* MERGE OF CUFINUFFT (GPU CODE) INTO FINUFFT SOURCE TREE:
  - combined cmake build system via FINUFFT_USE_CUDA flag
  - python wrapper for GPU code included
  - GPU documentation (improving on cufinufft) added {install,c,python)_gpu.rst
  - CI includes GPU full test via C++, and python four styles, via Jenkins.
  - common spread_opts.h header; other code not yet made common.
  - GPU interface has been changed (ie broken) to more closely match finufft
  - cufinufft repo is left in legacy state at v1.3.
  - Add support for cuda streams, allowing for concurrent memory transfer and
    execution streams (PR #330)
  [coding lead on this: Robert Blackwell, with help from Joakim Anden]
* CMake build structure (thanks: Wenda Zhou, Marco Barbone, Libin Lu)
  - Note: the plan is to continue to support GNU makefile and make.inc.* but
    to transition to CMake as the main build system.
  - CI workflow using CMake on 3 OSes, 2 compilers each, PR #382 (Libin Lu)	
* Docs: new tutorial content on iterative inverse NUFFTs; troubleshooting.
* GitHub-facing badges
* include/finufft/finufft_eitherprec.h moved up directory to be public (bea316c)
* interp (for type 2) accel by up to 60% in high-acc 2D/3D, by FMA/SIMD-friendly
  rearranging of loops, by Martin Reinecke, PR #292.
* remove inv array in binsort; speeds up multithreaded case by up to 50%
  but no effect on single-threaded. Martin Reinecke, PR #291.
* Fix memleak in repeated setpts (Issue #269); thanks Aaron Shih & Libin Lu.
* Fortran90 example via a new FINUFFT fortran module, thanks Reinhard Neder.
* made the C++ plan object (finufft_plan_s) private; only opaque pointer
  remains public, as should be (PR #233). Allows plan to have C++ constructs.
* fixed single-thread (OMP=OFF) build which failed due to fftw_defs.h/defs.h
* finally thread-safety for all fftw cases, kill FFTW_PLAN_SAFE (PR 354)
* Python interface: - better type checking (PR #237).
  - fixing edge cases (singleton dims, issue #359).
  - supports batch dimension of length 1 (issue #367).
* fix issue where repeated calls of finufft_makeplan with different numbers of
  requested threads would always use the first requested number of threads

CUFINUFFT v 1.3 (06/10/23) (Final legacy release outside of FINUFFT repo)

* Move second half of onedim_fseries_kernel() to GPU (with a simple heuristic
  basing on nf1 to switch between the CPU and the GPU version).
* Melody fixed bug in MAX_NF being 0 due to typecasting 1e11 to int (thanks
  Elliot Slaughter for catching that).
* Melody fixed kernel eval so done w*d not w^d times, speeds up 2d a little, 3d
  quite a lot! (PR#130)
* Melody added 1D support for both types 1 (GM-sort and SM methods) 2 (GM-sort),
  in C++/CUDA and their test executables (but not Python interface).
* Various fixes to package config.
* Miscellaneous bug fixes.

V 2.1.0 (6/10/22)

* BREAKING INTERFACE CHANGE: nufft_opts is now called finufft_opts.
  This is needed for consistency and fixes a historical problem.
  We have compile-time warning, and backwards-compatibility for now.
* Professionalized the public-facing interface:
  - safe lib (.so, .a) symbols via hierarchical namespacing of private funcs
    that do not already begin with finufft{f}, in finufft:: namespace.
    This fixes, eg, clash with linking against cufinufft (their Issue #138).
  - public headers (finufft.h) has all macro names safe (ie FINUFFT suffix).
    Headers both public and private rationalized/simplified.
  - private headers are in include/finufft/, so not exposed by -Iinclude
  - spread_opts renamed finufft_spread_opts, since publicly exposed and name
    must respect library naming.
* change nj and nk in plan to BIGINT (int64_t), new big2d2f perftest, fixing
  Issue #215.
* PDF manual moved from local to readthedocs.io hosting, Issue #221.
* Py doc for dtype fixed, Issue #216.
* spreadinterp evaluate_kernel_vector uses single arith when FLT=single.
* spread_opts.h fix duplication for FLT=single/double by making FLT->double.
* examples/simulplans1d1 demos ability to to wield independent plans.
* sped up float32 1d type 3 by 20% by using float32 cos()... thanks Wenda Zhou.

V 2.0.4 (1/13/22)

* makefile now appends (not replaces by) environment {C,F,CXX}FLAGS (PR #199).
* fixed MATLAB Contents.m and guru help strings.
* fortran examples: avoided clash with keywords "type" and "null", and correct
  creation of null ptr for default opts (issues #195-196, Jiri Kulda).
* various fixes to python wheels CI.
* various docs improvements.
* fixed modeord=1 failure for type 3 even though should never be used anyway
  (issue #194).
* fixed spreadcheck NaN failure to detect bug introduced in 2.0.3 (9566511).
* Dan Fortunato found and fixed MATLAB setpts temporary array loss, issue #185.

V 2.0.3 (4/22/21)

* finufft (plan) now thread-safe via OMP lock (if nthr=1 and -DFFTW_PLAN_SAFE)
  + new example/threadsafe*.cpp demos. Needs FFTW>=3.3.6 (Issues #72 #180 #183)
* fixed bug in checkbounds that falsely reported NU pt as invalid if exactly 1
  ULP below +pi, for certain N values only, egad! (Issue #181)
* GH workflows continuous integration (CI) in four setups (linux, osx*2, mingw)
* fixed memory leak in type 3.
* corrected C guru execute documentation.

CUFINUFFT v 1.2 (02/17/21)

* Warning: Following are Python interface changes -- not backwards compatible
  with v 1.1 (See examples/example2d1,2many.py for updated usage)

    - Made opts a kwarg dict instead of an object:
         def __init__(self, ... , opts=None, dtype=np.float32)
      => def __init__(self, ... , dtype=np.float32, **kwargs)
    - Renamed arguments in plan creation `__init__`:
         ntransforms => n_trans, tol => eps
    - Changed order of arguments in plan creation `__init__`:
         def __init__(self, ... ,isign, eps, ntransforms, opts, dtype)
      => def __init__(self, ... ,ntransforms, eps, isign, opts, dtype)
    - Removed M in `set_pts` arguments:
         def set_pts(self, M, kx, ky=None, kz=None)
      => def set_pts(self, kx, ky=None, kz=None)

* Python: added multi-gpu support (in beta)
* Python: added more unit tests (wrong input, kwarg args, multi-gpu)
* Fixed various memory leaks
* Added index bound check in 2D spread kernels (Spread_2d_Subprob(_Horner))
* Added spread/interp tests to `make check`
* Fixed user request tolerance (eps) to kernel width (w) calculation
* Default kernel evaluation method set to 0, ie exp(sqrt()), since faster
* Removed outdated benchmark codes, cleaner spread/interp tests

V 2.0.2 (12/5/20)

* fixed spreader segfault in obscure use case: single-precision N1>1e7, where
  rounding error is O(1) anyway. Now uses consistent int(ceil()) grid index.
* Improved large-thread scaling of type-1 (spreading) via transition from OMP
  critical to atomic add_wrapped_subgrid() operations; thanks Rob Blackwell.
* Increased heuristic t1 spreader max_subproblem_size, faster in 2D, 3D, and
  allowed this and the above atomic threshold to be controlled as nufft_opts.
* Removed MAX_USEFUL_NTHREADS from defs.h and all code, for simplicity, since
  large thread number now scales better.
* multithreaded one-mode accuracy test in C++ tests, t1 & t3, for faster tests.

V 2.0.1 (10/6/20)

* python (under-the-hood) interfacing changed from pybind11 to cleaner ctypes.
* non-stochastic test/*.cpp routines, zeroing small chance of incorrect failure
* Windows compatible makefile
* mac OSX improved installation instructions and make.inc.*

CUFINUFFT v 1.1 (09/22/20)

* Python: extended the mode tuple to 3D and reorder from C/python
  ndarray.shape style input (nZ, nY, nX) to to the (F) order expected by the
  low level library (nX, nY, nZ).
* Added bound checking on the bin size
* Dual-precision support of spread/interp tests
* Improved documentation of spread/interp tests
* Added dummy call of cuFFTPlan1d to avoid timing the constant cost of cuFFT
  library.
* Added heuristic decision of maximum batch size (number of vectors with the
  same nupts to transform at the same time)
* Reported execution throughput in the test codes
* Fixed timing in the tests code
* Professionalized handling of too-small-eps (requested tolerance)
* Rewrote README.md and added cuFINUFFT logo.
* Support of advanced Makefile usage, e.g. make -site=olcf_summit
* Removed FFTW dependency

V 2.0.0 (8/28/20)

* major changes to code, internally, and major improvements to operation and
  language interfaces.

	WARNING!: Here are all the interface compatibility changes from 1.1.2:
	- opts (nufft_opts) is now always passed as a pointer in C++/C, not
	  pass-by-reference as in v1.1.2 or earlier.
	- Fortran simple calls are now finufft?d?(..) not finufft?d?_f(..), and
	  they add a penultimate opts argument.
	- Python module name is now finufft not finufftpy, and the interface has
	  been completely changed (allowing major improvements, see below).
	- ier=1 is now a warning not an error; this indicates requested tol
	  was too small, but that a transform *was* done at the best possible
	  accuracy.
	- opts.fftw directly controls the FFTW plan mode consistently in all
	  language interfaces (thus changing the meaning of fftw=0 in MATLAB).
	- Octave now needs version >= 4.4, since OO features used by guru.

	These changes were deemed necessary to rationalize and improve FINUFFT
	for the long term.
	There are also many other new interface options (many-vector, guru)
	added; see docs.
* the C++ library is now dual-precision, with distinct function interfaces for
  double vs single precision operation, that are C and C++ compatible. Under
  the hood this is achieved via simple C macros. All language interfaces now
  have dual precision options.
* completely new (although backward compatible) MATLAB/octave interface,
  including object-style wrapper around the guru interface, dual precision.
* completely new Fortran interface, allowing >2^31 sized (int64) arrays,
  all simple, many-vector and guru interface, with full options control,
  and dual precisions.
* all simple and many-vector interfaces now call guru interface, for much
  better maintainability and less code repetition.
* new guru interface, by Andrea Malleo and Alex Barnett, allowing easier
  language wrapping and control of point-setting, reuse of sorting and FFTW
  plans. This finally bypasses the 0.1ms/thread cost of FFTW looking up previous
  wisdom, which slowed down performance for many small problems.
* removed obsolete -DNEED_EXTERN_C flag.
* major rewrite of documentation, plus tutorial application examples in MATLAB.
* numdiff dependency is removed for pass-fail library validation.
* new (professional!) logo for FINUFFT. Sphinx HTML and PDF aesthetics.

CUFINUFFT v 1.0 (07/29/20)
* Started by Melody Shih.

V 1.1.2 (1/31/20)

* Ludvig's padding of Horner loop to w=4n, speeds up kernel, esp for GCC5.4.
* Bansal's Mingw32 python patches.

V 1.1.1 (11/2/18)

* Mac OSX installation on clang and gcc-8, clearer install docs.
* LIBSOMP split off in makefile.
* printf(...%lld..) w/ long long typecast
* new basic passfail tester
* precompiled binaries

V 1.1 (9/24/18)

* NOTE TO USERS: changed interface for setting default opts in C++ and C, from
  pass by reference to pass by value of a pointer (see docs/). Unifies C++/C
  interfaces in a clean way.
* fftw3_omp instead of fftw3_threads (on linux), is faster.
* rationalized header files.

V 1.0.1 (9/14/18)

* Ludvig's removal of omp chunksize in dir=2, another 20%+ speedup.
* Matlab doesn't change omp internal state.

V 1.0 (8/20/18)

* repo transferred to flatironinstitute
* usage doc simpler
* 2d1many and 2d2many interfaces by Melody Shih, for multiple vectors with same
  nonuniform points. All tests and docs for these interfaces.
* horner optimized kernel for sigma=5/4 (low upsampling), to go along with the
  default sigma=2. Cmdline arg to change sigma in finufft?d_test.
* simplified various int types: only BIGINT remains.
* clearer docs.
* remaining C interfaces, with opts control.

V 0.99 (4/24/18)

* piecewise polynomial kernel evaluation by Horner, for faster spreading esp at
  low accuracy and 1d or 2d.
* various heuristic decisions re whether to sort, and if sorting is single or
  multi-threaded.
* single-precision libs get an "f" suffix so can coexist with double-prec.

V 0.98 (3/1/18)

* makefile includes make.inc for OS-specific defs.
* decided that, since Legendre nodes code of GLR alg by Hale/Burkhardt is LGPL
  licensed, our use (not changing source) is not a "derived work", therefore
  ok under our Apache v2 license. See:
  https://tldrlegal.com/license/gnu-lesser-general-public-license-v3-(lgpl-3)
  https://www.apache.org/licenses/GPL-compatibility.html
  https://softwareengineering.stackexchange.com/questions/233571/
    open-source-what-is-the-definition-of-derivative-work-and-how-does-it-impact
  * fixed MATLAB FFTW incompat alloc crash, by hack of Joakim, calling fft()
  first.
* python tests fixed, brought into makefile.
* brought in af Klinteberg spreader optimizations & SSE tricks.
* logo

V 0.97 (12/6/17)

* tidied all docs -> readthedocs.io host. README.md now a stub. TODO tidied.
* made sort=1 in tests for xeon (used to be 0)
* removed mcwrap and python dirs
* changed name of py routines to nufft* from finufft*
* python interfaces doc, up-to-date. Removed ms,.. from type-2 interfaces.
* removed RESCALEs from lower dims in bin_sort, speeds up a few % in 1D.
* allowed NU pts to be currectly folded from +-1 periods from central box, as
  per David Stein request. Adds 5% to time at 1e-2 accuracy, less at higher acc.
* corrected dynamic C++ array allocs in spreader (some made static, 5% speedup)
* removed all C++11 dependencies, mainly that opts structs are all explicitly
  initialized.
* fixed python interface to have chkbnds.
* tidied MEX interface
* removed memory leaks (!)
* opts.modeord implemented and exposed to matlab/python interfaces. Also removes
  looping backwards in RAM in deconvolveshuffle.

V 0.96 (10/15/17)

* apache v2 license, exposed flags in python interface.

V 0.95 (10/2/17)

* brought in JFM's in-package python wrapper & doc, create lib-static dir,
  removed devel dir.

V 0.9: (6/17/17)

* adapted adv4 into main code, inner loops separate by dim, kill
  the current spreader. Incorporate old ideas such as: checkerboard
  per-thread grid cuboids, compare speed in 2d and 3d against
  current 1d slicing. See cnufftspread:set_thread_index_box()
* added FFTW_MEAS vs FFTW_EST (set as default) opts flag in nufft_opts, and
  matlab/python interfaces
* removed opts.maxnalloc in favor of #defined MAX_NF
* fixed the 1-target case in type-3, all dims, to avoid nan; clarified logic
  for handling X=0 and/or S=0. 6/12/17
* changed arraywidcen to snap to C=0 if relative shift is <0.1, avoids cexps in
  type-3.
* t3: if C1 < X1/10 and D1 < S1/10 then don't rephase. Same for d=2,3.
* removed the 1/M type-1 prefactor, also in all test routines. 6/6/17
* removed timestamp-based make decision whether to rebuild matlab/finufft.cpp,
  since git clone creates files with random timestamp order!
* theory work on exp(sqrt) being close to PSWF. Analysis.
* fix issue w/ needing mwrap when do make matlab.
* makefile has variables customizing openmp and precision, non-omp tested
* fortran single-prec demos (required all direct ft's in single prec too!)
* examples changed to err rel to max F.
* matlab interface control of opts.spread_sort.
* matlab interface using doubles as big ints w/ correct typecasting.
* twopispread removed, used flag in spread_opts for [-pi,pi] input instead.
* testfinufft* use same integer type INT as for interfaces, typecast all %ld in
  printf warnings, use omp rand array filling
* INT64 for necessary size-setting arrays, removed all %lf printf warnings in
  finufft*
* all internal array indexing is BIGINT, switchable from long long to int via
  SMALLINT compile flag (default off, see utils.h)
* all integers in interfaces are type INT, default 64-bit, switchable to 32 bit
  by INTERGER32 compile flag (see utils.h)
* test big probs (speed, crashing) and decide if BIGINT is long long or int?
  slows any array access down, or spreading? allows I/O sizes
  (M, N1*N2*N3) > 2^31. Note June-Yub int*8 in nufft-1.3.x slowed things by
  factor 2-3.
* tidy up spreader to be BIGINT = long long compatible and test > 2^31.
* spreadtest parallel rand()
* sort flag passed to spreader via finufft, and test scripts check if Xeon
  (-> sort=0)
* opts in the manual
* removed all xk2, dNU2 sorted arrays, and not-needed dims y,z; halved RAM usage

V 0.8: (3/27/17)

* bnderr checking done in dir=1,2 main loops, not before.
* all kx2, dNU2 arrays removed, just done by permutation index when needed.
* MAC OSX test, makefile, instructions.
* matlab wrappers in 3D
* matlab wrappers, mcwrap issue w/ openmp, mex, and subdirs. Ship mex
  executables for linux. Link to .a
* matlab wrappers need ier output? yes, and internal omp numthreads control
  (since matlab's is poor)
* wrappers for MEX octave, instructions. Ship .mex for octave.
* python wrappers - Dan Foreman-Mackey starting to add something similar to
	https://github.com/dfm/python-nufft
* check is done before attempting to malloc ridiculous array sizes, eg if a
  large product of x width and k width is requested in type 3 transforms.
* draft make python
* basic manual (txt)

V. 0.7:

* build static & shared lib
* fixed bug when Nth>Ntop
* fortran drivers use dynamic malloc to prevent stack segfaults that CMCL had
* bugs found in fortran drivers, removed
* split out devel text files (TODO, etc)
* made pass-fail test script counting crashes and numdiff fails.
* finufft?d_test have a no-timings option, and exit with ier.
* global error codes
* made finufft routines & testers return error codes rather than exit().
* dumbinput test executable
* found nan returned error for nj=0 in type-1, fixed so returns the zero array.
* fixed type 2 to not segfault when ms,mt, or mu=0, doing dir=2 0-padding right
* array utils use pointers to make which vars they write to explicit.
* don't do final type-3 rephase if C1 nan or 0.
* finished all dumbinputs, all dims
* fortran compilation fixed
* makefile self-documents
* nf1 (etc) size check before alloc, exit gracefully if exceeds RAM
* integrate into nufft_comparison, esp vs NFFT - jfm did
* simple examples, simpler than the test drivers
* fortran link via gfortran, better fortran docs
* boilerplate stuff as in CMCL page

pre-V. 0.7: (Jan-Feb 2017)

* efficient modulo in spreader, done by conditionals
* removed data-zeroing bug in t-II spreader, slowness of large arrays in t-I.
* clean dir tree
* spreader dir=1,2 math tests in 3d, then nd.
* Jeremy's request re only computing kernel vals needed (actually
  was vital for efficiency in dir=1 openmp version), Ie fix KB kereval in
  spreader so doesn't wdo 3d fill when 1 or 2 will do.
* spreader removed modulo altogether in favor of ifs
* OpenMP spreader, all dims
* multidim spreader test, command line args and bash driver
* cnufft->finufft names, except spreader still called cnufft
* make ier report accuracy out of range, malloc size errors, etc
* moved wrappers to own directories so the basic lib is clean
* fortran wrapper added ier argument
* types 1,2 in all dims, using 1d kernel for all dims.
* fix twopispread so doesn't create dummy ky,kz, and fix sort so doesn't ever
  access unused ky,kz dims.
* cleaner spread and nufft test scripts
* build universal ndim Fourier coeff copiers in C and use for finufft
* makefile opts and compiler directives to link against FFTW.
* t-I, t-II convergence params test: R=M/N and KB params
* overall scale factor understand in KB
* check J's bessel10 approx is ok. - became irrelevant
* meas speed of I_0 for KB kernel eval - became irrelevant
* understand origin of dfftpack (netlib fftpack is real*4) - not needed
* [spreader: make compute_sort_indices sensible for 1d and 2d. not needed]
* next235even for nf's
* switched pre/post-amp correction from DFT of kernel to F series (FT) of
  kernel, more accurate
* Gauss-Legendre quadrature for direct eval of kernel FT, openmp since cexp slow
* optimize q (# G-L nodes) for kernel FT eval on reg and irreg grids
  (common.cpp). Needs q a bit bigger than like (2-3x the PTR, when 1.57x is
  expected). Why?
* type 3 segfault in dumb case of nj=1 (SX product = 0). By keeping gam>1/S
* optimize that phi(z) kernel support is only +-(nspread-1)/2, so w/ prob 1 you
  only use nspread-1 pts in the support. Could gain several % speed for same acc
* new simpler kernel entirely
* cleaned up set_nf calls and removed params from within core libs
* test isign=-1 works
* type 3 in 2d, 3d
* style: headers should only include other headers needed to compile the .h;
  all other headers go in .cpp, even if that involves repetition I guess.
* changed library interface and twopispread to dcomplex
* fortran wrappers (rmdir greengard_work, merge needed into fortran)

FINUFFT Started: mid-January 2017, building on nufft_comparison of J. Magland.<|MERGE_RESOLUTION|>--- conflicted
+++ resolved
@@ -1,12 +1,9 @@
 List of features / changes made / release notes, in reverse chronological order.
 If not stated, FINUFFT is assumed (cuFINUFFT <=1.3 is listed separately).
 
-<<<<<<< HEAD
 * cufinufft now supports modeord(type 1,2 only): 0 CMCL-style increasing mode
   order, 1 FFT-style mode order.
-=======
 * New doc page: migration guide from NFFT3 (2d1 case only).
->>>>>>> 180029dd
 * New foldrescale, removes [-3pi,3pi) restriction on NU points, and slight
   speedup at large tols. Deprecates both opts.chkbnds and error code
   FINUFFT_ERR_SPREAD_PTS_OUT_RANGE. Also inlined kernel eval code, increases
