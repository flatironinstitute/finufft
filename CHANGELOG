--- conflicted
+++ resolved
@@ -1,14 +1,12 @@
 List of features / changes made / release notes, in reverse chronological order.
 If not stated, FINUFFT is assumed (cuFINUFFT <=1.3 is listed separately).
 
-<<<<<<< HEAD
+Master (9/10/24)
+
 * reduced roundoff error in a[n] phase calc in CPU onedim_fseries_kernel().
    #534 (Barnett).
 
-V 2.3.0-rc1 (8/6/24)
-=======
 V 2.3.0 (9/5/24)
->>>>>>> 37c497a4
 
 * Switched C++ standards from C++14 to C++17, allowing various templating
   improvements (Barbone).
