--- conflicted
+++ resolved
@@ -1,22 +1,16 @@
 List of features / changes made / release notes, in reverse chronological order.
 If not stated, FINUFFT is assumed (cuFINUFFT <=1.3 is listed separately).
 
+Master, using release name V 2.5.0 (4/30/25)
+
+* Adding OutputDriven parallelism to cufinufft (Barbone)
+
 Master, using release name V 2.4.0 (4/30/25)
 
-<<<<<<< HEAD
-* Adding OutputDriven paralleism to cufinufft (Barbone)
-
-Master, using release name V 2.4.0 (4/30/25)
-
-* Template dirft, norms to remove finufft dependency
-  Aligned cufinufft tests with finufft tests to test entire transforms.
-  Fixed off-by-one error in cufinufft that was undetected for a long time.
-=======
 * PR #662 (Barbone):
   Direct calc (dirft) templated, norms computed by hand in tests, to remove
   finufft dependency for cufinufft math tests.
   Aligned cufinufft tests with finufft tests to test entire transform output.
->>>>>>> 30adfd39
   Fix timing tests so that setpts no longer included in H2D transfer.
 * Found and fixed obscure off-by-one bug in cufinufft that could result in
   decreased accuracy or undefined output. The bug has been present since 2019
