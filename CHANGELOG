List of features / changes made / release notes, in reverse chronological order.
If not stated, FINUFFT is assumed (cuFINUFFT <=1.3 is listed separately).

<<<<<<< HEAD
Master, using release name V 2.5.0 (4/30/25)

* Adding OutputDriven parallelism to cufinufft (Barbone)

Master, using release name V 2.4.0 (4/30/25)
=======
>>>>>>> d5b36b10

* replaced LGPL-licensed Gauss-Legendre quadrature code by Apache2-licensed
  code adapted from Jason Kaye's cppdlr. CPU and GPU. PR #692 (Barnett).

V 2.4.0 (5/27/25)

* slight accuracy improvements for small N by use of ceil in nf choice
  (Barbone & Barnett a0bde26).
* PR #662 (Barbone):
  Direct calc (dirft) templated, norms computed by hand in tests, to remove
  finufft dependency for cufinufft math tests.
  Aligned cufinufft tests with finufft tests to test entire transform output.
  Fix timing tests so that setpts no longer included in H2D transfer.
* Found and fixed obscure off-by-one bug in cufinufft that could result in
  decreased accuracy or undefined output. The bug has been present since 2019
  (!) but was very hard to trigger, requiring a NU pt to fall on a gridpoint to
  float accuracy, causing ns+1 instead of ns kerval elements to be accessed
  in spreadinterp. Prior to summer v2.3 this could only error if ns=16;
  it became more likely in v2.3 due to shortening kerval cuda arrays to ns.
  Introduction of type 3 on GPU triggered it more often due to alignment of
  extremal NU pts on grid. We only observed it at tol=1e-8, upsampfac=1.25.
  We believe it is unlikely to have affected many recent t1,2 GPU results.
  We will post a Discussion on this. PR #662 (found by: Lu, Barbone, Barnett).
* Update CUDA version to 12.4 for cufinufft (Andén).
* Binary Python wheels for Windows and musllinux (Barbone).
* fix CMake MATLAB build (final *.m copy), PR 667 (Barnett).
* fixed empty-opts bug in MATLAB/Octave for {cu}finufft, PR 666 (Barnett).
* MATLAB/Octave unified fullmathtest.m for CPU and/or GPU (Barnett).
* MATLAB GPU interface (MEX CUDA) via gpuArrays, PR 634 (mostly Libin Lu;
  docs/examples/tests/interfaces by Barnett; sped up by Fortunato).
* Tweaked choice of upsampfac to use a density based heuristic for type 1 and 2
  in the CPU library. This gives a significant speedup for some cases.
  For now we assume density=1.0 (to revisit).  Barbone. PR #638 & 652.
  Since 2.4.0-rc1 we changed the heuristic to avoid usf=1.25 when within 2
  digits of machine prec, to prevent accuracy loss in single prec (#671).
* Removed FINUFFT_CUDA_ARCHITECTURES flag, as it was unnecessary duplication.
* Enabled LTO for finufft (nvcc support is flaky at the moment). Barbone.
* Added GPU spreadinterp-only test. Added CPU spreadinterp-only test to cmake
* Make attributes private in Python Plan classes and allow read-only access to
  them using properties (Andén #608).
* Remove possibility to supply real dtypes to Plan interfaces. Now only complex
  dtypes are supported (Andén #606).
* CPU opts.spreadinterponly (experts only), and GPU, logic and docs changed so
  upsampfac controls kernel shape properly. Add C++/MATLAB demos. #602 (Barnett)
* PR618: removing alloca and using kernel dispatch on the GPU (Barbone)
* PR617: Caching pip dependencies in github actions.
  Forcing Ninja when building python on Windows.
* PR614: Added support for sccache in github actions.
  Caching cmake dependencies so to avoid downloading fftw, xsimd, etc every time
* fully removed chkbnds option (opts and spreadopts) (Barnett)
* classic GNU makefile settings make.inc.* tidied to make-platforms/ (Barnett)
* unified separate-dim arrays (eg X,Y,Z->XYZ), simplifiying core (Reinecke #592)
* exit codes of many-vector tests now insensitive to one-mode randomness
  (Barnett)
* various bugfixes (DUCC+Python, Python dtype chk, Fortran opts)
* Large re-org of CPU lib code to remove C-style macros (Martin Reinecke)
  PR 558: de-macroize FFT (FFT plan now a class), and OMP funcs.
  PR 567: replace dual-pass compilation to .o and _32.o by C++ templating.
  - all FLT/CPX macros replaced by templating in main lib (not in test codes).
  - finufft_plan changed from struct to class, with setpts/exec methods.
  - spreadinterp reversed order of funcs to avoid fwd declarations.
  - finufft.cpp and defs.h replaced by finufft_core.{h,cpp}.
  PR 584: follow-up, more idiomatic C++.
  - simplify finufft_core internals via class members instead of struct fields.
  - all array allocations std::vectors or xsimd-aligned, removing FFT's allocs.
  - math consts such as PI change from macros to templated static consts.
  - C++ style error handling ("throw") replaces ier, except in C-API wrapper.
  - simpleinterfaces -> c_interfaces. Shorthands for types ("using f64=" etc).
  Note: tests still use macros (test_defs.h). And C++ interface will solidify.
* Single-argument spreading kernel Horner evaluator available for deconv step
  (onedim_* funcs), to unify ker eval. PR 541, Libin Lu. Not yet exploited.
* Simplify building of Python source distributions. PR 555 (J Anden).
* reduced roundoff error in a[n] phase calc in CPU onedim_fseries_kernel().
   PR534 (Barnett).
* GPU code type 1,2 also reduced round-off error in phases, to match CPU code;
  rationalized onedim_{fseries,nuft}_* GPU codes to match CPU (Barbone, Barnett)
* Added type 3 in 1D, 2D, and 3D, in the GPU library cufinufft. PR #517, Barbone
  - Removed the CPU fseries computation (used for benchmark, no longer needed)
  - Added complex arithmetic support for cuda_complex type
  - Added tests for type 3 in 1D, 2D, and 3D and cuda_complex arithmetic
  - Minor fixes on the GPU code:
    a) removed memory leaks in case of errors
    b) renamed maxbatchsize to batchsize
* Add options for user-provided FFTW locker (PR548, Blackwell). These options
  can be be used to prevent crashes when a user is creating/destroying FFTW
  plans and FINUFFT plans in threads simultaneously.
* Fixed missing dependency on `packaging` in the Python `cufinufft` package.

V 2.3.2 (2/11/25) minor update release (continued support on 2.3.X branch)

* Increase cufinufft 1d cmake test size and fix 1d spreader subprob SM kernel.

V 2.3.1 (11/25/24) minor update release (continued support on 2.3.X branch)

* Support and docs for opts.gpu_spreadinterponly=1 for MRI "density compensation
  estimation" type 1&2 use-case with upsampfac=1.0 PR564 (Chaithya G R).

V 2.3.0 (9/5/24)

* Switched C++ standards from C++14 to C++17, allowing various templating
  improvements (Barbone).
* Python build modernized to pyproject.toml (for both CPU and GPU).
  PR 507 (Anden, Lu, Barbone). Compiles from source for the local build.
* Switchable FFT: either FFTW or DUCC0 (latter needs no plan stage; also it is
  used to exploit sparsity pattern to achieve FFT speedups 1-3x in 2D and 3D).
  PR463, Martin Reinecke. Both CMake and makefile includes this DUCC0 option
  (makefile PR511 by Barnett; CMake by Barbone).
* ES kernel rescaled to max value 1, reduced poly degrees for upsampfac=1.25,
  cleaner Horner coefficient generation PR499 (fixes fp32 overflow issue #454).
* Major manual acceleration of spread/interp kernels via XSIMD header-only lib,
  kernel evaluation, templating by ns with AVX-width-dependent decisions.
  Up to 80% faster, dep on compiler. (Marco Barbone with help from Libin Lu).
  A large chunk (many weeks) of work: PRs 459, 471, 502.
  NOTE: introduces new dependency (XSIMD), added to CMake and makefile.
* Exploiting even/odd symmetry for 10% faster xsimd-accel kernel poly eval
  (Libin Lu based on idea of Martin Reinecke; PR477,492,493).
* new test/finufft3dkernel_test checks kerevalmeth=0 and 1 agree to tolerance
  PR 473 (M Barbone).
* new perftest/compare_spreads.jl compares two spreadinterp libs (A Barnett).
* new benchmarker perftest/spreadtestndall sweeps all kernel widths (M Barbone).
* cufinufft now supports modeord(type 1,2 only): 0 CMCL-style increasing mode
  order, 1 FFT-style mode order. PR447,446 (Libin Lu, Joakim Anden).
* New doc page: migration guide from NFFT3 (2d1 case only), Barnett.
* New foldrescale, removes [-3pi,3pi) restriction on NU points, and slight
  speedup at large tols. Deprecates both opts.chkbnds and error code
  FINUFFT_ERR_SPREAD_PTS_OUT_RANGE. Also inlined kernel eval code (increases
  compile of spreadinterp.cpp to 10s). PR440 Marco Barbone + Martin Reinecke.
* CPU plan stage allows any # threads, warns if > omp_get_max_threads(); or
  if single-threaded fixes nthr=1 and warns opts.nthreads>1 attempt.
  Sort now respects spread_opts.sort_threads not nthreads. Supercedes PR 431.
* new docs troubleshooting accuracy limitations due to condition number of the
  NUFFT problem (Barnett).
* new sanity check on nj and nk (<0 or too big); new err code, tester, doc.
* MAX_NF increased from 1e11 to 1e12, since machines grow.
* improved GPU python docs: migration guide; usage from cupy, numba, torch,
  pycuda. Docs for all GPU options. PyPI pkg still at 2.2.0beta.
* Added a clang-format pre-commit hook to ensure consistent code style.
  Created a .clang-format file to define a style similar to the existing style.
  Applied clang-format to all cmake, C, C++, and CUDA code. Ignored the blame
  using .git-blame-ignore-revs. contributing.md for devs. PR450,455, Barbone.
* cuFINUFFT interface update: number of nonuniform points M is now a 64-bit int
  as opposed to 32-bit. While this does modify the ABI, most code will just
  need to recompile against the new library as compilers will silently upcast
  any 32-bit integers to 64-bit when calling cufinufft(f)_setpts. Note that
  internally, 32-bit integers are still used, so calling cufinufft with more
  than 2e9 points will fail. This restriction may be lifted in the future.
* CMake build system revamped completely, using more modern practices (Barbone).
  It now auto-selects compiler flags based on those supported on all OSes, and
  has support for Windows (llvm, msvc), Linux (llvm, gcc) and MacOS (llvm, gcc).
* CMake added nvcc and msvc optimization flags.
* sphinx local doc build also using CMake. (Barbone)
* updated install docs, including for DUCC0 FFT and new python build.
* updated install docs (Barnett)
* Major acceleration effort for the GPU library cufinufft (M Barbone, PR488):
  - binsize is now a function of the shared memory available where possible.
  - GM 1D sorts using thrust::sort instead of bin-sort.
  - uses the new normalized Horner coefficients and added support for
    upsampfac=1.25 on GPU, for first time.
  - new compile flags for extra-vectorization, flushing single
    precision denormals to 0 and using fma where possible.
  -  using intrinsics (eg FMA) in foldrescale and other places to increase
    performance
  - using SM90 float2 vector atomicAdd where supported
  - make default binsize = 0
* overide single-output relative error by l2 relative error in exit codes of
  test/finufft?d_test.cpp to reduce CI fails due to random numbers on some
  platforms in single-prec (with DUCC, etc). (Barnett PR516)
* fix GPU segfault due to stream deletion as pointer not value (Barbone PR520)
* new performance-tracking doc page comparing releases (Barbone) #527
* fix various Py 3.8 wheel and numpy distutils logging issues #549 #545
* Cmake option to control -fPIC in static build; default now ON (as v2.2) #551

V 2.2.0 (12/12/23)

* MERGE OF CUFINUFFT (GPU CODE) INTO FINUFFT SOURCE TREE:
  - combined cmake build system via FINUFFT_USE_CUDA flag
  - python wrapper for GPU code included
  - GPU documentation (improving on cufinufft) added {install,c,python)_gpu.rst
  - CI includes GPU full test via C++, and python four styles, via Jenkins.
  - common spread_opts.h header; other code not yet made common.
  - GPU interface has been changed (ie broken) to more closely match finufft
  - cufinufft repo is left in legacy state at v1.3.
  - Add support for cuda streams, allowing for concurrent memory transfer and
    execution streams (PR #330)
  [coding lead on this: Robert Blackwell, with help from Joakim Anden]
* CMake build structure (thanks: Wenda Zhou, Marco Barbone, Libin Lu)
  - Note: the plan is to continue to support GNU makefile and make.inc.* but
    to transition to CMake as the main build system.
  - CI workflow using CMake on 3 OSes, 2 compilers each, PR #382 (Libin Lu)
* Docs: new tutorial content on iterative inverse NUFFTs; troubleshooting.
* GitHub-facing badges
* include/finufft/finufft_eitherprec.h moved up directory to be public (bea316c)
* interp (for type 2) accel by up to 60% in high-acc 2D/3D, by FMA/SIMD-friendly
  rearranging of loops, by Martin Reinecke, PR #292.
* remove inv array in binsort; speeds up multithreaded case by up to 50%
  but no effect on single-threaded. Martin Reinecke, PR #291.
* Fix memleak in repeated setpts (Issue #269); thanks Aaron Shih & Libin Lu.
* Fortran90 example via a new FINUFFT fortran module, thanks Reinhard Neder.
* made the C++ plan object (finufft_plan_s) private; only opaque pointer
  remains public, as should be (PR #233). Allows plan to have C++ constructs.
* fixed single-thread (OMP=OFF) build which failed due to fftw_defs.h/defs.h
* finally thread-safety for all fftw cases, kill FFTW_PLAN_SAFE (PR 354)
* Python interface: - better type checking (PR #237).
  - fixing edge cases (singleton dims, issue #359).
  - supports batch dimension of length 1 (issue #367).
* fix issue where repeated calls of finufft_makeplan with different numbers of
  requested threads would always use the first requested number of threads

CUFINUFFT v 1.3 (06/10/23) (Final legacy release outside of FINUFFT repo)

* Move second half of onedim_fseries_kernel() to GPU (with a simple heuristic
  basing on nf1 to switch between the CPU and the GPU version).
* Melody fixed bug in MAX_NF being 0 due to typecasting 1e11 to int (thanks
  Elliot Slaughter for catching that).
* Melody fixed kernel eval so done w*d not w^d times, speeds up 2d a little, 3d
  quite a lot! (PR#130)
* Melody added 1D support for both types 1 (GM-sort and SM methods) 2 (GM-sort),
  in C++/CUDA and their test executables (but not Python interface).
* Various fixes to package config.
* Miscellaneous bug fixes.

V 2.1.0 (6/10/22)

* BREAKING INTERFACE CHANGE: nufft_opts is now called finufft_opts.
  This is needed for consistency and fixes a historical problem.
  We have compile-time warning, and backwards-compatibility for now.
* Professionalized the public-facing interface:
  - safe lib (.so, .a) symbols via hierarchical namespacing of private funcs
    that do not already begin with finufft{f}, in finufft:: namespace.
    This fixes, eg, clash with linking against cufinufft (their Issue #138).
  - public headers (finufft.h) has all macro names safe (ie FINUFFT suffix).
    Headers both public and private rationalized/simplified.
  - private headers are in include/finufft/, so not exposed by -Iinclude
  - spread_opts renamed finufft_spread_opts, since publicly exposed and name
    must respect library naming.
* change nj and nk in plan to BIGINT (int64_t), new big2d2f perftest, fixing
  Issue #215.
* PDF manual moved from local to readthedocs.io hosting, Issue #221.
* Py doc for dtype fixed, Issue #216.
* spreadinterp evaluate_kernel_vector uses single arith when FLT=single.
* spread_opts.h fix duplication for FLT=single/double by making FLT->double.
* examples/simulplans1d1 demos ability to to wield independent plans.
* sped up float32 1d type 3 by 20% by using float32 cos()... thanks Wenda Zhou.

V 2.0.4 (1/13/22)

* makefile now appends (not replaces by) environment {C,F,CXX}FLAGS (PR #199).
* fixed MATLAB Contents.m and guru help strings.
* fortran examples: avoided clash with keywords "type" and "null", and correct
  creation of null ptr for default opts (issues #195-196, Jiri Kulda).
* various fixes to python wheels CI.
* various docs improvements.
* fixed modeord=1 failure for type 3 even though should never be used anyway
  (issue #194).
* fixed spreadcheck NaN failure to detect bug introduced in 2.0.3 (9566511).
* Dan Fortunato found and fixed MATLAB setpts temporary array loss, issue #185.

V 2.0.3 (4/22/21)

* finufft (plan) now thread-safe via OMP lock (if nthr=1 and -DFFTW_PLAN_SAFE)
  + new example/threadsafe*.cpp demos. Needs FFTW>=3.3.6 (Issues #72 #180 #183)
* fixed bug in checkbounds that falsely reported NU pt as invalid if exactly 1
  ULP below +pi, for certain N values only, egad! (Issue #181)
* GH workflows continuous integration (CI) in four setups (linux, osx*2, mingw)
* fixed memory leak in type 3.
* corrected C guru execute documentation.

CUFINUFFT v 1.2 (02/17/21)

* Warning: Following are Python interface changes -- not backwards compatible
  with v 1.1 (See examples/example2d1,2many.py for updated usage)

    - Made opts a kwarg dict instead of an object:
         def __init__(self, ... , opts=None, dtype=np.float32)
      => def __init__(self, ... , dtype=np.float32, **kwargs)
    - Renamed arguments in plan creation `__init__`:
         ntransforms => n_trans, tol => eps
    - Changed order of arguments in plan creation `__init__`:
         def __init__(self, ... ,isign, eps, ntransforms, opts, dtype)
      => def __init__(self, ... ,ntransforms, eps, isign, opts, dtype)
    - Removed M in `set_pts` arguments:
         def set_pts(self, M, kx, ky=None, kz=None)
      => def set_pts(self, kx, ky=None, kz=None)

* Python: added multi-gpu support (in beta)
* Python: added more unit tests (wrong input, kwarg args, multi-gpu)
* Fixed various memory leaks
* Added index bound check in 2D spread kernels (Spread_2d_Subprob(_Horner))
* Added spread/interp tests to `make check`
* Fixed user request tolerance (eps) to kernel width (w) calculation
* Default kernel evaluation method set to 0, ie exp(sqrt()), since faster
* Removed outdated benchmark codes, cleaner spread/interp tests

V 2.0.2 (12/5/20)

* fixed spreader segfault in obscure use case: single-precision N1>1e7, where
  rounding error is O(1) anyway. Now uses consistent int(ceil()) grid index.
* Improved large-thread scaling of type-1 (spreading) via transition from OMP
  critical to atomic add_wrapped_subgrid() operations; thanks Rob Blackwell.
* Increased heuristic t1 spreader max_subproblem_size, faster in 2D, 3D, and
  allowed this and the above atomic threshold to be controlled as nufft_opts.
* Removed MAX_USEFUL_NTHREADS from defs.h and all code, for simplicity, since
  large thread number now scales better.
* multithreaded one-mode accuracy test in C++ tests, t1 & t3, for faster tests.

V 2.0.1 (10/6/20)

* python (under-the-hood) interfacing changed from pybind11 to cleaner ctypes.
* non-stochastic test/*.cpp routines, zeroing small chance of incorrect failure
* Windows compatible makefile
* mac OSX improved installation instructions and make.inc.*

CUFINUFFT v 1.1 (09/22/20)

* Python: extended the mode tuple to 3D and reorder from C/python
  ndarray.shape style input (nZ, nY, nX) to to the (F) order expected by the
  low level library (nX, nY, nZ).
* Added bound checking on the bin size
* Dual-precision support of spread/interp tests
* Improved documentation of spread/interp tests
* Added dummy call of cuFFTPlan1d to avoid timing the constant cost of cuFFT
  library.
* Added heuristic decision of maximum batch size (number of vectors with the
  same nupts to transform at the same time)
* Reported execution throughput in the test codes
* Fixed timing in the tests code
* Professionalized handling of too-small-eps (requested tolerance)
* Rewrote README.md and added cuFINUFFT logo.
* Support of advanced Makefile usage, e.g. make -site=olcf_summit
* Removed FFTW dependency

V 2.0.0 (8/28/20)

* major changes to code, internally, and major improvements to operation and
  language interfaces.

	WARNING!: Here are all the interface compatibility changes from 1.1.2:
	- opts (nufft_opts) is now always passed as a pointer in C++/C, not
	  pass-by-reference as in v1.1.2 or earlier.
	- Fortran simple calls are now finufft?d?(..) not finufft?d?_f(..), and
	  they add a penultimate opts argument.
	- Python module name is now finufft not finufftpy, and the interface has
	  been completely changed (allowing major improvements, see below).
	- ier=1 is now a warning not an error; this indicates requested tol
	  was too small, but that a transform *was* done at the best possible
	  accuracy.
	- opts.fftw directly controls the FFTW plan mode consistently in all
	  language interfaces (thus changing the meaning of fftw=0 in MATLAB).
	- Octave now needs version >= 4.4, since OO features used by guru.

	These changes were deemed necessary to rationalize and improve FINUFFT
	for the long term.
	There are also many other new interface options (many-vector, guru)
	added; see docs.
* the C++ library is now dual-precision, with distinct function interfaces for
  double vs single precision operation, that are C and C++ compatible. Under
  the hood this is achieved via simple C macros. All language interfaces now
  have dual precision options.
* completely new (although backward compatible) MATLAB/octave interface,
  including object-style wrapper around the guru interface, dual precision.
* completely new Fortran interface, allowing >2^31 sized (int64) arrays,
  all simple, many-vector and guru interface, with full options control,
  and dual precisions.
* all simple and many-vector interfaces now call guru interface, for much
  better maintainability and less code repetition.
* new guru interface, by Andrea Malleo and Alex Barnett, allowing easier
  language wrapping and control of point-setting, reuse of sorting and FFTW
  plans. This finally bypasses the 0.1ms/thread cost of FFTW looking up previous
  wisdom, which slowed down performance for many small problems.
* removed obsolete -DNEED_EXTERN_C flag.
* major rewrite of documentation, plus tutorial application examples in MATLAB.
* numdiff dependency is removed for pass-fail library validation.
* new (professional!) logo for FINUFFT. Sphinx HTML and PDF aesthetics.

CUFINUFFT v 1.0 (07/29/20)
* Started by Melody Shih.

V 1.1.2 (1/31/20)

* Ludvig's padding of Horner loop to w=4n, speeds up kernel, esp for GCC5.4.
* Bansal's Mingw32 python patches.

V 1.1.1 (11/2/18)

* Mac OSX installation on clang and gcc-8, clearer install docs.
* LIBSOMP split off in makefile.
* printf(...%lld..) w/ long long typecast
* new basic passfail tester
* precompiled binaries

V 1.1 (9/24/18)

* NOTE TO USERS: changed interface for setting default opts in C++ and C, from
  pass by reference to pass by value of a pointer (see docs/). Unifies C++/C
  interfaces in a clean way.
* fftw3_omp instead of fftw3_threads (on linux), is faster.
* rationalized header files.

V 1.0.1 (9/14/18)

* Ludvig's removal of omp chunksize in dir=2, another 20%+ speedup.
* Matlab doesn't change omp internal state.

V 1.0 (8/20/18)

* repo transferred to flatironinstitute
* usage doc simpler
* 2d1many and 2d2many interfaces by Melody Shih, for multiple vectors with same
  nonuniform points. All tests and docs for these interfaces.
* horner optimized kernel for sigma=5/4 (low upsampling), to go along with the
  default sigma=2. Cmdline arg to change sigma in finufft?d_test.
* simplified various int types: only BIGINT remains.
* clearer docs.
* remaining C interfaces, with opts control.

V 0.99 (4/24/18)

* piecewise polynomial kernel evaluation by Horner, for faster spreading esp at
  low accuracy and 1d or 2d.
* various heuristic decisions re whether to sort, and if sorting is single or
  multi-threaded.
* single-precision libs get an "f" suffix so can coexist with double-prec.

V 0.98 (3/1/18)

* makefile includes make.inc for OS-specific defs.
* decided that, since Legendre nodes code of GLR alg by Hale/Burkhardt is LGPL
  licensed, our use (not changing source) is not a "derived work", therefore
  ok under our Apache v2 license. See:
  https://tldrlegal.com/license/gnu-lesser-general-public-license-v3-(lgpl-3)
  https://www.apache.org/licenses/GPL-compatibility.html
  https://softwareengineering.stackexchange.com/questions/233571/
    open-source-what-is-the-definition-of-derivative-work-and-how-does-it-impact
  * fixed MATLAB FFTW incompat alloc crash, by hack of Joakim, calling fft()
  first.
* python tests fixed, brought into makefile.
* brought in af Klinteberg spreader optimizations & SSE tricks.
* logo

V 0.97 (12/6/17)

* tidied all docs -> readthedocs.io host. README.md now a stub. TODO tidied.
* made sort=1 in tests for xeon (used to be 0)
* removed mcwrap and python dirs
* changed name of py routines to nufft* from finufft*
* python interfaces doc, up-to-date. Removed ms,.. from type-2 interfaces.
* removed RESCALEs from lower dims in bin_sort, speeds up a few % in 1D.
* allowed NU pts to be currectly folded from +-1 periods from central box, as
  per David Stein request. Adds 5% to time at 1e-2 accuracy, less at higher acc.
* corrected dynamic C++ array allocs in spreader (some made static, 5% speedup)
* removed all C++11 dependencies, mainly that opts structs are all explicitly
  initialized.
* fixed python interface to have chkbnds.
* tidied MEX interface
* removed memory leaks (!)
* opts.modeord implemented and exposed to matlab/python interfaces. Also removes
  looping backwards in RAM in deconvolveshuffle.

V 0.96 (10/15/17)

* apache v2 license, exposed flags in python interface.

V 0.95 (10/2/17)

* brought in JFM's in-package python wrapper & doc, create lib-static dir,
  removed devel dir.

V 0.9: (6/17/17)

* adapted adv4 into main code, inner loops separate by dim, kill
  the current spreader. Incorporate old ideas such as: checkerboard
  per-thread grid cuboids, compare speed in 2d and 3d against
  current 1d slicing. See cnufftspread:set_thread_index_box()
* added FFTW_MEAS vs FFTW_EST (set as default) opts flag in nufft_opts, and
  matlab/python interfaces
* removed opts.maxnalloc in favor of #defined MAX_NF
* fixed the 1-target case in type-3, all dims, to avoid nan; clarified logic
  for handling X=0 and/or S=0. 6/12/17
* changed arraywidcen to snap to C=0 if relative shift is <0.1, avoids cexps in
  type-3.
* t3: if C1 < X1/10 and D1 < S1/10 then don't rephase. Same for d=2,3.
* removed the 1/M type-1 prefactor, also in all test routines. 6/6/17
* removed timestamp-based make decision whether to rebuild matlab/finufft.cpp,
  since git clone creates files with random timestamp order!
* theory work on exp(sqrt) being close to PSWF. Analysis.
* fix issue w/ needing mwrap when do make matlab.
* makefile has variables customizing openmp and precision, non-omp tested
* fortran single-prec demos (required all direct ft's in single prec too!)
* examples changed to err rel to max F.
* matlab interface control of opts.spread_sort.
* matlab interface using doubles as big ints w/ correct typecasting.
* twopispread removed, used flag in spread_opts for [-pi,pi] input instead.
* testfinufft* use same integer type INT as for interfaces, typecast all %ld in
  printf warnings, use omp rand array filling
* INT64 for necessary size-setting arrays, removed all %lf printf warnings in
  finufft*
* all internal array indexing is BIGINT, switchable from long long to int via
  SMALLINT compile flag (default off, see utils.h)
* all integers in interfaces are type INT, default 64-bit, switchable to 32 bit
  by INTERGER32 compile flag (see utils.h)
* test big probs (speed, crashing) and decide if BIGINT is long long or int?
  slows any array access down, or spreading? allows I/O sizes
  (M, N1*N2*N3) > 2^31. Note June-Yub int*8 in nufft-1.3.x slowed things by
  factor 2-3.
* tidy up spreader to be BIGINT = long long compatible and test > 2^31.
* spreadtest parallel rand()
* sort flag passed to spreader via finufft, and test scripts check if Xeon
  (-> sort=0)
* opts in the manual
* removed all xk2, dNU2 sorted arrays, and not-needed dims y,z; halved RAM usage

V 0.8: (3/27/17)

* bnderr checking done in dir=1,2 main loops, not before.
* all kx2, dNU2 arrays removed, just done by permutation index when needed.
* MAC OSX test, makefile, instructions.
* matlab wrappers in 3D
* matlab wrappers, mcwrap issue w/ openmp, mex, and subdirs. Ship mex
  executables for linux. Link to .a
* matlab wrappers need ier output? yes, and internal omp numthreads control
  (since matlab's is poor)
* wrappers for MEX octave, instructions. Ship .mex for octave.
* python wrappers - Dan Foreman-Mackey starting to add something similar to
	https://github.com/dfm/python-nufft
* check is done before attempting to malloc ridiculous array sizes, eg if a
  large product of x width and k width is requested in type 3 transforms.
* draft make python
* basic manual (txt)

V. 0.7:

* build static & shared lib
* fixed bug when Nth>Ntop
* fortran drivers use dynamic malloc to prevent stack segfaults that CMCL had
* bugs found in fortran drivers, removed
* split out devel text files (TODO, etc)
* made pass-fail test script counting crashes and numdiff fails.
* finufft?d_test have a no-timings option, and exit with ier.
* global error codes
* made finufft routines & testers return error codes rather than exit().
* dumbinput test executable
* found nan returned error for nj=0 in type-1, fixed so returns the zero array.
* fixed type 2 to not segfault when ms,mt, or mu=0, doing dir=2 0-padding right
* array utils use pointers to make which vars they write to explicit.
* don't do final type-3 rephase if C1 nan or 0.
* finished all dumbinputs, all dims
* fortran compilation fixed
* makefile self-documents
* nf1 (etc) size check before alloc, exit gracefully if exceeds RAM
* integrate into nufft_comparison, esp vs NFFT - jfm did
* simple examples, simpler than the test drivers
* fortran link via gfortran, better fortran docs
* boilerplate stuff as in CMCL page

pre-V. 0.7: (Jan-Feb 2017)

* efficient modulo in spreader, done by conditionals
* removed data-zeroing bug in t-II spreader, slowness of large arrays in t-I.
* clean dir tree
* spreader dir=1,2 math tests in 3d, then nd.
* Jeremy's request re only computing kernel vals needed (actually
  was vital for efficiency in dir=1 openmp version), Ie fix KB kereval in
  spreader so doesn't wdo 3d fill when 1 or 2 will do.
* spreader removed modulo altogether in favor of ifs
* OpenMP spreader, all dims
* multidim spreader test, command line args and bash driver
* cnufft->finufft names, except spreader still called cnufft
* make ier report accuracy out of range, malloc size errors, etc
* moved wrappers to own directories so the basic lib is clean
* fortran wrapper added ier argument
* types 1,2 in all dims, using 1d kernel for all dims.
* fix twopispread so doesn't create dummy ky,kz, and fix sort so doesn't ever
  access unused ky,kz dims.
* cleaner spread and nufft test scripts
* build universal ndim Fourier coeff copiers in C and use for finufft
* makefile opts and compiler directives to link against FFTW.
* t-I, t-II convergence params test: R=M/N and KB params
* overall scale factor understand in KB
* check J's bessel10 approx is ok. - became irrelevant
* meas speed of I_0 for KB kernel eval - became irrelevant
* understand origin of dfftpack (netlib fftpack is real*4) - not needed
* [spreader: make compute_sort_indices sensible for 1d and 2d. not needed]
* next235even for nf's
* switched pre/post-amp correction from DFT of kernel to F series (FT) of
  kernel, more accurate
* Gauss-Legendre quadrature for direct eval of kernel FT, openmp since cexp slow
* optimize q (# G-L nodes) for kernel FT eval on reg and irreg grids
  (common.cpp). Needs q a bit bigger than like (2-3x the PTR, when 1.57x is
  expected). Why?
* type 3 segfault in dumb case of nj=1 (SX product = 0). By keeping gam>1/S
* optimize that phi(z) kernel support is only +-(nspread-1)/2, so w/ prob 1 you
  only use nspread-1 pts in the support. Could gain several % speed for same acc
* new simpler kernel entirely
* cleaned up set_nf calls and removed params from within core libs
* test isign=-1 works
* type 3 in 2d, 3d
* style: headers should only include other headers needed to compile the .h;
  all other headers go in .cpp, even if that involves repetition I guess.
* changed library interface and twopispread to dcomplex
* fortran wrappers (rmdir greengard_work, merge needed into fortran)

FINUFFT Started: mid-January 2017, building on nufft_comparison of J. Magland.<|MERGE_RESOLUTION|>--- conflicted
+++ resolved
@@ -1,15 +1,9 @@
 List of features / changes made / release notes, in reverse chronological order.
 If not stated, FINUFFT is assumed (cuFINUFFT <=1.3 is listed separately).
 
-<<<<<<< HEAD
 Master, using release name V 2.5.0 (4/30/25)
 
 * Adding OutputDriven parallelism to cufinufft (Barbone)
-
-Master, using release name V 2.4.0 (4/30/25)
-=======
->>>>>>> d5b36b10
-
 * replaced LGPL-licensed Gauss-Legendre quadrature code by Apache2-licensed
   code adapted from Jason Kaye's cppdlr. CPU and GPU. PR #692 (Barnett).
 
