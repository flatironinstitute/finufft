List of features / changes made / release notes, in reverse chronological order.
If not stated, FINUFFT is assumed (cuFINUFFT <=1.3 is listed separately).

<<<<<<< HEAD
Master, using release name V 2.4.0 (1/7/25)

* Make attributes private in Python Plan classes and allow read-only access to
them using properties (Andén #608).
* Remove possibility to supply real dtypes to Plan interfaces. Now only complex
  dtypes are supported (Andén #606).
=======
Master, using release name V 2.4.0 (2/8/25)

* CPU opts.spreadinterponly (experts only), and GPU, logic and docs changed so
  upsampfac controls kernel shape properly. Add C++/MATLAB demos. #602 (Barnett)
* PR618: removing alloca and using kernel dispatch on the GPU (Barbone)
* PR617: Caching pip dependencies in github actions.
  Forcing Ninja when building python on Windows.
* PR614: Added support for sccache in github actions.
  Caching cmake dependencies so to avoid downloading fftw, xsimd, etc every time
>>>>>>> 37ec755d
* fully removed chkbnds option (opts and spreadopts) (Barnett)
* classic GNU makefile settings make.inc.* tidied to make-platforms/ (Barnett)
* unified separate-dim arrays (eg X,Y,Z->XYZ), simplifiying core (Reinecke #592)
* exit codes of many-vector tests now insensitive to one-mode randomness
  (Barnett)
* various bugfixes (DUCC+Python, Python dtype chk, Fortran opts)
* Large re-org of CPU lib code to remove C-style macros (Martin Reinecke)
  PR 558: de-macroize FFT (FFT plan now a class), and OMP funcs.
  PR 567: replace dual-pass compilation to .o and _32.o by C++ templating.
  - all FLT/CPX macros replaced by templating in main lib (not in test codes).
  - finufft_plan changed from struct to class, with setpts/exec methods.
  - spreadinterp reversed order of funcs to avoid fwd declarations.
  - finufft.cpp and defs.h replaced by finufft_core.{h,cpp}.
  PR 584: follow-up, more idiomatic C++.
  - simplify finufft_core internals via class members instead of struct fields.
  - all array allocations std::vectors or xsimd-aligned, removing FFT's allocs.
  - math consts such as PI change from macros to templated static consts.
  - C++ style error handling ("throw") replaces ier, except in C-API wrapper.
  - simpleinterfaces -> c_interfaces. Shorthands for types ("using f64=" etc).
  Note: tests still use macros (test_defs.h). And C++ interface will solidify.
* Single-argument spreading kernel Horner evaluator available for deconv step
  (onedim_* funcs), to unify ker eval. PR 541, Libin Lu. Not yet exploited.
* Simplify building of Python source distributions. PR 555 (J Anden).
* reduced roundoff error in a[n] phase calc in CPU onedim_fseries_kernel().
   PR534 (Barnett).
* GPU code type 1,2 also reduced round-off error in phases, to match CPU code;
  rationalized onedim_{fseries,nuft}_* GPU codes to match CPU (Barbone, Barnett)
* Added type 3 in 1D, 2D, and 3D, in the GPU library cufinufft. PR #517, Barbone
  - Removed the CPU fseries computation (used for benchmark, no longer needed)
  - Added complex arithmetic support for cuda_complex type
  - Added tests for type 3 in 1D, 2D, and 3D and cuda_complex arithmetic
  - Minor fixes on the GPU code:
    a) removed memory leaks in case of errors
    b) renamed maxbatchsize to batchsize
* Add options for user-provided FFTW locker (PR548, Blackwell). These options
  can be be used to prevent crashes when a user is creating/destroying FFTW
  plans and FINUFFT plans in threads simultaneously.
* Fixed missing dependency on `packaging` in the Python `cufinufft` package.

V 2.3.1 (11/25/24) minor update release (continued support on 2.3.X branch)

* Support and docs for opts.gpu_spreadinterponly=1 for MRI "density compensation
  estimation" type 1&2 use-case with upsampfac=1.0 PR564 (Chaithya G R).

V 2.3.0 (9/5/24)

* Switched C++ standards from C++14 to C++17, allowing various templating
  improvements (Barbone).
* Python build modernized to pyproject.toml (for both CPU and GPU).
  PR 507 (Anden, Lu, Barbone). Compiles from source for the local build.
* Switchable FFT: either FFTW or DUCC0 (latter needs no plan stage; also it is
  used to exploit sparsity pattern to achieve FFT speedups 1-3x in 2D and 3D).
  PR463, Martin Reinecke. Both CMake and makefile includes this DUCC0 option
  (makefile PR511 by Barnett; CMake by Barbone).
* ES kernel rescaled to max value 1, reduced poly degrees for upsampfac=1.25,
  cleaner Horner coefficient generation PR499 (fixes fp32 overflow issue #454).
* Major manual acceleration of spread/interp kernels via XSIMD header-only lib,
  kernel evaluation, templating by ns with AVX-width-dependent decisions.
  Up to 80% faster, dep on compiler. (Marco Barbone with help from Libin Lu).
  A large chunk (many weeks) of work: PRs 459, 471, 502.
  NOTE: introduces new dependency (XSIMD), added to CMake and makefile.
* Exploiting even/odd symmetry for 10% faster xsimd-accel kernel poly eval
  (Libin Lu based on idea of Martin Reinecke; PR477,492,493).
* new test/finufft3dkernel_test checks kerevalmeth=0 and 1 agree to tolerance
  PR 473 (M Barbone).
* new perftest/compare_spreads.jl compares two spreadinterp libs (A Barnett).
* new benchmarker perftest/spreadtestndall sweeps all kernel widths (M Barbone).
* cufinufft now supports modeord(type 1,2 only): 0 CMCL-style increasing mode
  order, 1 FFT-style mode order. PR447,446 (Libin Lu, Joakim Anden).
* New doc page: migration guide from NFFT3 (2d1 case only), Barnett.
* New foldrescale, removes [-3pi,3pi) restriction on NU points, and slight
  speedup at large tols. Deprecates both opts.chkbnds and error code
  FINUFFT_ERR_SPREAD_PTS_OUT_RANGE. Also inlined kernel eval code (increases
  compile of spreadinterp.cpp to 10s). PR440 Marco Barbone + Martin Reinecke.
* CPU plan stage allows any # threads, warns if > omp_get_max_threads(); or
  if single-threaded fixes nthr=1 and warns opts.nthreads>1 attempt.
  Sort now respects spread_opts.sort_threads not nthreads. Supercedes PR 431.
* new docs troubleshooting accuracy limitations due to condition number of the
  NUFFT problem (Barnett).
* new sanity check on nj and nk (<0 or too big); new err code, tester, doc.
* MAX_NF increased from 1e11 to 1e12, since machines grow.
* improved GPU python docs: migration guide; usage from cupy, numba, torch,
  pycuda. Docs for all GPU options. PyPI pkg still at 2.2.0beta.
* Added a clang-format pre-commit hook to ensure consistent code style.
  Created a .clang-format file to define a style similar to the existing style.
  Applied clang-format to all cmake, C, C++, and CUDA code. Ignored the blame
  using .git-blame-ignore-revs. contributing.md for devs. PR450,455, Barbone.
* cuFINUFFT interface update: number of nonuniform points M is now a 64-bit int
  as opposed to 32-bit. While this does modify the ABI, most code will just
  need to recompile against the new library as compilers will silently upcast
  any 32-bit integers to 64-bit when calling cufinufft(f)_setpts. Note that
  internally, 32-bit integers are still used, so calling cufinufft with more
  than 2e9 points will fail. This restriction may be lifted in the future.
* CMake build system revamped completely, using more modern practices (Barbone).
  It now auto-selects compiler flags based on those supported on all OSes, and
  has support for Windows (llvm, msvc), Linux (llvm, gcc) and MacOS (llvm, gcc).
* CMake added nvcc and msvc optimization flags.
* sphinx local doc build also using CMake. (Barbone)
* updated install docs, including for DUCC0 FFT and new python build.
* updated install docs (Barnett)
* Major acceleration effort for the GPU library cufinufft (M Barbone, PR488):
  - binsize is now a function of the shared memory available where possible.
  - GM 1D sorts using thrust::sort instead of bin-sort.
  - uses the new normalized Horner coefficients and added support for
    upsampfac=1.25 on GPU, for first time.
  - new compile flags for extra-vectorization, flushing single
    precision denormals to 0 and using fma where possible.
  -  using intrinsics (eg FMA) in foldrescale and other places to increase
    performance
  - using SM90 float2 vector atomicAdd where supported
  - make default binsize = 0
* overide single-output relative error by l2 relative error in exit codes of
  test/finufft?d_test.cpp to reduce CI fails due to random numbers on some
  platforms in single-prec (with DUCC, etc). (Barnett PR516)
* fix GPU segfault due to stream deletion as pointer not value (Barbone PR520)
* new performance-tracking doc page comparing releases (Barbone) #527
* fix various Py 3.8 wheel and numpy distutils logging issues #549 #545
* Cmake option to control -fPIC in static build; default now ON (as v2.2) #551

V 2.2.0 (12/12/23)

* MERGE OF CUFINUFFT (GPU CODE) INTO FINUFFT SOURCE TREE:
  - combined cmake build system via FINUFFT_USE_CUDA flag
  - python wrapper for GPU code included
  - GPU documentation (improving on cufinufft) added {install,c,python)_gpu.rst
  - CI includes GPU full test via C++, and python four styles, via Jenkins.
  - common spread_opts.h header; other code not yet made common.
  - GPU interface has been changed (ie broken) to more closely match finufft
  - cufinufft repo is left in legacy state at v1.3.
  - Add support for cuda streams, allowing for concurrent memory transfer and
    execution streams (PR #330)
  [coding lead on this: Robert Blackwell, with help from Joakim Anden]
* CMake build structure (thanks: Wenda Zhou, Marco Barbone, Libin Lu)
  - Note: the plan is to continue to support GNU makefile and make.inc.* but
    to transition to CMake as the main build system.
  - CI workflow using CMake on 3 OSes, 2 compilers each, PR #382 (Libin Lu)
* Docs: new tutorial content on iterative inverse NUFFTs; troubleshooting.
* GitHub-facing badges
* include/finufft/finufft_eitherprec.h moved up directory to be public (bea316c)
* interp (for type 2) accel by up to 60% in high-acc 2D/3D, by FMA/SIMD-friendly
  rearranging of loops, by Martin Reinecke, PR #292.
* remove inv array in binsort; speeds up multithreaded case by up to 50%
  but no effect on single-threaded. Martin Reinecke, PR #291.
* Fix memleak in repeated setpts (Issue #269); thanks Aaron Shih & Libin Lu.
* Fortran90 example via a new FINUFFT fortran module, thanks Reinhard Neder.
* made the C++ plan object (finufft_plan_s) private; only opaque pointer
  remains public, as should be (PR #233). Allows plan to have C++ constructs.
* fixed single-thread (OMP=OFF) build which failed due to fftw_defs.h/defs.h
* finally thread-safety for all fftw cases, kill FFTW_PLAN_SAFE (PR 354)
* Python interface: - better type checking (PR #237).
  - fixing edge cases (singleton dims, issue #359).
  - supports batch dimension of length 1 (issue #367).
* fix issue where repeated calls of finufft_makeplan with different numbers of
  requested threads would always use the first requested number of threads

CUFINUFFT v 1.3 (06/10/23) (Final legacy release outside of FINUFFT repo)

* Move second half of onedim_fseries_kernel() to GPU (with a simple heuristic
  basing on nf1 to switch between the CPU and the GPU version).
* Melody fixed bug in MAX_NF being 0 due to typecasting 1e11 to int (thanks
  Elliot Slaughter for catching that).
* Melody fixed kernel eval so done w*d not w^d times, speeds up 2d a little, 3d
  quite a lot! (PR#130)
* Melody added 1D support for both types 1 (GM-sort and SM methods) 2 (GM-sort),
  in C++/CUDA and their test executables (but not Python interface).
* Various fixes to package config.
* Miscellaneous bug fixes.

V 2.1.0 (6/10/22)

* BREAKING INTERFACE CHANGE: nufft_opts is now called finufft_opts.
  This is needed for consistency and fixes a historical problem.
  We have compile-time warning, and backwards-compatibility for now.
* Professionalized the public-facing interface:
  - safe lib (.so, .a) symbols via hierarchical namespacing of private funcs
    that do not already begin with finufft{f}, in finufft:: namespace.
    This fixes, eg, clash with linking against cufinufft (their Issue #138).
  - public headers (finufft.h) has all macro names safe (ie FINUFFT suffix).
    Headers both public and private rationalized/simplified.
  - private headers are in include/finufft/, so not exposed by -Iinclude
  - spread_opts renamed finufft_spread_opts, since publicly exposed and name
    must respect library naming.
* change nj and nk in plan to BIGINT (int64_t), new big2d2f perftest, fixing
  Issue #215.
* PDF manual moved from local to readthedocs.io hosting, Issue #221.
* Py doc for dtype fixed, Issue #216.
* spreadinterp evaluate_kernel_vector uses single arith when FLT=single.
* spread_opts.h fix duplication for FLT=single/double by making FLT->double.
* examples/simulplans1d1 demos ability to to wield independent plans.
* sped up float32 1d type 3 by 20% by using float32 cos()... thanks Wenda Zhou.

V 2.0.4 (1/13/22)

* makefile now appends (not replaces by) environment {C,F,CXX}FLAGS (PR #199).
* fixed MATLAB Contents.m and guru help strings.
* fortran examples: avoided clash with keywords "type" and "null", and correct
  creation of null ptr for default opts (issues #195-196, Jiri Kulda).
* various fixes to python wheels CI.
* various docs improvements.
* fixed modeord=1 failure for type 3 even though should never be used anyway
  (issue #194).
* fixed spreadcheck NaN failure to detect bug introduced in 2.0.3 (9566511).
* Dan Fortunato found and fixed MATLAB setpts temporary array loss, issue #185.

V 2.0.3 (4/22/21)

* finufft (plan) now thread-safe via OMP lock (if nthr=1 and -DFFTW_PLAN_SAFE)
  + new example/threadsafe*.cpp demos. Needs FFTW>=3.3.6 (Issues #72 #180 #183)
* fixed bug in checkbounds that falsely reported NU pt as invalid if exactly 1
  ULP below +pi, for certain N values only, egad! (Issue #181)
* GH workflows continuous integration (CI) in four setups (linux, osx*2, mingw)
* fixed memory leak in type 3.
* corrected C guru execute documentation.

CUFINUFFT v 1.2 (02/17/21)

* Warning: Following are Python interface changes -- not backwards compatible
  with v 1.1 (See examples/example2d1,2many.py for updated usage)

    - Made opts a kwarg dict instead of an object:
         def __init__(self, ... , opts=None, dtype=np.float32)
      => def __init__(self, ... , dtype=np.float32, **kwargs)
    - Renamed arguments in plan creation `__init__`:
         ntransforms => n_trans, tol => eps
    - Changed order of arguments in plan creation `__init__`:
         def __init__(self, ... ,isign, eps, ntransforms, opts, dtype)
      => def __init__(self, ... ,ntransforms, eps, isign, opts, dtype)
    - Removed M in `set_pts` arguments:
         def set_pts(self, M, kx, ky=None, kz=None)
      => def set_pts(self, kx, ky=None, kz=None)

* Python: added multi-gpu support (in beta)
* Python: added more unit tests (wrong input, kwarg args, multi-gpu)
* Fixed various memory leaks
* Added index bound check in 2D spread kernels (Spread_2d_Subprob(_Horner))
* Added spread/interp tests to `make check`
* Fixed user request tolerance (eps) to kernel width (w) calculation
* Default kernel evaluation method set to 0, ie exp(sqrt()), since faster
* Removed outdated benchmark codes, cleaner spread/interp tests

V 2.0.2 (12/5/20)

* fixed spreader segfault in obscure use case: single-precision N1>1e7, where
  rounding error is O(1) anyway. Now uses consistent int(ceil()) grid index.
* Improved large-thread scaling of type-1 (spreading) via transition from OMP
  critical to atomic add_wrapped_subgrid() operations; thanks Rob Blackwell.
* Increased heuristic t1 spreader max_subproblem_size, faster in 2D, 3D, and
  allowed this and the above atomic threshold to be controlled as nufft_opts.
* Removed MAX_USEFUL_NTHREADS from defs.h and all code, for simplicity, since
  large thread number now scales better.
* multithreaded one-mode accuracy test in C++ tests, t1 & t3, for faster tests.

V 2.0.1 (10/6/20)

* python (under-the-hood) interfacing changed from pybind11 to cleaner ctypes.
* non-stochastic test/*.cpp routines, zeroing small chance of incorrect failure
* Windows compatible makefile
* mac OSX improved installation instructions and make.inc.*

CUFINUFFT v 1.1 (09/22/20)

* Python: extended the mode tuple to 3D and reorder from C/python
  ndarray.shape style input (nZ, nY, nX) to to the (F) order expected by the
  low level library (nX, nY, nZ).
* Added bound checking on the bin size
* Dual-precision support of spread/interp tests
* Improved documentation of spread/interp tests
* Added dummy call of cuFFTPlan1d to avoid timing the constant cost of cuFFT
  library.
* Added heuristic decision of maximum batch size (number of vectors with the
  same nupts to transform at the same time)
* Reported execution throughput in the test codes
* Fixed timing in the tests code
* Professionalized handling of too-small-eps (requested tolerance)
* Rewrote README.md and added cuFINUFFT logo.
* Support of advanced Makefile usage, e.g. make -site=olcf_summit
* Removed FFTW dependency

V 2.0.0 (8/28/20)

* major changes to code, internally, and major improvements to operation and
  language interfaces.

	WARNING!: Here are all the interface compatibility changes from 1.1.2:
	- opts (nufft_opts) is now always passed as a pointer in C++/C, not
	  pass-by-reference as in v1.1.2 or earlier.
	- Fortran simple calls are now finufft?d?(..) not finufft?d?_f(..), and
	  they add a penultimate opts argument.
	- Python module name is now finufft not finufftpy, and the interface has
	  been completely changed (allowing major improvements, see below).
	- ier=1 is now a warning not an error; this indicates requested tol
	  was too small, but that a transform *was* done at the best possible
	  accuracy.
	- opts.fftw directly controls the FFTW plan mode consistently in all
	  language interfaces (thus changing the meaning of fftw=0 in MATLAB).
	- Octave now needs version >= 4.4, since OO features used by guru.

	These changes were deemed necessary to rationalize and improve FINUFFT
	for the long term.
	There are also many other new interface options (many-vector, guru)
	added; see docs.
* the C++ library is now dual-precision, with distinct function interfaces for
  double vs single precision operation, that are C and C++ compatible. Under
  the hood this is achieved via simple C macros. All language interfaces now
  have dual precision options.
* completely new (although backward compatible) MATLAB/octave interface,
  including object-style wrapper around the guru interface, dual precision.
* completely new Fortran interface, allowing >2^31 sized (int64) arrays,
  all simple, many-vector and guru interface, with full options control,
  and dual precisions.
* all simple and many-vector interfaces now call guru interface, for much
  better maintainability and less code repetition.
* new guru interface, by Andrea Malleo and Alex Barnett, allowing easier
  language wrapping and control of point-setting, reuse of sorting and FFTW
  plans. This finally bypasses the 0.1ms/thread cost of FFTW looking up previous
  wisdom, which slowed down performance for many small problems.
* removed obsolete -DNEED_EXTERN_C flag.
* major rewrite of documentation, plus tutorial application examples in MATLAB.
* numdiff dependency is removed for pass-fail library validation.
* new (professional!) logo for FINUFFT. Sphinx HTML and PDF aesthetics.

CUFINUFFT v 1.0 (07/29/20)
* Started by Melody Shih.

V 1.1.2 (1/31/20)

* Ludvig's padding of Horner loop to w=4n, speeds up kernel, esp for GCC5.4.
* Bansal's Mingw32 python patches.

V 1.1.1 (11/2/18)

* Mac OSX installation on clang and gcc-8, clearer install docs.
* LIBSOMP split off in makefile.
* printf(...%lld..) w/ long long typecast
* new basic passfail tester
* precompiled binaries

V 1.1 (9/24/18)

* NOTE TO USERS: changed interface for setting default opts in C++ and C, from
  pass by reference to pass by value of a pointer (see docs/). Unifies C++/C
  interfaces in a clean way.
* fftw3_omp instead of fftw3_threads (on linux), is faster.
* rationalized header files.

V 1.0.1 (9/14/18)

* Ludvig's removal of omp chunksize in dir=2, another 20%+ speedup.
* Matlab doesn't change omp internal state.

V 1.0 (8/20/18)

* repo transferred to flatironinstitute
* usage doc simpler
* 2d1many and 2d2many interfaces by Melody Shih, for multiple vectors with same
  nonuniform points. All tests and docs for these interfaces.
* horner optimized kernel for sigma=5/4 (low upsampling), to go along with the
  default sigma=2. Cmdline arg to change sigma in finufft?d_test.
* simplified various int types: only BIGINT remains.
* clearer docs.
* remaining C interfaces, with opts control.

V 0.99 (4/24/18)

* piecewise polynomial kernel evaluation by Horner, for faster spreading esp at
  low accuracy and 1d or 2d.
* various heuristic decisions re whether to sort, and if sorting is single or
  multi-threaded.
* single-precision libs get an "f" suffix so can coexist with double-prec.

V 0.98 (3/1/18)

* makefile includes make.inc for OS-specific defs.
* decided that, since Legendre nodes code of GLR alg by Hale/Burkhardt is LGPL
  licensed, our use (not changing source) is not a "derived work", therefore
  ok under our Apache v2 license. See:
  https://tldrlegal.com/license/gnu-lesser-general-public-license-v3-(lgpl-3)
  https://www.apache.org/licenses/GPL-compatibility.html
  https://softwareengineering.stackexchange.com/questions/233571/
    open-source-what-is-the-definition-of-derivative-work-and-how-does-it-impact
  * fixed MATLAB FFTW incompat alloc crash, by hack of Joakim, calling fft()
  first.
* python tests fixed, brought into makefile.
* brought in af Klinteberg spreader optimizations & SSE tricks.
* logo

V 0.97 (12/6/17)

* tidied all docs -> readthedocs.io host. README.md now a stub. TODO tidied.
* made sort=1 in tests for xeon (used to be 0)
* removed mcwrap and python dirs
* changed name of py routines to nufft* from finufft*
* python interfaces doc, up-to-date. Removed ms,.. from type-2 interfaces.
* removed RESCALEs from lower dims in bin_sort, speeds up a few % in 1D.
* allowed NU pts to be currectly folded from +-1 periods from central box, as
  per David Stein request. Adds 5% to time at 1e-2 accuracy, less at higher acc.
* corrected dynamic C++ array allocs in spreader (some made static, 5% speedup)
* removed all C++11 dependencies, mainly that opts structs are all explicitly
  initialized.
* fixed python interface to have chkbnds.
* tidied MEX interface
* removed memory leaks (!)
* opts.modeord implemented and exposed to matlab/python interfaces. Also removes
  looping backwards in RAM in deconvolveshuffle.

V 0.96 (10/15/17)

* apache v2 license, exposed flags in python interface.

V 0.95 (10/2/17)

* brought in JFM's in-package python wrapper & doc, create lib-static dir,
  removed devel dir.

V 0.9: (6/17/17)

* adapted adv4 into main code, inner loops separate by dim, kill
  the current spreader. Incorporate old ideas such as: checkerboard
  per-thread grid cuboids, compare speed in 2d and 3d against
  current 1d slicing. See cnufftspread:set_thread_index_box()
* added FFTW_MEAS vs FFTW_EST (set as default) opts flag in nufft_opts, and
  matlab/python interfaces
* removed opts.maxnalloc in favor of #defined MAX_NF
* fixed the 1-target case in type-3, all dims, to avoid nan; clarified logic
  for handling X=0 and/or S=0. 6/12/17
* changed arraywidcen to snap to C=0 if relative shift is <0.1, avoids cexps in
  type-3.
* t3: if C1 < X1/10 and D1 < S1/10 then don't rephase. Same for d=2,3.
* removed the 1/M type-1 prefactor, also in all test routines. 6/6/17
* removed timestamp-based make decision whether to rebuild matlab/finufft.cpp,
  since git clone creates files with random timestamp order!
* theory work on exp(sqrt) being close to PSWF. Analysis.
* fix issue w/ needing mwrap when do make matlab.
* makefile has variables customizing openmp and precision, non-omp tested
* fortran single-prec demos (required all direct ft's in single prec too!)
* examples changed to err rel to max F.
* matlab interface control of opts.spread_sort.
* matlab interface using doubles as big ints w/ correct typecasting.
* twopispread removed, used flag in spread_opts for [-pi,pi] input instead.
* testfinufft* use same integer type INT as for interfaces, typecast all %ld in
  printf warnings, use omp rand array filling
* INT64 for necessary size-setting arrays, removed all %lf printf warnings in
  finufft*
* all internal array indexing is BIGINT, switchable from long long to int via
  SMALLINT compile flag (default off, see utils.h)
* all integers in interfaces are type INT, default 64-bit, switchable to 32 bit
  by INTERGER32 compile flag (see utils.h)
* test big probs (speed, crashing) and decide if BIGINT is long long or int?
  slows any array access down, or spreading? allows I/O sizes
  (M, N1*N2*N3) > 2^31. Note June-Yub int*8 in nufft-1.3.x slowed things by
  factor 2-3.
* tidy up spreader to be BIGINT = long long compatible and test > 2^31.
* spreadtest parallel rand()
* sort flag passed to spreader via finufft, and test scripts check if Xeon
  (-> sort=0)
* opts in the manual
* removed all xk2, dNU2 sorted arrays, and not-needed dims y,z; halved RAM usage

V 0.8: (3/27/17)

* bnderr checking done in dir=1,2 main loops, not before.
* all kx2, dNU2 arrays removed, just done by permutation index when needed.
* MAC OSX test, makefile, instructions.
* matlab wrappers in 3D
* matlab wrappers, mcwrap issue w/ openmp, mex, and subdirs. Ship mex
  executables for linux. Link to .a
* matlab wrappers need ier output? yes, and internal omp numthreads control
  (since matlab's is poor)
* wrappers for MEX octave, instructions. Ship .mex for octave.
* python wrappers - Dan Foreman-Mackey starting to add something similar to
	https://github.com/dfm/python-nufft
* check is done before attempting to malloc ridiculous array sizes, eg if a
  large product of x width and k width is requested in type 3 transforms.
* draft make python
* basic manual (txt)

V. 0.7:

* build static & shared lib
* fixed bug when Nth>Ntop
* fortran drivers use dynamic malloc to prevent stack segfaults that CMCL had
* bugs found in fortran drivers, removed
* split out devel text files (TODO, etc)
* made pass-fail test script counting crashes and numdiff fails.
* finufft?d_test have a no-timings option, and exit with ier.
* global error codes
* made finufft routines & testers return error codes rather than exit().
* dumbinput test executable
* found nan returned error for nj=0 in type-1, fixed so returns the zero array.
* fixed type 2 to not segfault when ms,mt, or mu=0, doing dir=2 0-padding right
* array utils use pointers to make which vars they write to explicit.
* don't do final type-3 rephase if C1 nan or 0.
* finished all dumbinputs, all dims
* fortran compilation fixed
* makefile self-documents
* nf1 (etc) size check before alloc, exit gracefully if exceeds RAM
* integrate into nufft_comparison, esp vs NFFT - jfm did
* simple examples, simpler than the test drivers
* fortran link via gfortran, better fortran docs
* boilerplate stuff as in CMCL page

pre-V. 0.7: (Jan-Feb 2017)

* efficient modulo in spreader, done by conditionals
* removed data-zeroing bug in t-II spreader, slowness of large arrays in t-I.
* clean dir tree
* spreader dir=1,2 math tests in 3d, then nd.
* Jeremy's request re only computing kernel vals needed (actually
  was vital for efficiency in dir=1 openmp version), Ie fix KB kereval in
  spreader so doesn't wdo 3d fill when 1 or 2 will do.
* spreader removed modulo altogether in favor of ifs
* OpenMP spreader, all dims
* multidim spreader test, command line args and bash driver
* cnufft->finufft names, except spreader still called cnufft
* make ier report accuracy out of range, malloc size errors, etc
* moved wrappers to own directories so the basic lib is clean
* fortran wrapper added ier argument
* types 1,2 in all dims, using 1d kernel for all dims.
* fix twopispread so doesn't create dummy ky,kz, and fix sort so doesn't ever
  access unused ky,kz dims.
* cleaner spread and nufft test scripts
* build universal ndim Fourier coeff copiers in C and use for finufft
* makefile opts and compiler directives to link against FFTW.
* t-I, t-II convergence params test: R=M/N and KB params
* overall scale factor understand in KB
* check J's bessel10 approx is ok. - became irrelevant
* meas speed of I_0 for KB kernel eval - became irrelevant
* understand origin of dfftpack (netlib fftpack is real*4) - not needed
* [spreader: make compute_sort_indices sensible for 1d and 2d. not needed]
* next235even for nf's
* switched pre/post-amp correction from DFT of kernel to F series (FT) of
  kernel, more accurate
* Gauss-Legendre quadrature for direct eval of kernel FT, openmp since cexp slow
* optimize q (# G-L nodes) for kernel FT eval on reg and irreg grids
  (common.cpp). Needs q a bit bigger than like (2-3x the PTR, when 1.57x is
  expected). Why?
* type 3 segfault in dumb case of nj=1 (SX product = 0). By keeping gam>1/S
* optimize that phi(z) kernel support is only +-(nspread-1)/2, so w/ prob 1 you
  only use nspread-1 pts in the support. Could gain several % speed for same acc
* new simpler kernel entirely
* cleaned up set_nf calls and removed params from within core libs
* test isign=-1 works
* type 3 in 2d, 3d
* style: headers should only include other headers needed to compile the .h;
  all other headers go in .cpp, even if that involves repetition I guess.
* changed library interface and twopispread to dcomplex
* fortran wrappers (rmdir greengard_work, merge needed into fortran)

FINUFFT Started: mid-January 2017, building on nufft_comparison of J. Magland.<|MERGE_RESOLUTION|>--- conflicted
+++ resolved
@@ -1,16 +1,12 @@
 List of features / changes made / release notes, in reverse chronological order.
 If not stated, FINUFFT is assumed (cuFINUFFT <=1.3 is listed separately).
 
-<<<<<<< HEAD
-Master, using release name V 2.4.0 (1/7/25)
+Master, using release name V 2.4.0 (2/11/25)
 
 * Make attributes private in Python Plan classes and allow read-only access to
-them using properties (Andén #608).
+  them using properties (Andén #608).
 * Remove possibility to supply real dtypes to Plan interfaces. Now only complex
   dtypes are supported (Andén #606).
-=======
-Master, using release name V 2.4.0 (2/8/25)
-
 * CPU opts.spreadinterponly (experts only), and GPU, logic and docs changed so
   upsampfac controls kernel shape properly. Add C++/MATLAB demos. #602 (Barnett)
 * PR618: removing alloca and using kernel dispatch on the GPU (Barbone)
@@ -18,7 +14,6 @@
   Forcing Ninja when building python on Windows.
 * PR614: Added support for sccache in github actions.
   Caching cmake dependencies so to avoid downloading fftw, xsimd, etc every time
->>>>>>> 37ec755d
 * fully removed chkbnds option (opts and spreadopts) (Barnett)
 * classic GNU makefile settings make.inc.* tidied to make-platforms/ (Barnett)
 * unified separate-dim arrays (eg X,Y,Z->XYZ), simplifiying core (Reinecke #592)
