List of features / changes made / release notes, in reverse chronological order.
If not stated, FINUFFT is assumed (cuFINUFFT <=1.3 is listed separately).

Master (working towards v2.5.0), 7/8/25

<<<<<<< HEAD
* Added functionality for adjoint execution of FINUFFT plans (Reinecke #633,
  addresses #566 and #571).
  Work arrays are now only allocated during plan execution, reducing overall
  memory consumption.
  A single plan can now safely be executed by several threads concurrently.
=======
V 2.4.1 7/8/25

* Update Python cufinufft unit tests to use complex dtypes (Andén, #705).
>>>>>>> dd265a19
* Python version of 2D Poisson solve tutorial (Julius Herb, #700).
* Cached the optimal thread number (# physical cores) to reduce system call
  overhead in repeated small transforms (YuWei-CH, #697, fixing #693).
* replaced LGPL-licensed Gauss-Legendre quadrature code by Apache2-licensed
  code adapted from Jason Kaye's cppdlr. CPU and GPU. PR #692 (Barnett).
* Fix cufinufft importing bug found by @fzimmermann89 (Barbone, issue #707, PR #708)
* Python simple interface for CUDA type 3 (Maxim Ermenko, #685)

V 2.4.0 (5/27/25)

* slight accuracy improvements for small N by use of ceil in nf choice
  (Barbone & Barnett a0bde26).
* PR #662 (Barbone):
  Direct calc (dirft) templated, norms computed by hand in tests, to remove
  finufft dependency for cufinufft math tests.
  Aligned cufinufft tests with finufft tests to test entire transform output.
  Fix timing tests so that setpts no longer included in H2D transfer.
* Found and fixed obscure off-by-one bug in cufinufft that could result in
  decreased accuracy or undefined output. The bug has been present since 2019
  (!) but was very hard to trigger, requiring a NU pt to fall on a gridpoint to
  float accuracy, causing ns+1 instead of ns kerval elements to be accessed
  in spreadinterp. Prior to summer v2.3 this could only error if ns=16;
  it became more likely in v2.3 due to shortening kerval cuda arrays to ns.
  Introduction of type 3 on GPU triggered it more often due to alignment of
  extremal NU pts on grid. We only observed it at tol=1e-8, upsampfac=1.25.
  We believe it is unlikely to have affected many recent t1,2 GPU results.
  We will post a Discussion on this. PR #662 (found by: Lu, Barbone, Barnett).
* Update CUDA version to 12.4 for cufinufft (Andén).
* Binary Python wheels for Windows and musllinux (Barbone).
* fix CMake MATLAB build (final *.m copy), PR 667 (Barnett).
* fixed empty-opts bug in MATLAB/Octave for {cu}finufft, PR 666 (Barnett).
* MATLAB/Octave unified fullmathtest.m for CPU and/or GPU (Barnett).
* MATLAB GPU interface (MEX CUDA) via gpuArrays, PR 634 (mostly Libin Lu;
  docs/examples/tests/interfaces by Barnett; sped up by Fortunato).
* Tweaked choice of upsampfac to use a density based heuristic for type 1 and 2
  in the CPU library. This gives a significant speedup for some cases.
  For now we assume density=1.0 (to revisit).  Barbone. PR #638 & 652.
  Since 2.4.0-rc1 we changed the heuristic to avoid usf=1.25 when within 2
  digits of machine prec, to prevent accuracy loss in single prec (#671).
* Get optimal threads as # physical cores, no hyperthreading (Barbone #641),
  fixing Issue #596.
* Removed FINUFFT_CUDA_ARCHITECTURES flag, as it was unnecessary duplication.
* Enabled LTO for finufft (nvcc support is flaky at the moment). Barbone.
* Added GPU spreadinterp-only test. Added CPU spreadinterp-only test to cmake
* Make attributes private in Python Plan classes and allow read-only access to
  them using properties (Andén #608).
* Remove possibility to supply real dtypes to Plan interfaces. Now only complex
  dtypes are supported (Andén #606).
* CPU opts.spreadinterponly (experts only), and GPU, logic and docs changed so
  upsampfac controls kernel shape properly. Add C++/MATLAB demos. #602 (Barnett)
* PR618: removing alloca and using kernel dispatch on the GPU (Barbone)
* PR617: Caching pip dependencies in github actions.
  Forcing Ninja when building python on Windows.
* PR614: Added support for sccache in github actions.
  Caching cmake dependencies so to avoid downloading fftw, xsimd, etc every time
* fully removed chkbnds option (opts and spreadopts) (Barnett)
* classic GNU makefile settings make.inc.* tidied to make-platforms/ (Barnett)
* unified separate-dim arrays (eg X,Y,Z->XYZ), simplifiying core (Reinecke #592)
* exit codes of many-vector tests now insensitive to one-mode randomness
  (Barnett)
* various bugfixes (DUCC+Python, Python dtype chk, Fortran opts)
* Large re-org of CPU lib code to remove C-style macros (Martin Reinecke)
  PR 558: de-macroize FFT (FFT plan now a class), and OMP funcs.
  PR 567: replace dual-pass compilation to .o and _32.o by C++ templating.
  - all FLT/CPX macros replaced by templating in main lib (not in test codes).
  - finufft_plan changed from struct to class, with setpts/exec methods.
  - spreadinterp reversed order of funcs to avoid fwd declarations.
  - finufft.cpp and defs.h replaced by finufft_core.{h,cpp}.
  PR 584: follow-up, more idiomatic C++.
  - simplify finufft_core internals via class members instead of struct fields.
  - all array allocations std::vectors or xsimd-aligned, removing FFT's allocs.
  - math consts such as PI change from macros to templated static consts.
  - C++ style error handling ("throw") replaces ier, except in C-API wrapper.
  - simpleinterfaces -> c_interfaces. Shorthands for types ("using f64=" etc).
  Note: tests still use macros (test_defs.h). And C++ interface will solidify.
* Single-argument spreading kernel Horner evaluator available for deconv step
  (onedim_* funcs), to unify ker eval. PR 541, Libin Lu. Not yet exploited.
* Simplify building of Python source distributions. PR 555 (J Anden).
* reduced roundoff error in a[n] phase calc in CPU onedim_fseries_kernel().
   PR534 (Barnett).
* GPU code type 1,2 also reduced round-off error in phases, to match CPU code;
  rationalized onedim_{fseries,nuft}_* GPU codes to match CPU (Barbone, Barnett)
* Added type 3 in 1D, 2D, and 3D, in the GPU library cufinufft. PR #517, Barbone
  - Removed the CPU fseries computation (used for benchmark, no longer needed)
  - Added complex arithmetic support for cuda_complex type
  - Added tests for type 3 in 1D, 2D, and 3D and cuda_complex arithmetic
  - Minor fixes on the GPU code:
    a) removed memory leaks in case of errors
    b) renamed maxbatchsize to batchsize
* Add options for user-provided FFTW locker (PR548, Blackwell). These options
  can be be used to prevent crashes when a user is creating/destroying FFTW
  plans and FINUFFT plans in threads simultaneously.
* Fixed missing dependency on `packaging` in the Python `cufinufft` package.

V 2.3.2 (2/11/25) minor update release (continued support on 2.3.X branch)

* Increase cufinufft 1d cmake test size and fix 1d spreader subprob SM kernel.

V 2.3.1 (11/25/24) minor update release (continued support on 2.3.X branch)

* Support and docs for opts.gpu_spreadinterponly=1 for MRI "density compensation
  estimation" type 1&2 use-case with upsampfac=1.0 PR564 (Chaithya G R).

V 2.3.0 (9/5/24)

* Switched C++ standards from C++14 to C++17, allowing various templating
  improvements (Barbone).
* Python build modernized to pyproject.toml (for both CPU and GPU).
  PR 507 (Anden, Lu, Barbone). Compiles from source for the local build.
* Switchable FFT: either FFTW or DUCC0 (latter needs no plan stage; also it is
  used to exploit sparsity pattern to achieve FFT speedups 1-3x in 2D and 3D).
  PR463, Martin Reinecke. Both CMake and makefile includes this DUCC0 option
  (makefile PR511 by Barnett; CMake by Barbone).
* ES kernel rescaled to max value 1, reduced poly degrees for upsampfac=1.25,
  cleaner Horner coefficient generation PR499 (fixes fp32 overflow issue #454).
* Major manual acceleration of spread/interp kernels via XSIMD header-only lib,
  kernel evaluation, templating by ns with AVX-width-dependent decisions.
  Up to 80% faster, dep on compiler. (Marco Barbone with help from Libin Lu).
  A large chunk (many weeks) of work: PRs 459, 471, 502.
  NOTE: introduces new dependency (XSIMD), added to CMake and makefile.
* Exploiting even/odd symmetry for 10% faster xsimd-accel kernel poly eval
  (Libin Lu based on idea of Martin Reinecke; PR477,492,493).
* new test/finufft3dkernel_test checks kerevalmeth=0 and 1 agree to tolerance
  PR 473 (M Barbone).
* new perftest/compare_spreads.jl compares two spreadinterp libs (A Barnett).
* new benchmarker perftest/spreadtestndall sweeps all kernel widths (M Barbone).
* cufinufft now supports modeord(type 1,2 only): 0 CMCL-style increasing mode
  order, 1 FFT-style mode order. PR447,446 (Libin Lu, Joakim Anden).
* New doc page: migration guide from NFFT3 (2d1 case only), Barnett.
* New foldrescale, removes [-3pi,3pi) restriction on NU points, and slight
  speedup at large tols. Deprecates both opts.chkbnds and error code
  FINUFFT_ERR_SPREAD_PTS_OUT_RANGE. Also inlined kernel eval code (increases
  compile of spreadinterp.cpp to 10s). PR440 Marco Barbone + Martin Reinecke.
* CPU plan stage allows any # threads, warns if > omp_get_max_threads(); or
  if single-threaded fixes nthr=1 and warns opts.nthreads>1 attempt.
  Sort now respects spread_opts.sort_threads not nthreads. Supercedes PR 431.
* new docs troubleshooting accuracy limitations due to condition number of the
  NUFFT problem (Barnett).
* new sanity check on nj and nk (<0 or too big); new err code, tester, doc.
* MAX_NF increased from 1e11 to 1e12, since machines grow.
* improved GPU python docs: migration guide; usage from cupy, numba, torch,
  pycuda. Docs for all GPU options. PyPI pkg still at 2.2.0beta.
* Added a clang-format pre-commit hook to ensure consistent code style.
  Created a .clang-format file to define a style similar to the existing style.
  Applied clang-format to all cmake, C, C++, and CUDA code. Ignored the blame
  using .git-blame-ignore-revs. contributing.md for devs. PR450,455, Barbone.
* cuFINUFFT interface update: number of nonuniform points M is now a 64-bit int
  as opposed to 32-bit. While this does modify the ABI, most code will just
  need to recompile against the new library as compilers will silently upcast
  any 32-bit integers to 64-bit when calling cufinufft(f)_setpts. Note that
  internally, 32-bit integers are still used, so calling cufinufft with more
  than 2e9 points will fail. This restriction may be lifted in the future.
* CMake build system revamped completely, using more modern practices (Barbone).
  It now auto-selects compiler flags based on those supported on all OSes, and
  has support for Windows (llvm, msvc), Linux (llvm, gcc) and MacOS (llvm, gcc).
* CMake added nvcc and msvc optimization flags.
* sphinx local doc build also using CMake. (Barbone)
* updated install docs, including for DUCC0 FFT and new python build.
* updated install docs (Barnett)
* Major acceleration effort for the GPU library cufinufft (M Barbone, PR488):
  - binsize is now a function of the shared memory available where possible.
  - GM 1D sorts using thrust::sort instead of bin-sort.
  - uses the new normalized Horner coefficients and added support for
    upsampfac=1.25 on GPU, for first time.
  - new compile flags for extra-vectorization, flushing single
    precision denormals to 0 and using fma where possible.
  -  using intrinsics (eg FMA) in foldrescale and other places to increase
    performance
  - using SM90 float2 vector atomicAdd where supported
  - make default binsize = 0
* overide single-output relative error by l2 relative error in exit codes of
  test/finufft?d_test.cpp to reduce CI fails due to random numbers on some
  platforms in single-prec (with DUCC, etc). (Barnett PR516)
* fix GPU segfault due to stream deletion as pointer not value (Barbone PR520)
* new performance-tracking doc page comparing releases (Barbone) #527
* fix various Py 3.8 wheel and numpy distutils logging issues #549 #545
* Cmake option to control -fPIC in static build; default now ON (as v2.2) #551

V 2.2.0 (12/12/23)

* MERGE OF CUFINUFFT (GPU CODE) INTO FINUFFT SOURCE TREE:
  - combined cmake build system via FINUFFT_USE_CUDA flag
  - python wrapper for GPU code included
  - GPU documentation (improving on cufinufft) added {install,c,python)_gpu.rst
  - CI includes GPU full test via C++, and python four styles, via Jenkins.
  - common spread_opts.h header; other code not yet made common.
  - GPU interface has been changed (ie broken) to more closely match finufft
  - cufinufft repo is left in legacy state at v1.3.
  - Add support for cuda streams, allowing for concurrent memory transfer and
    execution streams (PR #330)
  [coding lead on this: Robert Blackwell, with help from Joakim Anden]
* CMake build structure (thanks: Wenda Zhou, Marco Barbone, Libin Lu)
  - Note: the plan is to continue to support GNU makefile and make.inc.* but
    to transition to CMake as the main build system.
  - CI workflow using CMake on 3 OSes, 2 compilers each, PR #382 (Libin Lu)
* Docs: new tutorial content on iterative inverse NUFFTs; troubleshooting.
* GitHub-facing badges
* include/finufft/finufft_eitherprec.h moved up directory to be public (bea316c)
* interp (for type 2) accel by up to 60% in high-acc 2D/3D, by FMA/SIMD-friendly
  rearranging of loops, by Martin Reinecke, PR #292.
* remove inv array in binsort; speeds up multithreaded case by up to 50%
  but no effect on single-threaded. Martin Reinecke, PR #291.
* Fix memleak in repeated setpts (Issue #269); thanks Aaron Shih & Libin Lu.
* Fortran90 example via a new FINUFFT fortran module, thanks Reinhard Neder.
* made the C++ plan object (finufft_plan_s) private; only opaque pointer
  remains public, as should be (PR #233). Allows plan to have C++ constructs.
* fixed single-thread (OMP=OFF) build which failed due to fftw_defs.h/defs.h
* finally thread-safety for all fftw cases, kill FFTW_PLAN_SAFE (PR 354)
* Python interface: - better type checking (PR #237).
  - fixing edge cases (singleton dims, issue #359).
  - supports batch dimension of length 1 (issue #367).
* fix issue where repeated calls of finufft_makeplan with different numbers of
  requested threads would always use the first requested number of threads

CUFINUFFT v 1.3 (06/10/23) (Final legacy release outside of FINUFFT repo)

* Move second half of onedim_fseries_kernel() to GPU (with a simple heuristic
  basing on nf1 to switch between the CPU and the GPU version).
* Melody fixed bug in MAX_NF being 0 due to typecasting 1e11 to int (thanks
  Elliot Slaughter for catching that).
* Melody fixed kernel eval so done w*d not w^d times, speeds up 2d a little, 3d
  quite a lot! (PR#130)
* Melody added 1D support for both types 1 (GM-sort and SM methods) 2 (GM-sort),
  in C++/CUDA and their test executables (but not Python interface).
* Various fixes to package config.
* Miscellaneous bug fixes.

V 2.1.0 (6/10/22)

* BREAKING INTERFACE CHANGE: nufft_opts is now called finufft_opts.
  This is needed for consistency and fixes a historical problem.
  We have compile-time warning, and backwards-compatibility for now.
* Professionalized the public-facing interface:
  - safe lib (.so, .a) symbols via hierarchical namespacing of private funcs
    that do not already begin with finufft{f}, in finufft:: namespace.
    This fixes, eg, clash with linking against cufinufft (their Issue #138).
  - public headers (finufft.h) has all macro names safe (ie FINUFFT suffix).
    Headers both public and private rationalized/simplified.
  - private headers are in include/finufft/, so not exposed by -Iinclude
  - spread_opts renamed finufft_spread_opts, since publicly exposed and name
    must respect library naming.
* change nj and nk in plan to BIGINT (int64_t), new big2d2f perftest, fixing
  Issue #215.
* PDF manual moved from local to readthedocs.io hosting, Issue #221.
* Py doc for dtype fixed, Issue #216.
* spreadinterp evaluate_kernel_vector uses single arith when FLT=single.
* spread_opts.h fix duplication for FLT=single/double by making FLT->double.
* examples/simulplans1d1 demos ability to to wield independent plans.
* sped up float32 1d type 3 by 20% by using float32 cos()... thanks Wenda Zhou.

V 2.0.4 (1/13/22)

* makefile now appends (not replaces by) environment {C,F,CXX}FLAGS (PR #199).
* fixed MATLAB Contents.m and guru help strings.
* fortran examples: avoided clash with keywords "type" and "null", and correct
  creation of null ptr for default opts (issues #195-196, Jiri Kulda).
* various fixes to python wheels CI.
* various docs improvements.
* fixed modeord=1 failure for type 3 even though should never be used anyway
  (issue #194).
* fixed spreadcheck NaN failure to detect bug introduced in 2.0.3 (9566511).
* Dan Fortunato found and fixed MATLAB setpts temporary array loss, issue #185.

V 2.0.3 (4/22/21)

* finufft (plan) now thread-safe via OMP lock (if nthr=1 and -DFFTW_PLAN_SAFE)
  + new example/threadsafe*.cpp demos. Needs FFTW>=3.3.6 (Issues #72 #180 #183)
* fixed bug in checkbounds that falsely reported NU pt as invalid if exactly 1
  ULP below +pi, for certain N values only, egad! (Issue #181)
* GH workflows continuous integration (CI) in four setups (linux, osx*2, mingw)
* fixed memory leak in type 3.
* corrected C guru execute documentation.

CUFINUFFT v 1.2 (02/17/21)

* Warning: Following are Python interface changes -- not backwards compatible
  with v 1.1 (See examples/example2d1,2many.py for updated usage)

    - Made opts a kwarg dict instead of an object:
         def __init__(self, ... , opts=None, dtype=np.float32)
      => def __init__(self, ... , dtype=np.float32, **kwargs)
    - Renamed arguments in plan creation `__init__`:
         ntransforms => n_trans, tol => eps
    - Changed order of arguments in plan creation `__init__`:
         def __init__(self, ... ,isign, eps, ntransforms, opts, dtype)
      => def __init__(self, ... ,ntransforms, eps, isign, opts, dtype)
    - Removed M in `set_pts` arguments:
         def set_pts(self, M, kx, ky=None, kz=None)
      => def set_pts(self, kx, ky=None, kz=None)

* Python: added multi-gpu support (in beta)
* Python: added more unit tests (wrong input, kwarg args, multi-gpu)
* Fixed various memory leaks
* Added index bound check in 2D spread kernels (Spread_2d_Subprob(_Horner))
* Added spread/interp tests to `make check`
* Fixed user request tolerance (eps) to kernel width (w) calculation
* Default kernel evaluation method set to 0, ie exp(sqrt()), since faster
* Removed outdated benchmark codes, cleaner spread/interp tests

V 2.0.2 (12/5/20)

* fixed spreader segfault in obscure use case: single-precision N1>1e7, where
  rounding error is O(1) anyway. Now uses consistent int(ceil()) grid index.
* Improved large-thread scaling of type-1 (spreading) via transition from OMP
  critical to atomic add_wrapped_subgrid() operations; thanks Rob Blackwell.
* Increased heuristic t1 spreader max_subproblem_size, faster in 2D, 3D, and
  allowed this and the above atomic threshold to be controlled as nufft_opts.
* Removed MAX_USEFUL_NTHREADS from defs.h and all code, for simplicity, since
  large thread number now scales better.
* multithreaded one-mode accuracy test in C++ tests, t1 & t3, for faster tests.

V 2.0.1 (10/6/20)

* python (under-the-hood) interfacing changed from pybind11 to cleaner ctypes.
* non-stochastic test/*.cpp routines, zeroing small chance of incorrect failure
* Windows compatible makefile
* mac OSX improved installation instructions and make.inc.*

CUFINUFFT v 1.1 (09/22/20)

* Python: extended the mode tuple to 3D and reorder from C/python
  ndarray.shape style input (nZ, nY, nX) to to the (F) order expected by the
  low level library (nX, nY, nZ).
* Added bound checking on the bin size
* Dual-precision support of spread/interp tests
* Improved documentation of spread/interp tests
* Added dummy call of cuFFTPlan1d to avoid timing the constant cost of cuFFT
  library.
* Added heuristic decision of maximum batch size (number of vectors with the
  same nupts to transform at the same time)
* Reported execution throughput in the test codes
* Fixed timing in the tests code
* Professionalized handling of too-small-eps (requested tolerance)
* Rewrote README.md and added cuFINUFFT logo.
* Support of advanced Makefile usage, e.g. make -site=olcf_summit
* Removed FFTW dependency

V 2.0.0 (8/28/20)

* major changes to code, internally, and major improvements to operation and
  language interfaces.

	WARNING!: Here are all the interface compatibility changes from 1.1.2:
	- opts (nufft_opts) is now always passed as a pointer in C++/C, not
	  pass-by-reference as in v1.1.2 or earlier.
	- Fortran simple calls are now finufft?d?(..) not finufft?d?_f(..), and
	  they add a penultimate opts argument.
	- Python module name is now finufft not finufftpy, and the interface has
	  been completely changed (allowing major improvements, see below).
	- ier=1 is now a warning not an error; this indicates requested tol
	  was too small, but that a transform *was* done at the best possible
	  accuracy.
	- opts.fftw directly controls the FFTW plan mode consistently in all
	  language interfaces (thus changing the meaning of fftw=0 in MATLAB).
	- Octave now needs version >= 4.4, since OO features used by guru.

	These changes were deemed necessary to rationalize and improve FINUFFT
	for the long term.
	There are also many other new interface options (many-vector, guru)
	added; see docs.
* the C++ library is now dual-precision, with distinct function interfaces for
  double vs single precision operation, that are C and C++ compatible. Under
  the hood this is achieved via simple C macros. All language interfaces now
  have dual precision options.
* completely new (although backward compatible) MATLAB/octave interface,
  including object-style wrapper around the guru interface, dual precision.
* completely new Fortran interface, allowing >2^31 sized (int64) arrays,
  all simple, many-vector and guru interface, with full options control,
  and dual precisions.
* all simple and many-vector interfaces now call guru interface, for much
  better maintainability and less code repetition.
* new guru interface, by Andrea Malleo and Alex Barnett, allowing easier
  language wrapping and control of point-setting, reuse of sorting and FFTW
  plans. This finally bypasses the 0.1ms/thread cost of FFTW looking up previous
  wisdom, which slowed down performance for many small problems.
* removed obsolete -DNEED_EXTERN_C flag.
* major rewrite of documentation, plus tutorial application examples in MATLAB.
* numdiff dependency is removed for pass-fail library validation.
* new (professional!) logo for FINUFFT. Sphinx HTML and PDF aesthetics.

CUFINUFFT v 1.0 (07/29/20)
* Started by Melody Shih.

V 1.1.2 (1/31/20)

* Ludvig's padding of Horner loop to w=4n, speeds up kernel, esp for GCC5.4.
* Bansal's Mingw32 python patches.

V 1.1.1 (11/2/18)

* Mac OSX installation on clang and gcc-8, clearer install docs.
* LIBSOMP split off in makefile.
* printf(...%lld..) w/ long long typecast
* new basic passfail tester
* precompiled binaries

V 1.1 (9/24/18)

* NOTE TO USERS: changed interface for setting default opts in C++ and C, from
  pass by reference to pass by value of a pointer (see docs/). Unifies C++/C
  interfaces in a clean way.
* fftw3_omp instead of fftw3_threads (on linux), is faster.
* rationalized header files.

V 1.0.1 (9/14/18)

* Ludvig's removal of omp chunksize in dir=2, another 20%+ speedup.
* Matlab doesn't change omp internal state.

V 1.0 (8/20/18)

* repo transferred to flatironinstitute
* usage doc simpler
* 2d1many and 2d2many interfaces by Melody Shih, for multiple vectors with same
  nonuniform points. All tests and docs for these interfaces.
* horner optimized kernel for sigma=5/4 (low upsampling), to go along with the
  default sigma=2. Cmdline arg to change sigma in finufft?d_test.
* simplified various int types: only BIGINT remains.
* clearer docs.
* remaining C interfaces, with opts control.

V 0.99 (4/24/18)

* piecewise polynomial kernel evaluation by Horner, for faster spreading esp at
  low accuracy and 1d or 2d.
* various heuristic decisions re whether to sort, and if sorting is single or
  multi-threaded.
* single-precision libs get an "f" suffix so can coexist with double-prec.

V 0.98 (3/1/18)

* makefile includes make.inc for OS-specific defs.
* decided that, since Legendre nodes code of GLR alg by Hale/Burkhardt is LGPL
  licensed, our use (not changing source) is not a "derived work", therefore
  ok under our Apache v2 license. See:
  https://tldrlegal.com/license/gnu-lesser-general-public-license-v3-(lgpl-3)
  https://www.apache.org/licenses/GPL-compatibility.html
  https://softwareengineering.stackexchange.com/questions/233571/
    open-source-what-is-the-definition-of-derivative-work-and-how-does-it-impact
  * fixed MATLAB FFTW incompat alloc crash, by hack of Joakim, calling fft()
  first.
* python tests fixed, brought into makefile.
* brought in af Klinteberg spreader optimizations & SSE tricks.
* logo

V 0.97 (12/6/17)

* tidied all docs -> readthedocs.io host. README.md now a stub. TODO tidied.
* made sort=1 in tests for xeon (used to be 0)
* removed mcwrap and python dirs
* changed name of py routines to nufft* from finufft*
* python interfaces doc, up-to-date. Removed ms,.. from type-2 interfaces.
* removed RESCALEs from lower dims in bin_sort, speeds up a few % in 1D.
* allowed NU pts to be currectly folded from +-1 periods from central box, as
  per David Stein request. Adds 5% to time at 1e-2 accuracy, less at higher acc.
* corrected dynamic C++ array allocs in spreader (some made static, 5% speedup)
* removed all C++11 dependencies, mainly that opts structs are all explicitly
  initialized.
* fixed python interface to have chkbnds.
* tidied MEX interface
* removed memory leaks (!)
* opts.modeord implemented and exposed to matlab/python interfaces. Also removes
  looping backwards in RAM in deconvolveshuffle.

V 0.96 (10/15/17)

* apache v2 license, exposed flags in python interface.

V 0.95 (10/2/17)

* brought in JFM's in-package python wrapper & doc, create lib-static dir,
  removed devel dir.

V 0.9: (6/17/17)

* adapted adv4 into main code, inner loops separate by dim, kill
  the current spreader. Incorporate old ideas such as: checkerboard
  per-thread grid cuboids, compare speed in 2d and 3d against
  current 1d slicing. See cnufftspread:set_thread_index_box()
* added FFTW_MEAS vs FFTW_EST (set as default) opts flag in nufft_opts, and
  matlab/python interfaces
* removed opts.maxnalloc in favor of #defined MAX_NF
* fixed the 1-target case in type-3, all dims, to avoid nan; clarified logic
  for handling X=0 and/or S=0. 6/12/17
* changed arraywidcen to snap to C=0 if relative shift is <0.1, avoids cexps in
  type-3.
* t3: if C1 < X1/10 and D1 < S1/10 then don't rephase. Same for d=2,3.
* removed the 1/M type-1 prefactor, also in all test routines. 6/6/17
* removed timestamp-based make decision whether to rebuild matlab/finufft.cpp,
  since git clone creates files with random timestamp order!
* theory work on exp(sqrt) being close to PSWF. Analysis.
* fix issue w/ needing mwrap when do make matlab.
* makefile has variables customizing openmp and precision, non-omp tested
* fortran single-prec demos (required all direct ft's in single prec too!)
* examples changed to err rel to max F.
* matlab interface control of opts.spread_sort.
* matlab interface using doubles as big ints w/ correct typecasting.
* twopispread removed, used flag in spread_opts for [-pi,pi] input instead.
* testfinufft* use same integer type INT as for interfaces, typecast all %ld in
  printf warnings, use omp rand array filling
* INT64 for necessary size-setting arrays, removed all %lf printf warnings in
  finufft*
* all internal array indexing is BIGINT, switchable from long long to int via
  SMALLINT compile flag (default off, see utils.h)
* all integers in interfaces are type INT, default 64-bit, switchable to 32 bit
  by INTERGER32 compile flag (see utils.h)
* test big probs (speed, crashing) and decide if BIGINT is long long or int?
  slows any array access down, or spreading? allows I/O sizes
  (M, N1*N2*N3) > 2^31. Note June-Yub int*8 in nufft-1.3.x slowed things by
  factor 2-3.
* tidy up spreader to be BIGINT = long long compatible and test > 2^31.
* spreadtest parallel rand()
* sort flag passed to spreader via finufft, and test scripts check if Xeon
  (-> sort=0)
* opts in the manual
* removed all xk2, dNU2 sorted arrays, and not-needed dims y,z; halved RAM usage

V 0.8: (3/27/17)

* bnderr checking done in dir=1,2 main loops, not before.
* all kx2, dNU2 arrays removed, just done by permutation index when needed.
* MAC OSX test, makefile, instructions.
* matlab wrappers in 3D
* matlab wrappers, mcwrap issue w/ openmp, mex, and subdirs. Ship mex
  executables for linux. Link to .a
* matlab wrappers need ier output? yes, and internal omp numthreads control
  (since matlab's is poor)
* wrappers for MEX octave, instructions. Ship .mex for octave.
* python wrappers - Dan Foreman-Mackey starting to add something similar to
	https://github.com/dfm/python-nufft
* check is done before attempting to malloc ridiculous array sizes, eg if a
  large product of x width and k width is requested in type 3 transforms.
* draft make python
* basic manual (txt)

V. 0.7:

* build static & shared lib
* fixed bug when Nth>Ntop
* fortran drivers use dynamic malloc to prevent stack segfaults that CMCL had
* bugs found in fortran drivers, removed
* split out devel text files (TODO, etc)
* made pass-fail test script counting crashes and numdiff fails.
* finufft?d_test have a no-timings option, and exit with ier.
* global error codes
* made finufft routines & testers return error codes rather than exit().
* dumbinput test executable
* found nan returned error for nj=0 in type-1, fixed so returns the zero array.
* fixed type 2 to not segfault when ms,mt, or mu=0, doing dir=2 0-padding right
* array utils use pointers to make which vars they write to explicit.
* don't do final type-3 rephase if C1 nan or 0.
* finished all dumbinputs, all dims
* fortran compilation fixed
* makefile self-documents
* nf1 (etc) size check before alloc, exit gracefully if exceeds RAM
* integrate into nufft_comparison, esp vs NFFT - jfm did
* simple examples, simpler than the test drivers
* fortran link via gfortran, better fortran docs
* boilerplate stuff as in CMCL page

pre-V. 0.7: (Jan-Feb 2017)

* efficient modulo in spreader, done by conditionals
* removed data-zeroing bug in t-II spreader, slowness of large arrays in t-I.
* clean dir tree
* spreader dir=1,2 math tests in 3d, then nd.
* Jeremy's request re only computing kernel vals needed (actually
  was vital for efficiency in dir=1 openmp version), Ie fix KB kereval in
  spreader so doesn't wdo 3d fill when 1 or 2 will do.
* spreader removed modulo altogether in favor of ifs
* OpenMP spreader, all dims
* multidim spreader test, command line args and bash driver
* cnufft->finufft names, except spreader still called cnufft
* make ier report accuracy out of range, malloc size errors, etc
* moved wrappers to own directories so the basic lib is clean
* fortran wrapper added ier argument
* types 1,2 in all dims, using 1d kernel for all dims.
* fix twopispread so doesn't create dummy ky,kz, and fix sort so doesn't ever
  access unused ky,kz dims.
* cleaner spread and nufft test scripts
* build universal ndim Fourier coeff copiers in C and use for finufft
* makefile opts and compiler directives to link against FFTW.
* t-I, t-II convergence params test: R=M/N and KB params
* overall scale factor understand in KB
* check J's bessel10 approx is ok. - became irrelevant
* meas speed of I_0 for KB kernel eval - became irrelevant
* understand origin of dfftpack (netlib fftpack is real*4) - not needed
* [spreader: make compute_sort_indices sensible for 1d and 2d. not needed]
* next235even for nf's
* switched pre/post-amp correction from DFT of kernel to F series (FT) of
  kernel, more accurate
* Gauss-Legendre quadrature for direct eval of kernel FT, openmp since cexp slow
* optimize q (# G-L nodes) for kernel FT eval on reg and irreg grids
  (common.cpp). Needs q a bit bigger than like (2-3x the PTR, when 1.57x is
  expected). Why?
* type 3 segfault in dumb case of nj=1 (SX product = 0). By keeping gam>1/S
* optimize that phi(z) kernel support is only +-(nspread-1)/2, so w/ prob 1 you
  only use nspread-1 pts in the support. Could gain several % speed for same acc
* new simpler kernel entirely
* cleaned up set_nf calls and removed params from within core libs
* test isign=-1 works
* type 3 in 2d, 3d
* style: headers should only include other headers needed to compile the .h;
  all other headers go in .cpp, even if that involves repetition I guess.
* changed library interface and twopispread to dcomplex
* fortran wrappers (rmdir greengard_work, merge needed into fortran)

FINUFFT Started: mid-January 2017, building on nufft_comparison of J. Magland.<|MERGE_RESOLUTION|>--- conflicted
+++ resolved
@@ -3,17 +3,15 @@
 
 Master (working towards v2.5.0), 7/8/25
 
-<<<<<<< HEAD
 * Added functionality for adjoint execution of FINUFFT plans (Reinecke #633,
   addresses #566 and #571).
   Work arrays are now only allocated during plan execution, reducing overall
   memory consumption.
   A single plan can now safely be executed by several threads concurrently.
-=======
+
 V 2.4.1 7/8/25
 
 * Update Python cufinufft unit tests to use complex dtypes (Andén, #705).
->>>>>>> dd265a19
 * Python version of 2D Poisson solve tutorial (Julius Herb, #700).
 * Cached the optimal thread number (# physical cores) to reduce system call
   overhead in repeated small transforms (YuWei-CH, #697, fixing #693).
