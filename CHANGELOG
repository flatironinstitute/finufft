--- conflicted
+++ resolved
@@ -40,12 +40,6 @@
 * Add options for user-provided FFTW locker (PR548, Blackwell). These options
   can be be used to prevent crashes when a user is creating/destroying FFTW
   plans and FINUFFT plans in threads simultaneously.
-<<<<<<< HEAD
-* Added support for sccache in github actions.
-  Caching cmake dependencies so to avoid downloading fftw, xsimd, etc. every time.
-=======
-* Fixed missing dependency on `packaging` in the Python `cufinufft` package.
->>>>>>> 2f3e745a
 
 V 2.3.1 (11/25/24) minor update release (continued support on 2.3.X branch)
 
