--- conflicted
+++ resolved
@@ -1,17 +1,12 @@
 List of features / changes made / release notes, in reverse chronological order.
 If not stated, FINUFFT is assumed (cuFINUFFT <=1.3 is listed separately).
 
-<<<<<<< HEAD
-Master, using release name V 2.5.0 (4/30/25)
-
-* Adding OutputDriven parallelism to cufinufft (Barbone)
-=======
 Master (working towards v2.5.0), 6/24/25
 
 * Python version of 2D Poisson solve tutorial (Julius Herb, #700).
 * Cached the optimal thread number (# physical cores) to reduce system call
   overhead in repeated small transforms (YuWei-CH, #697, fixing #693).
->>>>>>> d02ea1a3
+* Adding OutputDriven parallelism to cufinufft (Barbone)
 * replaced LGPL-licensed Gauss-Legendre quadrature code by Apache2-licensed
   code adapted from Jason Kaye's cppdlr. CPU and GPU. PR #692 (Barnett).
 
