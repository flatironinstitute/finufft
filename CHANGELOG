--- conflicted
+++ resolved
@@ -25,14 +25,11 @@
 * cmake: cache query and result for supported compiler flags to speed up
   configuration (Stanimirov #725).
 * move include/common to include/finufft_common (Stanimirov #734)
-<<<<<<< HEAD
 * Fixed symbol visibility issues so shared libraries export the Fortran wrapper
   entry points and test helpers consistently on Windows and macOS.  This
   included tightening default visibility in the makefile, introducing
   `FINUFFT_EXPORT_TEST` for test-only APIs, and ensuring FFT backends are linked
   through a dedicated `finufft_fftlibs` interface target. (Barbone, Reinecke #737)
-=======
->>>>>>> 93a7c0c2
 
 V 2.4.1 7/8/25
 
