--- conflicted
+++ resolved
@@ -1,15 +1,11 @@
 List of features / changes made / release notes, in reverse chronological order.
 If not stated, FINUFFT is assumed (cuFINUFFT <=1.3 is listed separately).
 
-<<<<<<< HEAD
 Master, using release name V 2.4.0 (2/8/25)
 
 * CPU opts.spreadinterponly (experts only), and GPU, logic and docs changed so
   upsampfac controls kernel shape properly. Add C++/MATLAB demos. #602 (Barnett)
-=======
-Master, using release name V 2.4.0 (1/7/25)
-* PR618: removing alloca and using kernel dispatch on the GPU.
->>>>>>> 73412b4d
+* PR618: removing alloca and using kernel dispatch on the GPU (Barbone)
 * PR617: Caching pip dependencies in github actions.
   Forcing Ninja when building python on Windows.
 * PR614: Added support for sccache in github actions.
