--- conflicted
+++ resolved
@@ -3,16 +3,13 @@
 
 Master, using release name V 2.4.0 (4/2/25)
 
-<<<<<<< HEAD
 * Added functionality for adjoint execution of FINUFFT plans (Reinecke #633,
   addresses #566 and #571).
-=======
 * MATLAB GPU interface (MEX CUDA) via gpuArrays, PR 634 (mostly Libin Lu,
   docs/examples/tests/interfaces by Barnett).
 * Tweaked choice of upsampfac to use a density based heuristic for type 1 and 2
   in the CPU library. This gives a significant speedup for some cases.
   For now this assumes density = 1 (to revisit).  Barbone. PR #638 & 652.
->>>>>>> a0bde262
 * Removed FINUFFT_CUDA_ARCHITECTURES flag, as it was unnecessary duplication.
 * Enabled LTO for finufft (nvcc support is flaky at the moment). Barbone.
 * Added GPU spreadinterp-only test. Added CPU spreadinterp-only test to cmake
