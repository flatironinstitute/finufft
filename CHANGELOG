--- conflicted
+++ resolved
@@ -47,7 +47,11 @@
   any 32-bit integers to 64-bit when calling cufinufft(f)_setpts. Note that
   internally, 32-bit integers are still used, so calling cufinufft with more
   than 2e9 points will fail. This restriction may be lifted in the future.
-<<<<<<< HEAD
+* cmake build system revamped completely, more modern practices.
+  It auto selects compiler flags based on the supported ones on all operating systems.
+  Added support for Windows (llvm, msvc), Linux (llvm, gcc) and MacOS (llvm, gcc).
+* cmake support for both ducc0 and fftw
+* cmake adding nvcc and msvc optimization flags
 * cuFINUFFT binsize is now a function of the shared memory available where
   possible.
 * cuFINUFFT GM 1D sorts using thrust::sort instead of bin-sort.
@@ -58,13 +62,6 @@
 * cuFINUFFT using intrinsics in foldrescale and other places to increase
   performance
 * cuFINUFFT using SM90 float2 vector atomicAdd where supported
-=======
-* cmake build system revamped completely, more modern practices.
-  It auto selects compiler flags based on the supported ones on all operating systems.
-  Added support for Windows (llvm, msvc), Linux (llvm, gcc) and MacOS (llvm, gcc).
-* cmake support for both ducc0 and fftw
-* cmake adding nvcc and msvc optimization flags
->>>>>>> 4a176c42
 
 V 2.2.0 (12/12/23)
 
