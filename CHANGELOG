--- conflicted
+++ resolved
@@ -3,17 +3,14 @@
 
 Master, using release name V 2.4.0 (4/2/25)
 
-<<<<<<< HEAD
 * MATLAB GPU interface (MEX CUDA) via gpuArrays, PR 634 (mostly Libin Lu,
   docs/examples/tests/interfaces by Barnett).
-=======
-* Tweaked choice of upsampfact to use a density based heuristic for type 1 and 2
+* Tweaked choice of upsampfac to use a density based heuristic for type 1 and 2
   in the CPU library. This gives a significant speedup for some cases.
-  For now this assume density = 1. Plan to revisit in the future.
->>>>>>> 3e3fa350
+  For now this assumes density = 1 (to revisit).  Barbone. PR #638 & 652.
 * Removed FINUFFT_CUDA_ARCHITECTURES flag, as it was unnecessary duplication.
-* Enabled LTO for finufft, nvcc support is flaky at the moment.
-* Added GPU spread interp only test. Added CPU spread interp only test to cmake
+* Enabled LTO for finufft (nvcc support is flaky at the moment). Barbone.
+* Added GPU spreadinterp-only test. Added CPU spreadinterp-only test to cmake
 * Make attributes private in Python Plan classes and allow read-only access to
   them using properties (Andén #608).
 * Remove possibility to supply real dtypes to Plan interfaces. Now only complex
