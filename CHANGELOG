--- conflicted
+++ resolved
@@ -3,14 +3,11 @@
 
 Master (working towards v2.5.0), 6/24/25
 
-<<<<<<< HEAD
 * Added functionality for adjoint execution of FINUFFT plans (Reinecke #633,
   addresses #566 and #571).
-=======
 * Python version of 2D Poisson solve tutorial (Julius Herb, #700).
 * Cached the optimal thread number (# physical cores) to reduce system call
   overhead in repeated small transforms (YuWei-CH, #697, fixing #693).
->>>>>>> 570b33f9
 * replaced LGPL-licensed Gauss-Legendre quadrature code by Apache2-licensed
   code adapted from Jason Kaye's cppdlr. CPU and GPU. PR #692 (Barnett).
 
