--- conflicted
+++ resolved
@@ -251,19 +251,12 @@
 	copy $(DYNLIB) test
 	test/basicpassfail
 	test/basicpassfailf
-<<<<<<< HEAD
-# For Windows-WSL users. Since gnu-make is a
-# 32bit executable and WSL runs only in x64 environments, we have to refer to
-# 64bit powershell explicitly...
-	$(windir)\Sysnative\WindowsPowerShell\v1.0\powershell.exe "cd ./test; bash check_finufft.sh DOUBLE $(MINGW); bash check_finufft.sh SINGLE $(MINGW)"
-=======
 # Windows does not feature a bash shell so we use WSL. Since most supplied gnu-make variants are 32bit executables and WSL runs only in 64bit environments, we have to refer to 64bit powershell explicitly on 32bit make...
 #	$(windir)\Sysnative\WindowsPowerShell\v1.0\powershell.exe "cd ./test; bash check_finufft.sh DOUBLE $(MINGW); bash check_finufft.sh SINGLE $(MINGW)"
 # with a recent version of gnu-make for Windows built for 64bit as it is part of the WinLibs standalone build of GCC and MinGW-w64 we can avoid these circumstances
 	cd test
 	bash -c "cd test; ./check_finufft.sh DOUBLE $(MINGW)"
 	bash -c "cd test; ./check_finufft.sh SINGLE $(MINGW)"
->>>>>>> 77d6cce4
 	del test\$(LIBNAME).so
 endif
 
