--- conflicted
+++ resolved
@@ -3,11 +3,7 @@
 NVCC=nvcc
 CXXFLAGS=-DNEED_EXTERN_C -fPIC -Ofast -funroll-loops -march=native -g
 #NVCCFLAGS=-DINFO -DDEBUG -DRESULT -DTIME
-<<<<<<< HEAD
 NVCCFLAGS=-arch=sm_50 -DTIME#If using any card with architecture KXX, change to -arch=sm_30 (see GPUs supported section in https://en.wikipedia.org/wiki/CUDA for more info)
-=======
-NVCCFLAGS=-arch=sm_50 -DSPREADTIME -DTIME#If using any card with architecture KXX, change to -arch=sm_30 (see GPUs supported section in https://en.wikipedia.org/wiki/CUDA for more info)
->>>>>>> bd573fce
 INC=-I/cm/shared/sw/pkg/devel/cuda/9.0.176/samples/common/inc/ \
     -I/mnt/home/yshih/cub/ \
     -I/cm/shared/sw/pkg/devel/cuda/9.0.176/include/
@@ -26,13 +22,8 @@
 #          src/common.o
 #	$(NVCC) $(NVCCFLAGS) -o $@ $^
 
-<<<<<<< HEAD
 spread2d: examples/spread_2d.o src/2d/spread2d_wrapper.o src/2d/spread2d.o \
 	finufft/utils.o src/memtransfer_wrapper.o src/common.o
-=======
-spread2d: examples/spread_2d.o src/2d/spread2d_wrapper.o src/2d/spread2d_wrapper_paul.o  src/2d/spread2d.o \
-          finufft/utils.o src/memtransfer_wrapper.o src/common.o
->>>>>>> bd573fce
 	$(NVCC) $(NVCCFLAGS) -o $@ $^
 
 interp2d: examples/interp_2d.o src/2d/spread2d_wrapper.o src/2d/spread2d.o \
@@ -53,7 +44,6 @@
 	src/memtransfer_wrapper.o src/2d/interp2d_wrapper.o src/2d/interp2d.o
 	$(CXX) $^ $(LIBS_PATH) $(LIBS) $(LIBS_CUFINUFFT) -o $@
 
-<<<<<<< HEAD
 cufinufft2d1_test: examples/cufinufft2d1_test.o finufft/utils.o \
 	finufft/dirft2d.o finufft/common.o finufft/spreadinterp.o \
 	finufft/contrib/legendre_rule_fast.o src/2d/spread2d_wrapper.o \
@@ -80,28 +70,6 @@
 	finufft/contrib/legendre_rule_fast.o src/2d/spread2d_wrapper.o \
 	src/2d/spread2d.o src/2d/cufinufft2d.o src/deconvolve_wrapper.o \
 	src/memtransfer_wrapper.o src/2d/interp2d_wrapper.o src/2d/interp2d.o
-=======
-cufinufft2d1_test: examples/cufinufft2d1_test.o finufft/utils.o finufft/dirft2d.o finufft/common.o \
-                   finufft/spreadinterp.o finufft/contrib/legendre_rule_fast.o \
-				   src/2d/spread2d_wrapper.o src/2d/spread2d.o src/2d/cufinufft2d.o \
-				   src/deconvolve_wrapper.o src/memtransfer_wrapper.o src/2d/interp2d_wrapper.o \
-				   src/2d/interp2d.o src/2d/spread2d_wrapper_paul.o
-	$(NVCC) $^ $(NVCCFLAGS) $(LIBS_PATH) $(LIBS) $(LIBS_CUFINUFFT) -o $@
-
-cufinufft2d1many_test: examples/cufinufft2d1many_test.o finufft/utils.o finufft/dirft2d.o finufft/common.o \
-	               finufft/spreadinterp.o finufft/contrib/legendre_rule_fast.o src/2d/spread2d_wrapper.o src/2d/spread2d.o \
-                       src/2d/cufinufft2d.o src/deconvolve_wrapper.o src/memtransfer_wrapper.o src/2d/interp2d_wrapper.o src/2d/interp2d.o src/2d/spread2d_wrapper_paul.o
-	$(NVCC) $^ $(NVCCFLAGS) $(LIBS_PATH) $(LIBS) $(LIBS_CUFINUFFT) -o $@
-
-cufinufft2d2_test: examples/cufinufft2d2_test.o finufft/utils.o finufft/dirft2d.o finufft/common.o \
-                   finufft/spreadinterp.o finufft/contrib/legendre_rule_fast.o src/2d/spread2d_wrapper.o src/2d/spread2d.o \
-                   src/2d/cufinufft2d.o src/deconvolve_wrapper.o src/memtransfer_wrapper.o src/2d/interp2d_wrapper.o src/2d/interp2d.o src/2d/spread2d_wrapper_paul.o
-	$(NVCC) $^ $(NVCCFLAGS) $(LIBS_PATH) $(LIBS) $(LIBS_CUFINUFFT) -o $@
-
-cufinufft2d2many_test: examples/cufinufft2d2many_test.o finufft/utils.o finufft/dirft2d.o finufft/common.o \
-	               finufft/spreadinterp.o finufft/contrib/legendre_rule_fast.o src/2d/spread2d_wrapper.o src/2d/spread2d.o \
-                       src/2d/cufinufft2d.o src/deconvolve_wrapper.o src/memtransfer_wrapper.o src/2d/interp2d_wrapper.o src/2d/interp2d.o src/2d/spread2d_wrapper_paul.o
->>>>>>> bd573fce
 	$(NVCC) $^ $(NVCCFLAGS) $(LIBS_PATH) $(LIBS) $(LIBS_CUFINUFFT) -o $@
 
 all: spread2d interp2d spreadinterp_test finufft2d_test cufinufft2d1_test \
