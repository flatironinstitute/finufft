--- conflicted
+++ resolved
@@ -74,11 +74,7 @@
 DUCC_INCL := -I$(DUCC_DIR)/src
 DUCC_SRC := $(DUCC_DIR)/src/ducc0
 # for DUCC objects compile only (not our objects)...
-<<<<<<< HEAD
-DUCC_CXXFLAGS := -fPIC -std=c++17 -ffast-math
-=======
 DUCC_CXXFLAGS := -fPIC -std=c++17 -ffast-math $(CXXFLAGS)
->>>>>>> ba680889
 
 # absolute path of this makefile, ie FINUFFT's top-level directory...
 FINUFFT = $(dir $(realpath $(firstword $(MAKEFILE_LIST))))
