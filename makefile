# Makefile for FINUFFT

# For simplicity, this is the only makefile; there are no makefiles in
# subdirectories. This makefile is useful to show humans how to compile
# FINUFFT and its various language interfaces and examples.
# Users should not need to edit this makefile (doing so would make it hard to
# stay up to date with the repo version). Rather, in order to change
# OS/environment-specific compilers and flags, create the file make.inc, which
# overrides the defaults below (which are for an ubuntu linux/GCC system).
# See docs/install.rst, and make.inc.* for examples.

# Barnett 2017-2020. Malleo's expansion for guru interface, summer 2019.
# Barnett tidying Feb, May 2020. Libin Lu edits, 2020.
# Garrett Wright, Joakim Anden, Barnett: dual-prec lib build, Jun-Jul'20.
# Windows compatibility, jonas-kr, Sep '20.

# Compiler (CXX), and linking from C, fortran. We use GCC by default...
CXX = g++
CC = gcc
FC = gfortran
CLINK = -lstdc++ -lm
FLINK = $(CLINK)
# Python version: we use python3 by default, but you may need to change...
PYTHON = python3
# baseline compile flags for GCC (no multithreading):
# Notes: 1) -Ofast breaks isfinite() & isnan(), so use -O3 which now is as fast
#        2) -fcx-limited-range for fortran-speed complex arith in C++
#        3) we use simply-expanded (:=) makefile variables, otherwise confusing
CFLAGS := -O3 -funroll-loops -march=native -fcx-limited-range $(CFLAGS)
FFLAGS := $(CFLAGS) $(FFLAGS)
CXXFLAGS := $(CFLAGS) $(CXXFLAGS)
<<<<<<< HEAD
LIBS :=
=======
# FFTW base name, and math linking...
FFTWNAME = fftw3
# linux default is fftw3_omp, since 10% faster than fftw3_threads...
FFTWOMPSUFFIX = omp
LIBS := -lm
>>>>>>> bbfa3e2e
# multithreading for GCC: C++/C/Fortran, MATLAB, and octave (ICC differs)...
OMPFLAGS = -fopenmp
OMPLIBS = -lgomp
MOMPFLAGS = -D_OPENMP
OOMPFLAGS =
# MATLAB MEX compilation (also see below +=)...
MFLAGS := -largeArrayDims
# location of MATLAB's mex compiler (could add flags to switch GCC, etc)...
MEX = mex
# octave, and its mkoctfile and flags (also see below +=)...
OCTAVE = octave
MKOCTFILE = mkoctfile
OFLAGS =
# For experts only, location of MWrap executable (see docs/install.rst):
MWRAP = mwrap
# absolute path of this makefile, ie FINUFFT's top-level directory...
FINUFFT = $(dir $(realpath $(firstword $(MAKEFILE_LIST))))

# For your OS, override the above by setting make variables in make.inc ...
# (Please look in make.inc.* for ideas)
-include make.inc

# Now come flags that should be added, whatever user overrode in make.inc.
# -fPIC (position-indep code) needed to build dyn lib (.so)
# Also, we force return (via :=) to the land of simply-expanded variables...
INCL = -Iinclude -Icontrib
CXXFLAGS := $(CXXFLAGS) $(INCL) -fPIC -std=c++17
CFLAGS := $(CFLAGS) $(INCL) -fPIC
FFLAGS := $(FFLAGS) $(INCL) -fPIC

# multi-threaded libs & flags, and req'd flags (OO for new interface)...
ifneq ($(OMP),OFF)
  CXXFLAGS += $(OMPFLAGS)
  CFLAGS += $(OMPFLAGS)
  FFLAGS += $(OMPFLAGS)
  MFLAGS += $(MOMPFLAGS) -DR2008OO
  OFLAGS += $(OOMPFLAGS) -DR2008OO
  LIBS += $(OMPLIBS)
endif

# name & location of library we're building...
LIBNAME = libfinufft
ifeq ($(MINGW),ON)
  DYNLIB = lib/$(LIBNAME).dll
else
  DYNLIB = lib/$(LIBNAME).so
endif

STATICLIB = lib-static/$(LIBNAME).a
# absolute path to the .so, useful for linking so executables portable...
ABSDYNLIB = $(FINUFFT)$(DYNLIB)

# spreader is subset of the library with self-contained testing, hence own objs:
# double-prec spreader object files that also need single precision...
SOBJS = src/spreadinterp.o src/utils.o
# their single-prec versions
SOBJSF = $(SOBJS:%.o=%_32.o)
# precision-dependent spreader object files (compiled & linked only once)...
SOBJS_PI = src/utils_precindep.o
# spreader dual-precision objs
SOBJSD = $(SOBJS) $(SOBJSF) $(SOBJS_PI)

# double-prec library object files that also need single precision...
OBJS = $(SOBJS) src/finufft.o src/simpleinterfaces.o fortran/finufftfort.o
# their single-prec versions
OBJSF = $(OBJS:%.o=%_32.o)
# precision-dependent library object files (compiled & linked only once)...
OBJS_PI = $(SOBJS_PI) contrib/legendre_rule_fast.o contrib/ducc0/infra/threading.o
# all lib dual-precision objs
OBJSD = $(OBJS) $(OBJSF) $(OBJS_PI)

.PHONY: usage lib examples test perftest spreadtest spreadtestall fortran matlab octave all mex python clean objclean pyclean mexclean wheel docker-wheel gurutime docs

default: usage

all: test perftest lib examples fortran matlab octave python

usage:
	@echo "Makefile for FINUFFT library. Please specify your task:"
	@echo " make lib - build the main library (in lib/ and lib-static/)"
	@echo " make examples - compile and run all codes in examples/"
	@echo " make test - compile and run quick math validation tests"
	@echo " make perftest - compile and run (slower) performance tests"
	@echo " make fortran - compile and run Fortran tests and examples"
	@echo " make matlab - compile MATLAB interfaces (no test)"
	@echo " make octave - compile and test octave interfaces"
	@echo " make python - compile and test python interfaces"
	@echo " make all - do all the above (around 1 minute; assumes you have MATLAB, etc)"
	@echo " make spreadtest - compile & run spreader-only tests (no FFT)"
	@echo " make spreadtestall - small set spreader-only tests for CI use"
	@echo " make objclean - remove all object files, preserving libs & MEX"
	@echo " make clean - also remove all lib, MEX, py, and demo executables"
	@echo "For faster (multicore) making, append, for example, -j8"
	@echo ""
	@echo "Make options:"
	@echo " 'make [task] OMP=OFF' for single-threaded (otherwise OpenMP)"
	@echo " You must 'make objclean' before changing such options!"
	@echo ""
	@echo "Also see docs/install.rst and docs/README"

# collect headers for implicit depends (we don't separate public from private)
HEADERS = $(wildcard include/*.h include/finufft/*.h)

# implicit rules for objects (note -o ensures writes to correct dir)
%.o: %.cpp $(HEADERS)
	$(CXX) -c $(CXXFLAGS) $< -o $@
%_32.o: %.cpp $(HEADERS)
	$(CXX) -DSINGLE -c $(CXXFLAGS) $< -o $@
%.o: %.c $(HEADERS)
	$(CC) -c $(CFLAGS) $< -o $@
%_32.o: %.c $(HEADERS)
	$(CC) -DSINGLE -c $(CFLAGS) $< -o $@
%.o: %.f
	$(FC) -c $(FFLAGS) $< -o $@
%_32.o: %.f
	$(FC) -DSINGLE -c $(FFLAGS) $< -o $@

# included auto-generated code dependency...
src/spreadinterp.o: src/ker_horner_allw_loop.c src/ker_lowupsampfac_horner_allw_loop.c


# lib -----------------------------------------------------------------------
# build library with double/single prec both bundled in...
lib: $(STATICLIB) $(DYNLIB)
$(STATICLIB): $(OBJSD)
	ar rcs $(STATICLIB) $(OBJSD)
ifeq ($(OMP),OFF)
	@echo "$(STATICLIB) built, single-thread version"
else
	@echo "$(STATICLIB) built, multithreaded version"
endif
$(DYNLIB): $(OBJSD)
# using *absolute* path in the -o here is needed to make portable executables
# when compiled against it, in mac OSX, strangely...
	$(CXX) -shared ${LDFLAGS} $(OMPFLAGS) $(OBJSD) -o $(ABSDYNLIB) $(LIBS)
ifeq ($(OMP),OFF)
	@echo "$(DYNLIB) built, single-thread version"
else
	@echo "$(DYNLIB) built, multithreaded version"
endif

# here $(OMPFLAGS) is even needed for linking under mac osx.
# see: http://www.cprogramming.com/tutorial/shared-libraries-linux-gcc.html
# Also note -l libs come after objects, as per modern GCC requirement.


# examples (C++/C) -----------------------------------------------------------
# build all examples (single-prec codes separate, and not all have one)...
EXAMPLES = $(basename $(wildcard examples/*.c examples/*.cpp))
examples: $(EXAMPLES)
ifneq ($(MINGW),ON)
  # Windows-MSYS does not find the dynamic libraries, so we make a temporary copy
  # Windows-MSYS has same commands as Linux/OSX
  ifeq ($(MSYS),ON)
	cp $(DYNLIB) test
  endif
  # non-Windows-WSL: this task always runs them (note escaped $ to pass to bash)...
	for i in $(EXAMPLES); do echo $$i...; ./$$i; done
else
  # Windows-WSL does not find the dynamic libraries, so we make a temporary copy
	copy $(DYNLIB) examples
	for /f "delims= " %%i in ("$(subst /,\,$(EXAMPLES))") do (echo %%i & %%i.exe)
	del examples\$(LIBNAME).so
endif
	@echo "Done running: $(EXAMPLES)"
# fun fact: gnu make patterns match those with shortest "stem", so this works:
examples/%: examples/%.o $(DYNLIB)
	$(CXX) $(CXXFLAGS) ${LDFLAGS} $< $(ABSDYNLIB) -o $@
examples/%c: examples/%c.o $(DYNLIB)
	$(CC) $(CFLAGS) ${LDFLAGS} $< $(ABSDYNLIB) $(CLINK) -o $@
examples/%cf: examples/%cf.o $(DYNLIB)
	$(CC) $(CFLAGS) ${LDFLAGS} $< $(ABSDYNLIB) $(CLINK) -o $@


# test (library validation) --------------------------------------------------
# build (skipping .o) but don't run. Run with 'test' target
# Note: both precisions use same sources; single-prec executables get f suffix.
# generic tests link against our .so...
test/%: test/%.cpp $(DYNLIB)
	$(CXX) $(CXXFLAGS) ${LDFLAGS} $< $(ABSDYNLIB) $(LIBS) -o $@
test/%f: test/%.cpp $(DYNLIB)
	$(CXX) $(CXXFLAGS) ${LDFLAGS} -DSINGLE $< $(ABSDYNLIB) $(LIBS) -o $@
# low-level tests that are cleaner if depend on only specific objects...
test/testutils: test/testutils.cpp src/utils.o src/utils_precindep.o
	$(CXX) $(CXXFLAGS) ${LDFLAGS} test/testutils.cpp src/utils.o src/utils_precindep.o $(LIBS) -o test/testutils
test/testutilsf: test/testutils.cpp src/utils_32.o src/utils_precindep.o
	$(CXX) $(CXXFLAGS) ${LDFLAGS} -DSINGLE test/testutils.cpp src/utils_32.o src/utils_precindep.o $(LIBS) -o test/testutilsf

# make sure all double-prec test executables ready for testing
TESTS := $(basename $(wildcard test/*.cpp))
# also need single-prec
TESTS += $(TESTS:%=%f)
test: $(TESTS)
ifneq ($(MINGW),ON)
  # non-Windows-WSL: it will fail if either of these return nonzero exit code...
  # Windows-MSYS does not find the dynamic libraries, so we make a temporary copy
  # Windows-MSYS has same commands as Linux/OSX
  ifeq ($(MSYS),ON)
	cp $(DYNLIB) test
  endif
	test/basicpassfail
	test/basicpassfailf
  # accuracy tests done in prec-switchable bash script... (small prob -> few thr)
	(cd test; export OMP_NUM_THREADS=4; ./check_finufft.sh; ./check_finufft.sh SINGLE)
else
  # Windows-WSL does not find the dynamic libraries, so we make a temporary copy...
	copy $(DYNLIB) test
	test/basicpassfail
	test/basicpassfailf
  # Windows does not feature a bash shell so we use WSL. Since most supplied gnu-make variants are 32bit executables and WSL runs only in 64bit environments, we have to refer to 64bit powershell explicitly on 32bit make...
  #	$(windir)\Sysnative\WindowsPowerShell\v1.0\powershell.exe "cd ./test; bash check_finufft.sh DOUBLE $(MINGW); bash check_finufft.sh SINGLE $(MINGW)"
  # with a recent version of gnu-make for Windows built for 64bit as it is part of the WinLibs standalone build of GCC and MinGW-w64 we can avoid these circumstances
	cd test
	bash -c "cd test; ./check_finufft.sh DOUBLE $(MINGW)"
	bash -c "cd test; ./check_finufft.sh SINGLE $(MINGW)"
	del test\$(LIBNAME).so
endif


# perftest (performance/developer tests) -------------------------------------
# generic perf test rules...
perftest/%: perftest/%.cpp $(DYNLIB)
	$(CXX) $(CXXFLAGS) ${LDFLAGS} $< $(ABSDYNLIB) $(LIBS) -o $@
perftest/%f: perftest/%.cpp $(DYNLIB)
	$(CXX) $(CXXFLAGS) ${LDFLAGS} -DSINGLE $< $(ABSDYNLIB) $(LIBS) -o $@

# spreader only test, double/single (good for self-contained work on spreader)
ST=perftest/spreadtestnd
STF=$(ST)f
$(ST): $(ST).cpp $(SOBJS) $(SOBJS_PI)
	$(CXX) $(CXXFLAGS) ${LDFLAGS} $< $(SOBJS) $(SOBJS_PI) $(LIBS) -o $@
$(STF): $(ST).cpp $(SOBJSF) $(SOBJS_PI)
	$(CXX) $(CXXFLAGS) ${LDFLAGS} -DSINGLE $< $(SOBJSF) $(SOBJS_PI) $(LIBS) -o $@
spreadtest: $(ST) $(STF)
# run one thread per core... (escape the $ to get single $ in bash; one big cmd)
	(export OMP_NUM_THREADS=$$(perftest/mynumcores.sh) ;\
	echo "\nRunning makefile double-precision spreader tests, $$OMP_NUM_THREADS threads..." ;\
	$(ST) 1 8e6 8e6 1e-6 ;\
	$(ST) 2 8e6 8e6 1e-6 ;\
	$(ST) 3 8e6 8e6 1e-6 ;\
	echo "\nRunning makefile single-precision spreader tests, $$OMP_NUM_THREADS threads..." ;\
	$(STF) 1 8e6 8e6 1e-3 ;\
	$(STF) 2 8e6 8e6 1e-3 ;\
	$(STF) 3 8e6 8e6 1e-3 )
spreadtestall: $(ST) $(STF)
	(cd perftest; ./spreadtestall.sh)

bigtest: perftest/big2d2f
	@echo "\nRunning >2^31 size example (takes 30 s and 30 GB RAM)..."
	perftest/big2d2f

PERFEXECS := $(basename $(wildcard test/finufft?d_test.cpp))
PERFEXECS += $(PERFEXECS:%=%f)
perftest: $(ST) $(STF) $(PERFEXECS) bigtest
# here the tee cmd copies output to screen. 2>&1 grabs both stdout and stderr...
	(cd perftest ;\
	./spreadtestnd.sh 2>&1 | tee results/spreadtestnd_results.txt ;\
	./spreadtestnd.sh SINGLE 2>&1 | tee results/spreadtestndf_results.txt ;\
	./nuffttestnd.sh 2>&1 | tee results/nuffttestnd_results.txt ;\
	./nuffttestnd.sh SINGLE 2>&1 | tee results/nuffttestndf_results.txt )

# speed ratio of many-vector guru vs repeated single calls... (Andrea)
GTT=perftest/guru_timing_test
GTTF=$(GTT)f
gurutime: $(GTT) $(GTTF)
	for i in $(GTT) $(GTTF); do $$i 100 1 2 1e2 1e2 0 1e6 1e-3 1 0 0 2; done

# This was for a CCQ application... (zgemm was 10x faster! double-prec only)
perftest/manysmallprobs: perftest/manysmallprobs.cpp $(STATICLIB)
	$(CXX) $(CXXFLAGS) ${LDFLAGS} $< $(STATICLIB) -o $@
	@echo "manysmallprobs: single-thread..."
	OMP_NUM_THREADS=1 $@




# ======================= LANGUAGE INTERFACES ==============================

# fortran --------------------------------------------------------------------
FD = fortran/directft
# CMCL NUFFT fortran test codes (only needed by the nufft*_demo* codes)
CMCLOBJS = $(FD)/dirft1d.o $(FD)/dirft2d.o $(FD)/dirft3d.o $(FD)/dirft1df.o $(FD)/dirft2df.o $(FD)/dirft3df.o $(FD)/prini.o
# build examples list...
FE_DIR = fortran/examples
FE64 = $(FE_DIR)/simple1d1 $(FE_DIR)/simple1d1_f90 $(FE_DIR)/guru1d1 $(FE_DIR)/nufft1d_demo $(FE_DIR)/nufft2d_demo $(FE_DIR)/nufft3d_demo $(FE_DIR)/nufft2dmany_demo
# add the "f" single-prec suffix to all examples except the f90 one...
FE32 := $(filter-out %/simple1d1_f90f, $(FE64:%=%f))
# list of all fortran examples
FE = $(FE64) $(FE32)

# fortran target pattern match (no longer runs executables)
$(FE_DIR)/%: $(FE_DIR)/%.f $(CMCLOBJS) $(DYNLIB)
	$(FC) $(FFLAGS) ${LDFLAGS} $< $(CMCLOBJS) $(ABSDYNLIB) $(FLINK) -o $@
$(FE_DIR)/%f: $(FE_DIR)/%f.f $(CMCLOBJS) $(DYNLIB)
	$(FC) $(FFLAGS) ${LDFLAGS} $< $(CMCLOBJS) $(ABSDYNLIB) $(FLINK) -o $@
# fortran90 lone demo
$(FE_DIR)/simple1d1_f90: $(FE_DIR)/simple1d1.f90 include/finufft_mod.f90 $(CMCLOBJS) $(DYNLIB)
	$(FC) $(FFLAGS) ${LDFLAGS} include/finufft_mod.f90 $< $(CMCLOBJS) $(ABSDYNLIB) $(FLINK) -o $@

fortran: $(FE)
# this task runs them (note escaped $ to pass to bash)...
	for i in $(FE); do echo $$i...; ./$$i; done
	@echo "Done running: $(FE)"


# matlab ----------------------------------------------------------------------
# matlab .mex* executable... (matlab is so slow to start, not worth testing it)
matlab: matlab/finufft.cpp $(STATICLIB)
	$(MEX) $< $(STATICLIB) $(INCL) $(MFLAGS) -output matlab/finufft

# octave .mex executable...
octave: matlab/finufft.cpp $(STATICLIB)
	(cd matlab; $(MKOCTFILE) --mex finufft.cpp -I../include ../$(STATICLIB) $(OFLAGS) -output finufft)
	@echo "Running octave interface tests; please wait a few seconds..."
	(cd matlab ;\
	$(OCTAVE) test/check_finufft.m ;\
	$(OCTAVE) test/check_finufft_single.m ;\
	$(OCTAVE) examples/guru1d1.m ;\
	$(OCTAVE) examples/guru1d1_single.m)

# for experts: force rebuilds fresh MEX (matlab/octave) gateway
# matlab/finufft.cpp via mwrap (needs recent version of mwrap >= 0.33.10)...
mex: matlab/finufft.mw
ifneq ($(MINGW),ON)
	(cd matlab ;\
	$(MWRAP) -mex finufft -c finufft.cpp -mb -cppcomplex finufft.mw)
else
	(cd matlab & $(MWRAP) -mex finufft -c finufft.cpp -mb -cppcomplex finufft.mw)
endif


# python ---------------------------------------------------------------------
python: $(STATICLIB) $(DYNLIB)
	FINUFFT_DIR=$(FINUFFT) $(PYTHON) -m pip -v install --break-system-packages -e ./python/finufft
# note to devs: if trouble w/ NumPy, use: pip install ./python --no-deps
	$(PYTHON) python/finufft/test/run_accuracy_tests.py
	$(PYTHON) python/finufft/examples/simple1d1.py
	$(PYTHON) python/finufft/examples/simpleopts1d1.py
	$(PYTHON) python/finufft/examples/guru1d1.py
	$(PYTHON) python/finufft/examples/guru1d1f.py
	$(PYTHON) python/finufft/examples/simple2d1.py
	$(PYTHON) python/finufft/examples/many2d1.py
	$(PYTHON) python/finufft/examples/guru2d1.py
	$(PYTHON) python/finufft/examples/guru2d1f.py

# general python packaging wheel for all OSs without wheel being fixed(required shared libs are not included in wheel)
python-dist: $(STATICLIB) $(DYNLIB)
	(export FINUFFT_DIR=$(shell pwd); cd python/finufft; $(PYTHON) -m pip wheel . -w wheelhouse)

# python packaging wheel for macosx with wheel being fixed(all required shared libs are included in wheel)
wheel: $(STATICLIB) $(DYNLIB)
	(export FINUFFT_DIR=$(shell pwd); cd python/finufft; $(PYTHON) -m pip wheel . -w wheelhouse; delocate-wheel -w fixed_wheel -v wheelhouse/finufft*.whl)

docker-wheel:
	docker run --rm -e package_name=finufft -v `pwd`:/io libinlu/manylinux2010_x86_64_fftw /io/python/ci/build-wheels.sh



# =============================== DOCUMENTATION =============================

docs: docs/*.docsrc docs/matlabhelp.doc docs/makecdocs.sh
	(cd docs; ./makecdocs.sh)
docs/matlabhelp.doc: docs/genmatlabhelp.sh matlab/*.sh matlab/*.docsrc matlab/*.docbit matlab/*.m
	(cd matlab; ./addmhelp.sh)
	(cd docs; ./genmatlabhelp.sh)



# =============================== CLEAN UP ==================================

clean: objclean pyclean
ifneq ($(MINGW),ON)
  # non-Windows-WSL clean up...
	rm -f $(STATICLIB) $(DYNLIB)
	rm -f matlab/*.mex*
	rm -f $(TESTS) test/results/*.out perftest/results/*.out
	rm -f $(EXAMPLES) $(FE) $(ST) $(STF) $(GTT) $(GTTF)
	rm -f perftest/manysmallprobs
	rm -f examples/core test/core perftest/core $(FE_DIR)/core
else
  # Windows-WSL clean up...
	del $(subst /,\,$(STATICLIB)), $(subst /,\,$(DYNLIB))
	del matlab\*.mex*
	for %%f in ($(subst /,\, $(TESTS))) do ((if exist %%f del %%f) & (if exist %%f.exe del %%f.exe))
	del test\results\*.out perftest\results\*.out
	for %%f in ($(subst /,\, $(EXAMPLES)), $(subst /,\,$(FE)), $(subst /,\,$(ST)), $(subst /,\,$(STF)), $(subst /,\,$(GTT)), $(subst /,\,$(GTTF))) do ((if exist %%f del %%f) & (if exist %%f.exe del %%f.exe))
	del perftest\manysmallprobs
	del examples\core, test\core, perftest\core, $(subst /,\, $(FE_DIR))\core
endif

# indiscriminate .o killer; needed before changing threading...
objclean:
ifneq ($(MINGW),ON)
  # non-Windows-WSL...
<<<<<<< HEAD
	rm -f src/*.o test/directft/*.o test/*.o examples/*.o matlab/*.o contrib/*.o contrib/ducc0/infra/*.o
	rm -f fortran/*.o $(FE_DIR)/*.o $(FD)/*.o
=======
	rm -f src/*.o test/directft/*.o test/*.o examples/*.o matlab/*.o contrib/*.o
	rm -f fortran/*.o $(FE_DIR)/*.o $(FD)/*.o finufft_mod.mod
>>>>>>> bbfa3e2e
else
  # Windows-WSL...
	for /d %%d in (src,test\directfttest,examples,matlab,contrib) do (for %%f in (%%d\*.o) do (del %%f))
	for /d %%d in (fortran,$(subst /,\, $(FE_DIR)),$(subst /,\, $(FD))) do (for %%f in (%%d\*.o) do (del %%f))
endif

pyclean:
ifneq ($(MINGW),ON)
  # non-Windows-WSL...
	rm -f python/finufft/*.pyc python/finufft/__pycache__/* python/test/*.pyc python/test/__pycache__/*
	rm -rf python/fixed_wheel python/wheelhouse
else
  # Windows-WSL...
	for /d %%d in (python\finufft,python\test) do (for %%f in (%%d\*.pyc) do (del %%f))
	for /d %%d in (python\finufft\__pycache__,python\test\__pycache__) do (for %%f in (%%d\*) do (del %%f))
	for /d %%d in (python\fixed_wheel,python\wheelhouse) do (if exist %%d (rmdir /s /q %%d))
endif

# for experts; only run this if you possess mwrap to rebuild the interfaces!
mexclean:
ifneq ($(MINGW),ON)
  # non-Windows-WSL...
	rm -f matlab/finufft_plan.m matlab/finufft.cpp matlab/finufft.mex*
else
  # Windows-WSL...
	del matlab\finufft_plan.m matlab\finufft.cpp matlab\finufft.mex*
endif<|MERGE_RESOLUTION|>--- conflicted
+++ resolved
@@ -29,15 +29,7 @@
 CFLAGS := -O3 -funroll-loops -march=native -fcx-limited-range $(CFLAGS)
 FFLAGS := $(CFLAGS) $(FFLAGS)
 CXXFLAGS := $(CFLAGS) $(CXXFLAGS)
-<<<<<<< HEAD
 LIBS :=
-=======
-# FFTW base name, and math linking...
-FFTWNAME = fftw3
-# linux default is fftw3_omp, since 10% faster than fftw3_threads...
-FFTWOMPSUFFIX = omp
-LIBS := -lm
->>>>>>> bbfa3e2e
 # multithreading for GCC: C++/C/Fortran, MATLAB, and octave (ICC differs)...
 OMPFLAGS = -fopenmp
 OMPLIBS = -lgomp
@@ -105,7 +97,7 @@
 # their single-prec versions
 OBJSF = $(OBJS:%.o=%_32.o)
 # precision-dependent library object files (compiled & linked only once)...
-OBJS_PI = $(SOBJS_PI) contrib/legendre_rule_fast.o contrib/ducc0/infra/threading.o
+OBJS_PI = $(SOBJS_PI) contrib/legendre_rule_fast.o contrib/ducc0/infra/string_utils.o contrib/ducc0/infra/threading.o
 # all lib dual-precision objs
 OBJSD = $(OBJS) $(OBJSF) $(OBJS_PI)
 
@@ -432,13 +424,8 @@
 objclean:
 ifneq ($(MINGW),ON)
   # non-Windows-WSL...
-<<<<<<< HEAD
 	rm -f src/*.o test/directft/*.o test/*.o examples/*.o matlab/*.o contrib/*.o contrib/ducc0/infra/*.o
-	rm -f fortran/*.o $(FE_DIR)/*.o $(FD)/*.o
-=======
-	rm -f src/*.o test/directft/*.o test/*.o examples/*.o matlab/*.o contrib/*.o
 	rm -f fortran/*.o $(FE_DIR)/*.o $(FD)/*.o finufft_mod.mod
->>>>>>> bbfa3e2e
 else
   # Windows-WSL...
 	for /d %%d in (src,test\directfttest,examples,matlab,contrib) do (for %%f in (%%d\*.o) do (del %%f))
