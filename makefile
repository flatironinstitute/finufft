# Makefile for FINUFFT (CPU code only, and its various interfaces)

# For simplicity, this is the only makefile; there are no makefiles in
# subdirectories. This makefile is also useful to show humans how to compile
# FINUFFT and its various language interfaces and examples.
# Users should not need to edit this makefile (doing so would make it hard to
# stay up to date with the repo version). Rather, in order to change
# OS/environment-specific compilers and flags, create the file make.inc, which
# overrides the defaults below (which are for an ubuntu linux/GCC system).
# See docs/install.rst, and make.inc.* for examples.

# Barnett 2017-2020. Malleo's expansion for guru interface, summer 2019.
# Barnett tidying Feb, May 2020. Libin Lu edits, 2020.
# Garrett Wright, Joakim Anden, Barnett: dual-prec lib build, Jun-Jul'20.
# Windows compatibility, jonas-kr, Sep '20.
# XSIMD dependency, Marco Barbone, June 2024.
# DUCC optional dependency to replace FFTW3. Barnett/Lu, 8/6/24.

# Compiler (CXX), and linking from C, fortran. We use GCC by default...
CXX = g++
CC = gcc
FC = gfortran
CLINK = -lstdc++
FLINK = $(CLINK)
PYTHON = python3
# baseline compile flags for GCC (no multithreading):
# Notes: 1) -Ofast breaks isfinite() & isnan(), so use -O3 which now is as fast
#        2) -fcx-limited-range for fortran-speed complex arith in C++
#        3) we use simply-expanded (:=) makefile variables, otherwise confusing
#        4) the extra math flags are for speed, but they do not impact accuracy;
#           they allow gcc to vectorize the code more effectively
CFLAGS := -O3 -funroll-loops -march=native -fcx-limited-range -ffp-contract=fast\
		  -fno-math-errno -fno-signed-zeros -fno-trapping-math -fassociative-math\
		  -freciprocal-math -fmerge-all-constants -ftree-vectorize $(CFLAGS) -Wfatal-errors
FFLAGS := $(CFLAGS) $(FFLAGS)
CXXFLAGS := $(CFLAGS) $(CXXFLAGS)
# FFTW base name, and math linking...
FFTWNAME = fftw3
# linux default is fftw3_omp, since 10% faster than fftw3_threads...
FFTWOMPSUFFIX = omp
LIBS := -lm
# multithreading for GCC: C++/C/Fortran, MATLAB, and octave (ICC differs)...
OMPFLAGS = -fopenmp
OMPLIBS = -lgomp
# we bundle any libs mex needs here with flags...
MOMPFLAGS = -D_OPENMP $(OMPLIBS)
OOMPFLAGS =
# MATLAB MEX compilation (also see below +=)...
MFLAGS := -DR2008OO -largeArrayDims
# location of MATLAB's mex compiler (could add flags to switch GCC, etc)...
MEX = mex
# octave, and its mkoctfile and flags (also see below +=)...
OCTAVE = octave
MKOCTFILE = mkoctfile
OFLAGS = -DR2008OO
# For experts only, location of MWrap executable (see docs/install.rst):
MWRAP = mwrap

# root directory for dependencies to be downloaded:
DEPS_ROOT := deps

# xsimd header-only dependency repo
XSIMD_URL := https://github.com/xtensor-stack/xsimd.git
XSIMD_VERSION := 13.0.0
XSIMD_DIR := $(DEPS_ROOT)/xsimd

# DUCC sources optional dependency repo
DUCC_URL := https://gitlab.mpcdf.mpg.de/mtr/ducc.git
DUCC_VERSION := ducc0_0_34_0
DUCC_DIR := $(DEPS_ROOT)/ducc
# this dummy file used as empty target by make...
DUCC_COOKIE := $(DUCC_DIR)/.finufft_has_ducc
# for internal DUCC compile...
DUCC_INCL := -I$(DUCC_DIR)/src
DUCC_SRC := $(DUCC_DIR)/src/ducc0
# for DUCC objects compile only (not our objects)...  *** check flags, pthreads?:
DUCC_CXXFLAGS := -fPIC -std=c++17 -ffast-math

# absolute path of this makefile, ie FINUFFT's top-level directory...
FINUFFT = $(dir $(realpath $(firstword $(MAKEFILE_LIST))))

# For your OS, override the above by setting make variables in make.inc ...
# (Please look in make.inc.* for ideas)
-include make.inc

# Now come flags that should be added, whatever user overrode in make.inc.
# -fPIC (position-indep code) needed to build dyn lib (.so)
# Also, we force return (via :=) to the land of simply-expanded variables...
INCL = -Iinclude -I$(XSIMD_DIR)/include
# single-thread total list of math and FFT libs (now both precisions)...
# (Note: finufft tests use LIBSFFT; spread & util tests only need LIBS)
LIBSFFT := $(LIBS)
ifeq ($(FFT),DUCC)
  DUCC_SETUP := $(DUCC_COOKIE)
# so FINUFFT build can see DUCC headers...
  INCL += $(DUCC_INCL)
  DUCC_OBJS := $(DUCC_SRC)/infra/string_utils.o $(DUCC_SRC)/infra/threading.o $(DUCC_SRC)/infra/mav.o $(DUCC_SRC)/math/gridding_kernel.o $(DUCC_SRC)/math/gl_integrator.o
  DUCC_SRCS := $(DUCC_OBJS:.o=.cc)
# FINUFFT's switchable FFT done via this compile directive...
  CXXFLAGS += -DFINUFFT_USE_DUCC0
else
# link against FFTW3 single-threaded (leaves DUCC_OBJS and DUCC_SETUP undef)
  LIBSFFT += -l$(FFTWNAME) -l$(FFTWNAME)f
endif
CXXFLAGS := $(CXXFLAGS) $(INCL) -fPIC -std=c++17
CFLAGS := $(CFLAGS) $(INCL) -fPIC
# here /usr/include needed for fftw3.f "fortran header"... (JiriK: no longer)
FFLAGS := $(FFLAGS) $(INCL) -I/usr/include -fPIC

# multi-threaded libs & flags, and req'd flags (OO for new interface)...
ifneq ($(OMP),OFF)
  CXXFLAGS += $(OMPFLAGS)
  CFLAGS += $(OMPFLAGS)
  FFLAGS += $(OMPFLAGS)
  MFLAGS += $(MOMPFLAGS)
  OFLAGS += $(OOMPFLAGS)
  LIBS += $(OMPLIBS)
# fftw3 multithreaded libs...
  ifneq ($(FFT),DUCC)
    LIBSFFT += -l$(FFTWNAME)_$(FFTWOMPSUFFIX) -l$(FFTWNAME)f_$(FFTWOMPSUFFIX) $(OMPLIBS)
  endif
endif

# name & location of shared library we're building...
LIBNAME = libfinufft
ifeq ($(MINGW),ON)
  DYNLIB = lib/$(LIBNAME).dll
else
  DYNLIB = lib/$(LIBNAME).so
endif

STATICLIB = lib-static/$(LIBNAME).a
# absolute path to the .so, useful for linking so executables portable...
ABSDYNLIB = $(FINUFFT)$(DYNLIB)

# spreader objs
SOBJS = src/utils.o src/spreadinterp.o

# all lib dual-precision objs (note DUCC_OBJS empty if unused)
<<<<<<< HEAD
OBJSD = $(SOBJSD) contrib/legendre_rule_fast.o src/fft.o src/finufft_core.o src/simpleinterfaces.o fortran/finufftfort.o $(DUCC_OBJS)
=======
OBJS = $(SOBJS) contrib/legendre_rule_fast.o src/fft.o src/finufft_core.o src/simpleinterfaces.o fortran/finufftfort.o $(DUCC_OBJS)
>>>>>>> 60611ebd

.PHONY: usage lib examples test perftest spreadtest spreadtestall fortran matlab octave all mex python clean objclean pyclean mexclean wheel docker-wheel gurutime docs setup setupclean

default: usage

all: test perftest lib examples fortran matlab octave python

usage:
	@echo "Makefile for FINUFFT library. Please specify your task:"
	@echo " make lib - build the main library (in lib/ and lib-static/)"
	@echo " make examples - compile and run all codes in examples/"
	@echo " make test - compile and run quick math validation tests"
	@echo " make perftest - compile and run (slower) performance tests"
	@echo " make fortran - compile and run Fortran tests and examples"
	@echo " make matlab - compile MATLAB interfaces (no test)"
	@echo " make octave - compile and test octave interfaces"
	@echo " make python - compile and test python interfaces"
	@echo " make all - do all the above (around 1 minute; assumes you have MATLAB, etc)"
	@echo " make spreadtest - compile & run spreader-only tests (no FFT)"
	@echo " make spreadtestall - small set spreader-only tests for CI use"
	@echo " make objclean - remove all object files, preserving libs & MEX"
	@echo " make clean - also remove all lib, MEX, py, and demo executables"
	@echo " make setup - check (and possibly download) dependencies"
	@echo " make setupclean - delete downloaded dependencies"
	@echo "For faster (multicore) compilation, append, for example, -j8"
	@echo ""
	@echo "Make options:"
	@echo " 'make [task] OMP=OFF' for single-threaded (no refs to OpenMP)"
	@echo " 'make [task] FFT=DUCC' for DUCC0 FFT (otherwise uses FFTW3)"
	@echo " You must at least 'make objclean' before changing such options!"
	@echo ""
	@echo "Also see docs/install.rst and docs/README"

# collect headers for implicit depends (we don't separate public from private)
HEADERS = $(wildcard include/*.h include/finufft/*.h) $(DUCC_HEADERS)

# implicit rules for objects (note -o ensures writes to correct dir)
%.o: %.cpp $(HEADERS)
	$(CXX) -c $(CXXFLAGS) $< -o $@
%.o: %.c $(HEADERS)
	$(CC) -c $(CFLAGS) $< -o $@
%.o: %.f
	$(FC) -c $(FFLAGS) $< -o $@
%_32.o: %.f
	$(FC) -DSINGLE -c $(FFLAGS) $< -o $@

# spreadinterp include auto-generated code, xsimd header-only dependency;
# if FFT=DUCC also setup ducc with fft.h dependency on $(DUCC_SETUP)...
# Note src/spreadinterp.cpp includes finufft/defs.h which includes finufft/fft.h
# so fftw/ducc header needed for spreadinterp, though spreadinterp should not
# depend on fftw/ducc directly?
include/finufft/fft.h: $(DUCC_SETUP)
SHEAD = $(wildcard src/*.h) $(XSIMD_DIR)/include/xsimd/xsimd.hpp
src/spreadinterp.o: $(SHEAD)


# lib -----------------------------------------------------------------------
# build library with double/single prec both bundled in...
lib: $(STATICLIB) $(DYNLIB)
$(STATICLIB): $(OBJS)
	ar rcs $(STATICLIB) $(OBJS)
ifeq ($(OMP),OFF)
	@echo "$(STATICLIB) built, single-thread version"
else
	@echo "$(STATICLIB) built, multithreaded version"
endif
$(DYNLIB): $(OBJS)
# using *absolute* path in the -o here is needed to make portable executables
# when compiled against it, in mac OSX, strangely...
	$(CXX) -shared ${LDFLAGS} $(OMPFLAGS) $(OBJS) -o $(ABSDYNLIB) $(LIBSFFT)
ifeq ($(OMP),OFF)
	@echo "$(DYNLIB) built, single-thread version"
else
	@echo "$(DYNLIB) built, multithreaded version"
endif

# here $(OMPFLAGS) and $(LIBSFFT) is even needed for linking under mac osx.
# see: http://www.cprogramming.com/tutorial/shared-libraries-linux-gcc.html
# Also note -l libs come after objects, as per modern GCC requirement.


# examples (C++/C) -----------------------------------------------------------
# build all examples (single-prec codes separate, and not all have one)...
EXAMPLES := $(basename $(wildcard examples/*.c examples/*.cpp))
ifeq ($(OMP),OFF)
  EXAMPLES := $(filter-out $(basename $(wildcard examples/*thread*.cpp)),$(EXAMPLES))
endif
examples: $(EXAMPLES)
ifneq ($(MINGW),ON)
  # Windows-MSYS does not find the dynamic libraries, so we make a temporary copy
  # Windows-MSYS has same commands as Linux/OSX
  ifeq ($(MSYS),ON)
	cp $(DYNLIB) test
  endif
  # non-Windows-WSL: this task always runs them (note escaped $ to pass to bash)...
	for i in $(EXAMPLES); do echo $$i...; ./$$i; done
else
  # Windows-WSL does not find the dynamic libraries, so we make a temporary copy
	copy $(DYNLIB) examples
	for /f "delims= " %%i in ("$(subst /,\,$(EXAMPLES))") do (echo %%i & %%i.exe)
	del examples\$(LIBNAME).so
endif
	@echo "Done running: $(EXAMPLES)"
# fun fact: gnu make patterns match those with shortest "stem", so this works:
examples/%: examples/%.o $(DYNLIB)
	$(CXX) $(CXXFLAGS) ${LDFLAGS} $< $(ABSDYNLIB) $(LIBSFFT) -o $@
examples/%c: examples/%c.o $(DYNLIB)
	$(CC) $(CFLAGS) ${LDFLAGS} $< $(ABSDYNLIB) $(LIBSFFT) $(CLINK) -o $@
examples/%cf: examples/%cf.o $(DYNLIB)
	$(CC) $(CFLAGS) ${LDFLAGS} $< $(ABSDYNLIB) $(LIBSFFT) $(CLINK) -o $@


# test (library validation) --------------------------------------------------
# build (skipping .o) but don't run. Run with 'test' target
# Note: both precisions use same sources; single-prec executables get f suffix.
# generic tests link against our .so... (other libs needed for fftw_forget...)
test/%: test/%.cpp $(DYNLIB)
	$(CXX) $(CXXFLAGS) ${LDFLAGS} $< $(ABSDYNLIB) $(LIBSFFT) -o $@
test/%f: test/%.cpp $(DYNLIB)
	$(CXX) $(CXXFLAGS) ${LDFLAGS} -DSINGLE $< $(ABSDYNLIB) $(LIBSFFT) -o $@
# low-level tests that are cleaner if depend on only specific objects...
test/testutils: test/testutils.cpp src/utils.o
	$(CXX) $(CXXFLAGS) ${LDFLAGS} test/testutils.cpp src/utils.o $(LIBS) -o test/testutils
test/testutilsf: test/testutils.cpp src/utils.o
	$(CXX) $(CXXFLAGS) ${LDFLAGS} -DSINGLE test/testutils.cpp src/utils.o $(LIBS) -o test/testutilsf

# make sure all double-prec test executables ready for testing
TESTS := $(basename $(wildcard test/*.cpp))
# kill off FFTW-specific tests if it's not the FFT we build with...
ifeq ($(FFT),DUCC)
  TESTS := $(filter-out $(basename $(wildcard test/*fftw*.cpp)),$(TESTS))
endif
# also need single-prec
TESTS += $(TESTS:%=%f)
test: $(TESTS)
ifneq ($(MINGW),ON)
  # non-Windows-WSL: it will fail if either of these return nonzero exit code...
  # Windows-MSYS does not find the dynamic libraries, so we make a temporary copy
  # Windows-MSYS has same commands as Linux/OSX
  ifeq ($(MSYS),ON)
	cp $(DYNLIB) test
  endif
	test/basicpassfail
	test/basicpassfailf
  # accuracy tests done in prec-switchable bash script... (small prob -> few thr)
	(cd test; export OMP_NUM_THREADS=4; ./check_finufft.sh; ./check_finufft.sh SINGLE)
else
  # Windows-WSL does not find the dynamic libraries, so we make a temporary copy...
	copy $(DYNLIB) test
	test/basicpassfail
	test/basicpassfailf
  # Windows does not feature a bash shell so we use WSL. Since most supplied gnu-make variants are 32bit executables and WSL runs only in 64bit environments, we have to refer to 64bit powershell explicitly on 32bit make...
  #	$(windir)\Sysnative\WindowsPowerShell\v1.0\powershell.exe "cd ./test; bash check_finufft.sh DOUBLE $(MINGW); bash check_finufft.sh SINGLE $(MINGW)"
  # with a recent version of gnu-make for Windows built for 64bit as it is part of the WinLibs standalone build of GCC and MinGW-w64 we can avoid these circumstances
	cd test
	bash -c "cd test; ./check_finufft.sh DOUBLE $(MINGW)"
	bash -c "cd test; ./check_finufft.sh SINGLE $(MINGW)"
	del test\$(LIBNAME).so
endif


# perftest (performance/developer tests) -------------------------------------
# generic perf test rules...
perftest/%: perftest/%.cpp $(DYNLIB)
	$(CXX) $(CXXFLAGS) ${LDFLAGS} $< $(ABSDYNLIB) $(LIBSFFT) -o $@
perftest/%f: perftest/%.cpp $(DYNLIB)
	$(CXX) $(CXXFLAGS) ${LDFLAGS} -DSINGLE $< $(ABSDYNLIB) $(LIBSFFT) -o $@

# spreader only test, double/single (good for self-contained work on spreader)
ST=perftest/spreadtestnd
STA=perftest/spreadtestndall
STF=$(ST)f
STAF=$(STA)f
$(ST): $(ST).cpp $(SOBJS)
	$(CXX) $(CXXFLAGS) ${LDFLAGS} $< $(SOBJS) $(LIBS) -o $@
$(STF): $(ST).cpp $(SOBJS)
	$(CXX) $(CXXFLAGS) ${LDFLAGS} -DSINGLE $< $(SOBJS) $(LIBS) -o $@
$(STA): $(STA).cpp $(SOBJS)
	$(CXX) $(CXXFLAGS) ${LDFLAGS} $< $(SOBJS) $(LIBS) -o $@
$(STAF): $(STA).cpp $(SOBJS)
	$(CXX) $(CXXFLAGS) ${LDFLAGS} -DSINGLE $< $(SOBJS) $(LIBS) -o $@
spreadtest: $(ST) $(STF)
# run one thread per core... (escape the $ to get single $ in bash; one big cmd)
	(export OMP_NUM_THREADS=$$(perftest/mynumcores.sh) ;\
	echo "\nRunning makefile double-precision spreader tests, $$OMP_NUM_THREADS threads..." ;\
	$(ST) 1 8e6 8e6 1e-6 ;\
	$(ST) 2 8e6 8e6 1e-6 ;\
	$(ST) 3 8e6 8e6 1e-6 ;\
	echo "\nRunning makefile single-precision spreader tests, $$OMP_NUM_THREADS threads..." ;\
	$(STF) 1 8e6 8e6 1e-3 ;\
	$(STF) 2 8e6 8e6 1e-3 ;\
	$(STF) 3 8e6 8e6 1e-3 )
# smaller test of spreadinterp various tols, precs, kermeths...
spreadtestall: $(ST) $(STF)
	(cd perftest; ./spreadtestall.sh)
# Marco's sweep through kernel widths (ie tols)...
spreadtestndall: $(STA) $(STAF)
	(cd perftest; ./multispreadtestndall.sh)
bigtest: perftest/big2d2f
	@echo "\nRunning >2^31 size example (takes 30 s and 30 GB RAM)..."
	perftest/big2d2f

PERFEXECS := $(basename $(wildcard test/finufft?d_test.cpp))
PERFEXECS += $(PERFEXECS:%=%f)
perftest: $(ST) $(STF) $(PERFEXECS) spreadtestndall bigtest
# here the tee cmd copies output to screen. 2>&1 grabs both stdout and stderr...
	(cd perftest ;\
	./spreadtestnd.sh 2>&1 | tee results/spreadtestnd_results.txt ;\
	./spreadtestnd.sh SINGLE 2>&1 | tee results/spreadtestndf_results.txt ;\
	./nuffttestnd.sh 2>&1 | tee results/nuffttestnd_results.txt ;\
	./nuffttestnd.sh SINGLE 2>&1 | tee results/nuffttestndf_results.txt )

# speed ratio of many-vector guru vs repeated single calls... (Andrea)
GTT=perftest/guru_timing_test
GTTF=$(GTT)f
gurutime: $(GTT) $(GTTF)
	for i in $(GTT) $(GTTF); do $$i 100 1 2 1e2 1e2 0 1e6 1e-3 1 0 0 2; done

# This was for a CCQ application... (zgemm was 10x faster! double-prec only)
perftest/manysmallprobs: perftest/manysmallprobs.cpp $(STATICLIB)
	$(CXX) $(CXXFLAGS) ${LDFLAGS} $< $(STATICLIB) $(LIBSFFT) -o $@
	@echo "manysmallprobs: single-thread..."
	OMP_NUM_THREADS=1 $@




# ======================= LANGUAGE INTERFACES ==============================

# fortran --------------------------------------------------------------------
FD = fortran/directft
# CMCL NUFFT fortran test codes (only needed by the nufft*_demo* codes)
CMCLOBJS = $(FD)/dirft1d.o $(FD)/dirft2d.o $(FD)/dirft3d.o $(FD)/dirft1df.o $(FD)/dirft2df.o $(FD)/dirft3df.o $(FD)/prini.o
# build examples list...
FE_DIR = fortran/examples
FE64 = $(FE_DIR)/simple1d1 $(FE_DIR)/simple1d1_f90 $(FE_DIR)/guru1d1 $(FE_DIR)/nufft1d_demo $(FE_DIR)/nufft2d_demo $(FE_DIR)/nufft3d_demo $(FE_DIR)/nufft2dmany_demo
# add the "f" single-prec suffix to all examples except the f90 one...
FE32 := $(filter-out %/simple1d1_f90f, $(FE64:%=%f))
# list of all fortran examples
FE = $(FE64) $(FE32)

# fortran target pattern match (no longer runs executables)
$(FE_DIR)/%: $(FE_DIR)/%.f $(CMCLOBJS) $(DYNLIB)
	$(FC) $(FFLAGS) ${LDFLAGS} $< $(CMCLOBJS) $(ABSDYNLIB) $(FLINK) -o $@
$(FE_DIR)/%f: $(FE_DIR)/%f.f $(CMCLOBJS) $(DYNLIB)
	$(FC) $(FFLAGS) ${LDFLAGS} $< $(CMCLOBJS) $(ABSDYNLIB) $(FLINK) -o $@
# fortran90 lone demo
$(FE_DIR)/simple1d1_f90: $(FE_DIR)/simple1d1.f90 include/finufft_mod.f90 $(CMCLOBJS) $(DYNLIB)
	$(FC) $(FFLAGS) ${LDFLAGS} include/finufft_mod.f90 $< $(CMCLOBJS) $(ABSDYNLIB) $(FLINK) -o $@

fortran: $(FE)
# this task runs them (note escaped $ to pass to bash)...
	for i in $(FE); do echo $$i...; ./$$i; done
	@echo "Done running: $(FE)"


# matlab ----------------------------------------------------------------------
# matlab .mex* executable... (matlab is so slow to start, not worth testing it)
matlab: matlab/finufft.cpp $(STATICLIB)
	$(MEX) $< $(STATICLIB) $(INCL) $(MFLAGS) $(LIBSFFT) -output matlab/finufft

# octave .mex executable...
octave: matlab/finufft.cpp $(STATICLIB)
	(cd matlab; $(MKOCTFILE) --mex finufft.cpp -I../include ../$(STATICLIB) $(OFLAGS) $(LIBSFFT) -output finufft)
	@echo "Running octave interface tests; please wait a few seconds..."
	(cd matlab ;\
	$(OCTAVE) test/check_finufft.m ;\
	$(OCTAVE) test/check_finufft_single.m ;\
	$(OCTAVE) examples/guru1d1.m ;\
	$(OCTAVE) examples/guru1d1_single.m)

# for experts: force rebuilds fresh MEX (matlab/octave) gateway
# matlab/finufft.cpp via mwrap (needs recent version of mwrap >= 0.33.10)...
mex: matlab/finufft.mw
ifneq ($(MINGW),ON)
	(cd matlab ;\
	$(MWRAP) -mex finufft -c finufft.cpp -mb -cppcomplex finufft.mw)
else
	(cd matlab & $(MWRAP) -mex finufft -c finufft.cpp -mb -cppcomplex finufft.mw)
endif


# python ---------------------------------------------------------------------
python: $(STATICLIB) $(DYNLIB)
	FINUFFT_DIR=$(FINUFFT) $(PYTHON) -m pip -v install python/finufft
# note to devs: if trouble w/ NumPy, use: pip install ./python --no-deps
	$(PYTHON) python/finufft/test/run_accuracy_tests.py
	$(PYTHON) python/finufft/examples/simple1d1.py
	$(PYTHON) python/finufft/examples/simpleopts1d1.py
	$(PYTHON) python/finufft/examples/guru1d1.py
	$(PYTHON) python/finufft/examples/guru1d1f.py
	$(PYTHON) python/finufft/examples/simple2d1.py
	$(PYTHON) python/finufft/examples/many2d1.py
	$(PYTHON) python/finufft/examples/guru2d1.py
	$(PYTHON) python/finufft/examples/guru2d1f.py

# general python packaging wheel for all OSs without wheel being fixed(required shared libs are not included in wheel)
python-dist: $(STATICLIB) $(DYNLIB)
	(export FINUFFT_DIR=$(shell pwd); cd python/finufft; $(PYTHON) -m pip wheel . -w wheelhouse)

# python packaging wheel for macosx with wheel being fixed(all required shared libs are included in wheel)
wheel: $(STATICLIB) $(DYNLIB)
	(export FINUFFT_DIR=$(shell pwd); cd python/finufft; $(PYTHON) -m pip wheel . -w wheelhouse; delocate-wheel -w fixed_wheel -v wheelhouse/finufft*.whl)

docker-wheel:
	docker run --rm -e package_name=finufft -v `pwd`:/io libinlu/manylinux2010_x86_64_fftw /io/python/ci/build-wheels.sh


# ================== SETUP/COMPILE OF EXTERNAL DEPENDENCIES ===============

define clone_repo
    @if [ ! -d "$(3)" ]; then \
        echo "Cloning repository $(1) at tag $(2) into directory $(3)"; \
        git clone --depth=1 --branch $(2) $(1) $(3); \
    else \
        cd $(3) && \
        CURRENT_VERSION=$$(git describe --tags --abbrev=0) && \
        if [ "$$CURRENT_VERSION" = "$(2)" ]; then \
            echo "Directory $(3) already exists and is at the correct version $(2)."; \
        else \
            echo "Directory $(3) exists but is at version $$CURRENT_VERSION. Checking out the correct version $(2)."; \
            git fetch --tags && \
            git checkout $(2) || { echo "Error: Failed to checkout version $(2) in $(3)."; exit 1; }; \
        fi; \
    fi
endef

# download: header-only, no compile needed...
$(XSIMD_DIR)/include/xsimd/xsimd.hpp:
	mkdir -p $(DEPS_ROOT)
	@echo "Checking XSIMD external dependency..."
	$(call clone_repo,$(XSIMD_URL),$(XSIMD_VERSION),$(XSIMD_DIR))
	@echo "xsimd installed in deps/xsimd"

# download DUCC... (an empty target just used to track if installed)
$(DUCC_COOKIE):
	mkdir -p $(DEPS_ROOT)
	@echo "Checking DUCC external dependency..."
	$(call clone_repo,$(DUCC_URL),$(DUCC_VERSION),$(DUCC_DIR))
	touch $(DUCC_COOKIE)
	@echo "DUCC installed in deps/ducc"

# implicit rule for DUCC compile just needed objects, only used if FFT=DUCC.
# Needed since DUCC has no makefile (yet).
$(DUCC_SRCS): %.cc: $(DUCC_SETUP)
$(DUCC_OBJS): %.o: %.cc
	$(CXX) -c $(DUCC_CXXFLAGS) $(DUCC_INCL) $< -o $@

setup: $(XSIMD_DIR)/include/xsimd/xsimd.hpp $(DUCC_SETUP)

setupclean:
	rm -rf $(DEPS_ROOT)


# =============================== DOCUMENTATION =============================

docs: docs/*.docsrc docs/matlabhelp.doc docs/makecdocs.sh
	(cd docs; ./makecdocs.sh)
# get the makefile help strings from make w/o args, stdout...
	make 1> docs/makefile.doc
docs/matlabhelp.doc: docs/genmatlabhelp.sh matlab/*.sh matlab/*.docsrc matlab/*.docbit matlab/*.m
	(cd matlab; ./addmhelp.sh)
	(cd docs; ./genmatlabhelp.sh)



# =============================== CLEAN UP ==================================

clean: objclean pyclean
ifneq ($(MINGW),ON)
  # non-Windows-WSL clean up...
	rm -f $(STATICLIB) $(DYNLIB)
	rm -f matlab/*.mex*
	rm -f $(TESTS) test/results/*.out perftest/results/*.out
	rm -f $(EXAMPLES) $(FE) $(ST) $(STF) $(STA) $(STAF) $(GTT) $(GTTF)
	rm -f perftest/manysmallprobs perftest/big2d2f
	rm -f examples/core test/core perftest/core $(FE_DIR)/core
else
  # Windows-WSL clean up...
	del $(subst /,\,$(STATICLIB)), $(subst /,\,$(DYNLIB))
	del matlab\*.mex*
	for %%f in ($(subst /,\, $(TESTS))) do ((if exist %%f del %%f) & (if exist %%f.exe del %%f.exe))
	del test\results\*.out perftest\results\*.out
	for %%f in ($(subst /,\, $(EXAMPLES)), $(subst /,\,$(FE)), $(subst /,\,$(ST)), $(subst /,\,$(STF)), $(subst /,\,$(STA)), $(subst /,\,$(STAF)), $(subst /,\,$(GTT)), $(subst /,\,$(GTTF))) do ((if exist %%f del %%f) & (if exist %%f.exe del %%f.exe))
	del perftest\manysmallprobs, perftest\big2d2f
	del examples\core, test\core, perftest\core, $(subst /,\, $(FE_DIR))\core
endif


# indiscriminate .o killer; needed before changing threading...
objclean:
ifneq ($(MINGW),ON)
  # non-Windows-WSL... (note: cleans DUCC objects regardless of FFT choice)
	rm -f src/*.o test/directft/*.o test/*.o examples/*.o matlab/*.o contrib/*.o
	rm -f fortran/*.o $(FE_DIR)/*.o $(FD)/*.o finufft_mod.mod
	rm -f $(DUCC_SRC)/infra/*.o $(DUCC_SRC)/math/*.o
else
  # Windows-WSL...
	for /d %%d in (src,test\directfttest,examples,matlab,contrib) do (for %%f in (%%d\*.o) do (del %%f))
	for /d %%d in (fortran,$(subst /,\, $(FE_DIR)),$(subst /,\, $(FD))) do (for %%f in (%%d\*.o) do (del %%f))
  # *** to del DUCC *.o
endif

pyclean:
ifneq ($(MINGW),ON)
  # non-Windows-WSL...
	rm -f python/finufft/*.pyc python/finufft/__pycache__/* python/test/*.pyc python/test/__pycache__/*
	rm -rf python/fixed_wheel python/wheelhouse
else
  # Windows-WSL...
	for /d %%d in (python\finufft,python\test) do (for %%f in (%%d\*.pyc) do (del %%f))
	for /d %%d in (python\finufft\__pycache__,python\test\__pycache__) do (for %%f in (%%d\*) do (del %%f))
	for /d %%d in (python\fixed_wheel,python\wheelhouse) do (if exist %%d (rmdir /s /q %%d))
endif

# for experts; only run this if you possess mwrap to rebuild the interfaces!
mexclean:
ifneq ($(MINGW),ON)
  # non-Windows-WSL...
	rm -f matlab/finufft_plan.m matlab/finufft.cpp matlab/finufft.mex*
else
  # Windows-WSL...
	del matlab\finufft_plan.m matlab\finufft.cpp matlab\finufft.mex*
endif<|MERGE_RESOLUTION|>--- conflicted
+++ resolved
@@ -137,11 +137,7 @@
 SOBJS = src/utils.o src/spreadinterp.o
 
 # all lib dual-precision objs (note DUCC_OBJS empty if unused)
-<<<<<<< HEAD
-OBJSD = $(SOBJSD) contrib/legendre_rule_fast.o src/fft.o src/finufft_core.o src/simpleinterfaces.o fortran/finufftfort.o $(DUCC_OBJS)
-=======
 OBJS = $(SOBJS) contrib/legendre_rule_fast.o src/fft.o src/finufft_core.o src/simpleinterfaces.o fortran/finufftfort.o $(DUCC_OBJS)
->>>>>>> 60611ebd
 
 .PHONY: usage lib examples test perftest spreadtest spreadtestall fortran matlab octave all mex python clean objclean pyclean mexclean wheel docker-wheel gurutime docs setup setupclean
 
