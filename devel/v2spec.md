# FINUFFT v1.2 specifications

We will write the docs for v1.2 first, then fill out implementation in a
fresh branch.
Developing in guruInterface_v2 is fine for now.

When stuff is moved over to fresh branch,
don't forget to commit --author="AKMalleo3" etc to preserve the author.



## Usage from C++ or C

main change is to pass *pointer* to opts always; this allows NULL as default

int ier = finufft1d1(M,x,c,+1,tol,N,F,NULL);       // takes default opts

nufft_opts opts;
finufft_default_opts(&opts);
opts.debug = 2;
int ier = finufft1d1(M,x,c,+1,tol,N,F,&opts);       // general opts

Here nufft_opts is a simple struct, not an object.


### guru


finufft_makeplan is passed ptr to opts object, or NULL which uses defaults.

[should finufft_makeplan return a plan object, or a pointer to plan? no.
Instead it needs an error code, so return that. A ptr to plan is an arg.]



### implementation of finufft1d (as in "legacy" but should be in src)

```
int finufft1d1(BIGINT nj,FLT* xj,CPX* cj,int iflag,FLT eps,BIGINT ms,
	       CPX* fk, nufft_opts *opts_ptr)
{
  ... (note no finufft_type)
  ...
  int ier = invokeGuruInterface(n_dims, 1, n_transf, nj, xj, NULL, NULL, cj,
				iflag, eps, n_modes, 0, NULL, NULL, NULL, fk,
                                opts_ptr);
  return ier;
}

int invokeGuruInterface(int n_dims, int type, int n_transf, BIGINT nj, 
FLT* xj,FLT *yj, FLT *zj, CPX* cj,int iflag, FLT eps, BIGINT *n_modes, BIGINT nk, FLT *s, FLT *t,  FLT *u,  CPX* fk, nufft_opts *opts_ptr)
{
  finufft_plan plan;
  ...
  int ier = finufft_makeplan(type, n_dims, n_modes, iflag, n_transf, eps, blksize, &plan, opts_ptr);
  (rest as in guruInterface branch...)
}


```




## Python interface

Here is a simple interface prototype, as of 6/29/20:

# simple/many-interface py calls... all of these would work:

f = finufft.nufft1d1(x,c,+1,1e-12,N)          # note that N must be given!
                                       # ntrans inferred from 2nd dim of c.
c = finufft.nufft1d2(x,f,+1,1e-12)          # type-2 size inferred from x,f.
                                       # ntrans inferred from 2nd dim of f.
f = finufft.nufft1d3(x,c,+1,1e-12,s)          # type-3 size inferred from x,s
                                       # ntrans inferred from 2nd dim of c.

f = finufft.nufft2d1(x,y,c,+1,1e-12,N1,N2)   # note that N1,N2 must be given!
finufft.nufft2d1(x,y,c,+1,1e-12,out=f)   # N1,N2 inferred from shape f
                                       # ntrans inferred from 2nd dim of c.

finufft.nufft1d1(x,c,+1,1e-12,out=f)        # now N can be inferred from shape f
                                    # error thrown if 2nd dim f != ntrans from c
finufft.nufft1d1(x,c,+1,1e-6,f)             # ditto
                                   # actually, how does this differ from out=..?
finufft.nufft1d1(x,c,+1,1e-6,f,modeord=0)    # trailing options
f = finufft.nufft1d1(x,c,+1,1e-6,modeord=0)    # trailing options (possible?)


Notes / discussion:

* I think it is crucial to keep tol as required argument.
This forces the user to understand that, unlike FFT and most math operations,
this is an approximate algorithm with user-chosen tolerance.
I have already seen FINUFFT usage in code saying things like
"Finufft has an accuracy of 1e-12", which is simply wrong. A default accuracy
would help propagate such myths in the numerically uneducated, so I am
against it.
Instead, forcing a required "set-accuracy" command is ok,
but clumsy (IMHO) since it's yet another custom interface routine.

* isign=+-1, defines the transform. This is related to having fft and
ifft commands (except not inverses). So I propose also forcing the
user to make this decision explicitly. It makes them read the formula.

* default mode-ordering - if we make python have FFT-ordering by default,
which is ok, will it be weird if the other languages don't?
The fortran users may still expect CMCL-compatibility. So we're stuck on a
fence. I'm willing to jump to FFT-default throughout all languages,
but have to update all the matlab docs now...


## Comparison against other NUFFT py interfaces:

https://github.com/pyNFFT/pyNFFT/blob/master/doc/source/tutorial.rst
is plan-type object-oriented interface.
Find rather clunky.
Forces the user to copy over their NU pts and data in a separate commands,
but why?

https://jyhmiinlin.github.io/pynufft/
is plan-type object-oriented interface.
has rather too many commands, but partly because iterative inverse xforms
are included. Also one controls upsampling and kernel width directly,
rather than tolerance (which forces the user to go too far into technical
details).



# implement simple interface via:
def finufft.nufft1d1(..., fout=None)
  throw error if fout wrong type/shape.
  If fout==None:
    create fout
  call guru
  return fout


Here's an example guru call, defining the guru interface (pre-6/29/20):
This is close to Joakim's GPU interface at
https://github.com/janden/cufinufft/blob/python/python/cufinufft.py

# type 1 or 2 ------------
import finufft
N = (50,100)     # shape implicitly sets dimension, here 2D
type = 1
isign = +1
tol = 1e-6
plan = finufft.plan(type, N, ntransf, isign, tol)     # there's a last optional arg opts=None
  # if opts=None then use default opts  (opts lives inside plan)
# (set x,y)
finufft.set_nu_pts(plan, x,y)     # here y=None, z=None in the def
finufft.execute(plan, c, f)    # either reads c and writes to existing f, or opposite.
f = finufft.execute(plan, c)    # another way to call (eg for type 1), creates f
finufft.destroy(plan)

# type 3 ----------------
N=2    # now N is interpreted as the dim ? or have separate dim argument??
plan = finufft.plan(3, N, ntransf, isign, tol)
# (set x,y, sx, sy)
finufft.set_nu_pts(plan, x,y,None, sx,sy,None)  # here sx,sy,sz are output NU  
finufft.execute(plan, c, f)    # reads c and writes to f.
# note c, f size must match ntransf
finufft.destroy(plan)

# this needs to be fleshed out.

# simple py calls:
outf = finufft.nufft1d1(...)
# implement via:
def finufft.nufft1d1(..., fout=None)
  throw error if fout wrong.
  If fout==None:
    create fout
  return fout




Notes:

There will be pure-python wrappers implementing
the simple finufftpy.nufft() calls.
INTERFACE TO DO.

proceed with pybind11. Allow python to see and edit all fields in opts struct.

Notes on finufftpy.cpp:
// * pyfinufft -> finufftpy everywhere,  right?
// * do we need this cpp module at all - can we interface directly to guru
//   cmds in the C++ lib?

[Pass ptr to plan, but py user cannot see inside it. ?  ie, "blind pointer"
No: copy Joakim's GPU interface plan?
]

<<<<<<< HEAD
=======

>>>>>>> e8d15fd9

Use of out=None to write to returned array or to pre-alloc array in arg
list. See above.

pythonic error reporting

Joakim: if ordering is C not F, simply flip kx and ky pointers to NU locs.
(t1, t2 only, d=2 or d=3).


Old decisions:

* Decided not to detect whether "many" is called in guru (ie, n_transf>1)
via shape of input U array. This won't work for t3 many.
Instead force guru py user to give n_transf up front, in C++ guru.




Old decisions:

* Decided not to detect whether "many" is called in guru (ie, n_transf>1)
via shape of input U array. This won't work for t3 many.
Instead force guru py user to give n_transf up front, in C++ guru.





## Directory structure

src
include
contrib
lib
lib-static
test   - directft
       - results
                *.refout
examples (C++/C examples)
python - finufftpy (the py module)
       - examples
       - test
       setup.py    (this is for pybind11)
       requirements.txt
fortran - test
                dir*.f
        - examples
                *demo*.f
matlab - examples
       - test
       *.m (interfaces)
docs
devel
LICENSE
CHANGELOG
TODO
README.md
finufft-manual.pdf
make.inc.*<|MERGE_RESOLUTION|>--- conflicted
+++ resolved
@@ -1,4 +1,4 @@
-# FINUFFT v1.2 specifications
+# FINUFFT v1.2 specifications -> now v2.0.
 
 We will write the docs for v1.2 first, then fill out implementation in a
 fresh branch.
@@ -194,10 +194,7 @@
 No: copy Joakim's GPU interface plan?
 ]
 
-<<<<<<< HEAD
-=======
-
->>>>>>> e8d15fd9
+
 
 Use of out=None to write to returned array or to pre-alloc array in arg
 list. See above.
