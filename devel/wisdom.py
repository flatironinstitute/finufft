import numpy as np
import finufft
import timeit
import statistics
import matplotlib.pyplot as plt
import os
import pandas as pd
import sys
<<<<<<< HEAD
import multiprocessing as mp
=======
>>>>>>> 2993ae82

sys.stdout.reconfigure(line_buffering=True)  # Ensures auto-flushing


# Global list for collecting detailed benchmark rows
all_results = []

def benchmark_function(func, *args, runs=5, **kwargs):
    """Runs the function multiple times and returns average & std dev."""
    runtimes = [
        timeit.timeit(lambda: func(*args, **kwargs), number=1)
        for _ in range(runs)
    ]
    avg_runtime = statistics.mean(runtimes)
    stdev_runtime = statistics.stdev(runtimes) if runs > 1 else 0.0
    return avg_runtime, stdev_runtime

<<<<<<< HEAD
import numpy as np
import threading

def generate_random_data_chunk(nufft_type, nufft_sizes, num_pts, dtype, seed, x_out, c_out, f_out, d_out, start_idx):
    """Generates a chunk of NUFFT input data and writes it directly to preallocated arrays."""
    rng = np.random.Generator(np.random.SFC64(seed))
    dim = len(nufft_sizes)
    complex_dtype = np.complex64 if dtype == np.float32 else np.complex128

    # Generate nonuniform points
    x_chunk = [2 * np.pi * rng.random(num_pts, dtype=dtype) - np.pi for _ in range(dim)]

    # Generate complex coefficients correctly
    c_chunk = rng.random(num_pts, dtype=dtype) + 1j * rng.random(num_pts, dtype=dtype)  # Separate real & imag parts

    f_chunk = (np.random.standard_normal(nufft_sizes) + 1j * np.random.standard_normal(nufft_sizes)).astype(complex_dtype) \
        if nufft_type == 2 else None
    d_chunk = [2 * np.pi * rng.random(num_pts, dtype=dtype) - np.pi for _ in range(dim)] if nufft_type == 3 else None

    # Write directly into preallocated memory
    end_idx = start_idx + num_pts
    for d in range(dim):
        x_out[d][start_idx:end_idx] = x_chunk[d]

    c_out[start_idx:end_idx] = c_chunk  # Corrected complex array assignment

    if nufft_type == 2:
        f_out[start_idx:end_idx] = f_chunk

    if nufft_type == 3:
        for d in range(dim):
            d_out[d][start_idx:end_idx] = d_chunk[d]

def fast_multi_threaded_generate(nufft_type, nufft_sizes, num_pts, dtype, seed=42, num_workers=32):
    """Multi-threaded batch generation of NUFFT data with preallocated arrays."""

    dim = len(nufft_sizes)
    total_pts = num_pts * num_workers  # Total points to generate

    # Preallocate memory
    x_out = [np.empty(total_pts, dtype=dtype) for _ in range(dim)]
    c_out = np.empty(total_pts, dtype=np.complex64 if dtype == np.float32 else np.complex128)
    f_out = np.empty((total_pts, *nufft_sizes), dtype=np.complex64 if dtype == np.float32 else np.complex128) if nufft_type == 2 else None
    d_out = [np.empty(total_pts, dtype=dtype) for _ in range(dim)] if nufft_type == 3 else None

    # Create and start threads
    threads = []
    for i in range(num_workers):
        start_idx = i * num_pts
        t = threading.Thread(target=generate_random_data_chunk, args=(nufft_type, nufft_sizes, num_pts, dtype, seed + i, x_out, c_out, f_out, d_out, start_idx))
        threads.append(t)
        t.start()

    # Wait for all threads to finish
    for t in threads:
        t.join()

    return x_out, c_out, f_out, d_out


def run_nufft(nufft_type, nufft_sizes, epsilon, n_threads, upsampfac, x, c, f, d):
    """Runs NUFFT with the correct dtype and parameters."""
    opts = {'nthreads': n_threads, 'upsampfac': upsampfac, 'debug': 2}
=======
# cache functiojn results with decorator
def generate_random_data(nufft_type, nufft_sizes, num_pts, dtype):
    """Generates random NUFFT input data in the correct dtype."""
    dim = len(nufft_sizes)
    rng = np.random.Generator(np.random.SFC64(42))
    # Set the correct complex dtype
    complex_dtype = np.complex64 if dtype == np.float32 else np.complex128

    # Generate data for nonuniform points and coefficients
    x = [np.array(2 * np.pi * rng.random(num_pts) - np.pi, dtype=dtype) for _ in range(dim)]
    c = np.array(rng.random(num_pts) + 1j * rng.random(num_pts), dtype=complex_dtype)

    f = rng.standard_normal(nufft_sizes, dtype=dtype) + 1j * rng.standard_normal(nufft_sizes, dtype=dtype) if nufft_type == 2 else None
    d = [np.array(2 * np.pi * rng.random(num_pts) - np.pi, dtype=dtype) for _ in range(dim)] if nufft_type == 3 else None
    return x, c, f, d

def run_nufft(nufft_type, nufft_sizes, epsilon, n_threads, upsampfac, x, c, f, d):
    """Runs NUFFT with the correct dtype and parameters."""
    opts = {'nthreads': n_threads, 'upsampfac': upsampfac, 'debug': 0}
>>>>>>> 2993ae82
    dim = len(nufft_sizes)

    if nufft_type == 1:
        if dim == 1:
            return finufft.nufft1d1(x[0], c, nufft_sizes[0], eps=epsilon, **opts)
        elif dim == 2:
            return finufft.nufft2d1(x[0], x[1], c, nufft_sizes, eps=epsilon, **opts)
        elif dim == 3:
            return finufft.nufft3d1(x[0], x[1], x[2], c, nufft_sizes, eps=epsilon, **opts)
    elif nufft_type == 2:
        if dim == 1:
            return finufft.nufft1d2(x[0], f, eps=epsilon, **opts)
        elif dim == 2:
            return finufft.nufft2d2(x[0], x[1], f, eps=epsilon, **opts)
        elif dim == 3:
            return finufft.nufft3d2(x[0], x[1], x[2], f, eps=epsilon, **opts)
    elif nufft_type == 3:
        if dim == 1:
            return finufft.nufft1d3(x[0], c, d[0], eps=epsilon, **opts)
        elif dim == 2:
            return finufft.nufft2d3(x[0], x[1], c, d[0], d[1], eps=epsilon, **opts)
        elif dim == 3:
            return finufft.nufft3d3(x[0], x[1], x[2], c, d[0], d[1], d[2], eps=epsilon, **opts)

    else:
        raise ValueError("Invalid NUFFT type. Use 1, 2, or 3.")

def benchmark_nufft_collection(nufft_type, nufft_sizes, num_pts, epsilons, n_threads, upsampfacs, dtype, runs=5,
                               description=""):
    """Runs benchmarks while measuring performance across densities and records detailed results."""
    results = {upsamp: [] for upsamp in upsampfacs}
    x, c, f, d = fast_multi_threaded_generate(nufft_type, nufft_sizes, num_pts, dtype)

    # Compute density
    size_product = np.prod(nufft_sizes)
    density = num_pts / size_product

    title = (f"NUFFT Type {nufft_type}, {len(nufft_sizes)}D, {dtype.__name__} "
             f"(Size: {'x'.join(map(str, nufft_sizes))}, Num Pts: {num_pts}, Density: {density:.2f}, Threads: {n_threads})")
    print(f"\n=== DEBUG: {title} ===")
    print(f"{'Epsilon':<10} | {'1.25s':<12} | {'2.0s':<12} | % Diff")

    for epsilon in epsilons:
        runtimes = {}
        for upsamp in upsampfacs:
            avg_runtime, _ = benchmark_function(
                run_nufft, nufft_type, nufft_sizes, epsilon, n_threads, upsamp, x, c, f, d, runs=runs
            )
            runtimes[upsamp] = avg_runtime
            results[upsamp].append(avg_runtime)

        diff = ((runtimes[2.0] - runtimes[1.25]) / runtimes[1.25]) * 100
        print(f"{epsilon:<10.1e} | {runtimes[1.25]:<12.6f} | {runtimes[2.0]:<12.6f} | {diff:+.1f}%")

        # Append a row of results for this epsilon value
        all_results.append({
            'Epsilon': epsilon,
            'Time_1.25': runtimes[1.25],
            'Time_2.0': runtimes[2.0],
            '% Diff': diff,
            'NUFFT_type': nufft_type,
            'Data_type': dtype.__name__,
            'Size': 'x'.join(map(str, nufft_sizes)),
            'Num_pts': num_pts,
            'Density': density,
            'n_threads': n_threads
        })

    plot_benchmark_results(results, epsilons, upsampfacs, title, density)
    return results

def plot_benchmark_results(results, epsilons, upsampfacs, title, density):
    """Plots performance results while including density information."""
    x_axis = np.arange(len(epsilons))
    width = 0.35  # Bar width

    fig, ax = plt.subplots(figsize=(10, 6))
    colors = ['tab:blue', 'tab:orange']

    for i, upsamp in enumerate(upsampfacs):
        ax.bar(x_axis + (i - 0.5) * width, results[upsamp], width, label=f"upsampfac = {upsamp}", color=colors[i])

    ax.set_xlabel("Epsilon")
    ax.set_ylabel("Average Runtime (s)")
    ax.set_title(f"{title} - Density {density:.2f}")
    ax.set_xticks(x_axis)
    ax.set_xticklabels([f"{eps:.0e}" for eps in epsilons])
    ax.set_yscale("log")
    ax.legend(loc='upper left', bbox_to_anchor=(1.05, 1))
    plt.tight_layout()

    os.makedirs("plots", exist_ok=True)
    filename = f"plots/{title.replace(' ', '_').replace(',', '').replace(':', '').replace('.', '_')}.png"
    plt.savefig(filename)
    # plt.show()

# Define parameters for benchmarking
upsampfacs = [2.0, 1.25]
runs = 5

<<<<<<< HEAD

# Define memory size (approximately 10 GB of RAM)
memory_size_gb = .5
bytes_per_element = 8  # Assuming complex64 (8 bytes per complex number)
total_elements = (memory_size_gb * 1024**3) // bytes_per_element

# Select test dimensions for 1D, 2D, and 3D
size_1d = (int(total_elements),)
size_2d = (int(np.sqrt(total_elements)), int(np.sqrt(total_elements)))
size_3d = (int(np.cbrt(total_elements)), int(np.cbrt(total_elements)), int(np.cbrt(total_elements)))

# Define num_pts range: starts with 1/16th of volume, ends with 1024x the volume
volume_1d = np.prod(size_1d)
volume_2d = np.prod(size_2d)
volume_3d = np.prod(size_3d)

num_pts_range = lambda volume: [volume // 16 * (2**i) for i in range(8)]


test_cases = []
for nufft_type in [1, 2]:
    for n_threads in reversed([1, 16]):
        for size, desc in [(size_1d, "1D"), (size_2d, "2D"), (size_3d, "3D")]:
            for num_pts in reversed(num_pts_range(np.prod(size))):
                test_cases.append({
                    "nufft_type": nufft_type,
                    "nufft_sizes": size,
                    "num_pts": num_pts,
                    "n_threads": n_threads,
                    "description": f"NUFFT Type {nufft_type}, {desc}, Threads {n_threads}, Size {'x'.join(map(str, size))}, Num Pts {num_pts}"
                })
=======
for n_threads in reversed([16]):
    # total_elements = 100**3 if n_threads == 1 else 216**3
    total_elements = 100**3 if n_threads == 1 else 216**3
    # Select test dimensions for 1D, 2D, and 3D
    size_1d = (int(total_elements),)
    size_2d = (int(np.sqrt(total_elements)), int(np.sqrt(total_elements)))
    size_3d = (int(np.cbrt(total_elements)), int(np.cbrt(total_elements)), int(np.cbrt(total_elements)))

    # Define num_pts range: starts with 1/16th of volume, ends with 1024x the volume
    volume_1d = np.prod(size_1d)
    volume_2d = np.prod(size_2d)
    volume_3d = np.prod(size_3d)

    num_pts_range = lambda volume: [volume // 16 * (2**i) for i in range(10)]


    test_cases = []
    for nufft_type in [2, 1]:
            for size, desc in [(size_1d, "1D"), (size_2d, "2D"), (size_3d, "3D")]:
                for num_pts in reversed(num_pts_range(np.prod(size))):
                    test_cases.append({
                        "nufft_type": nufft_type,
                        "nufft_sizes": size,
                        "num_pts": num_pts,
                        "n_threads": n_threads,
                        "description": f"NUFFT Type {nufft_type}, {desc}, Threads {n_threads}, Size {'x'.join(map(str, size))}, Num Pts {num_pts}"
                    })
>>>>>>> 2993ae82

# Run benchmarks and generate plots for each test case and for both float32 and float64.
for case in test_cases:
    for dtype in [np.float32, np.float64]:
        epsilons = np.logspace(-1, -6, num=6) if dtype == np.float32 else np.logspace(-1, -9, num=9)

        print(f'RUNNING TEST CASE : {case["description"]} with dtype : {dtype.__name__} epsilons : {epsilons}')
        benchmark_nufft_collection(
            case["nufft_type"],
            case["nufft_sizes"],
            case["num_pts"],
            epsilons,
            case["n_threads"],
            upsampfacs,
            dtype,
            runs=runs,
            description=case["description"]
        )

# After all benchmarks are done, build and print the final results table.
df = pd.DataFrame(all_results)
# Reorder columns as desired.
df = df[['Epsilon', 'Time_1.25', 'Time_2.0', '% Diff', 'NUFFT_type', 'Data_type', 'Size', 'Num_pts', 'Density', 'n_threads']]
print("\nFinal Benchmark Results:")
print(df.to_string(index=False))
df.to_csv('wisdom.csv')
df.to_latex('wisdom.tex')
df.to_markdown('wisdom.md')<|MERGE_RESOLUTION|>--- conflicted
+++ resolved
@@ -6,10 +6,6 @@
 import os
 import pandas as pd
 import sys
-<<<<<<< HEAD
-import multiprocessing as mp
-=======
->>>>>>> 2993ae82
 
 sys.stdout.reconfigure(line_buffering=True)  # Ensures auto-flushing
 
@@ -27,71 +23,6 @@
     stdev_runtime = statistics.stdev(runtimes) if runs > 1 else 0.0
     return avg_runtime, stdev_runtime
 
-<<<<<<< HEAD
-import numpy as np
-import threading
-
-def generate_random_data_chunk(nufft_type, nufft_sizes, num_pts, dtype, seed, x_out, c_out, f_out, d_out, start_idx):
-    """Generates a chunk of NUFFT input data and writes it directly to preallocated arrays."""
-    rng = np.random.Generator(np.random.SFC64(seed))
-    dim = len(nufft_sizes)
-    complex_dtype = np.complex64 if dtype == np.float32 else np.complex128
-
-    # Generate nonuniform points
-    x_chunk = [2 * np.pi * rng.random(num_pts, dtype=dtype) - np.pi for _ in range(dim)]
-
-    # Generate complex coefficients correctly
-    c_chunk = rng.random(num_pts, dtype=dtype) + 1j * rng.random(num_pts, dtype=dtype)  # Separate real & imag parts
-
-    f_chunk = (np.random.standard_normal(nufft_sizes) + 1j * np.random.standard_normal(nufft_sizes)).astype(complex_dtype) \
-        if nufft_type == 2 else None
-    d_chunk = [2 * np.pi * rng.random(num_pts, dtype=dtype) - np.pi for _ in range(dim)] if nufft_type == 3 else None
-
-    # Write directly into preallocated memory
-    end_idx = start_idx + num_pts
-    for d in range(dim):
-        x_out[d][start_idx:end_idx] = x_chunk[d]
-
-    c_out[start_idx:end_idx] = c_chunk  # Corrected complex array assignment
-
-    if nufft_type == 2:
-        f_out[start_idx:end_idx] = f_chunk
-
-    if nufft_type == 3:
-        for d in range(dim):
-            d_out[d][start_idx:end_idx] = d_chunk[d]
-
-def fast_multi_threaded_generate(nufft_type, nufft_sizes, num_pts, dtype, seed=42, num_workers=32):
-    """Multi-threaded batch generation of NUFFT data with preallocated arrays."""
-
-    dim = len(nufft_sizes)
-    total_pts = num_pts * num_workers  # Total points to generate
-
-    # Preallocate memory
-    x_out = [np.empty(total_pts, dtype=dtype) for _ in range(dim)]
-    c_out = np.empty(total_pts, dtype=np.complex64 if dtype == np.float32 else np.complex128)
-    f_out = np.empty((total_pts, *nufft_sizes), dtype=np.complex64 if dtype == np.float32 else np.complex128) if nufft_type == 2 else None
-    d_out = [np.empty(total_pts, dtype=dtype) for _ in range(dim)] if nufft_type == 3 else None
-
-    # Create and start threads
-    threads = []
-    for i in range(num_workers):
-        start_idx = i * num_pts
-        t = threading.Thread(target=generate_random_data_chunk, args=(nufft_type, nufft_sizes, num_pts, dtype, seed + i, x_out, c_out, f_out, d_out, start_idx))
-        threads.append(t)
-        t.start()
-
-    # Wait for all threads to finish
-    for t in threads:
-        t.join()
-
-    return x_out, c_out, f_out, d_out
-
-
-def run_nufft(nufft_type, nufft_sizes, epsilon, n_threads, upsampfac, x, c, f, d):
-    """Runs NUFFT with the correct dtype and parameters."""
-    opts = {'nthreads': n_threads, 'upsampfac': upsampfac, 'debug': 2}
-=======
 # cache functiojn results with decorator
 def generate_random_data(nufft_type, nufft_sizes, num_pts, dtype):
     """Generates random NUFFT input data in the correct dtype."""
@@ -111,7 +42,6 @@
 def run_nufft(nufft_type, nufft_sizes, epsilon, n_threads, upsampfac, x, c, f, d):
     """Runs NUFFT with the correct dtype and parameters."""
     opts = {'nthreads': n_threads, 'upsampfac': upsampfac, 'debug': 0}
->>>>>>> 2993ae82
     dim = len(nufft_sizes)
 
     if nufft_type == 1:
@@ -143,7 +73,7 @@
                                description=""):
     """Runs benchmarks while measuring performance across densities and records detailed results."""
     results = {upsamp: [] for upsamp in upsampfacs}
-    x, c, f, d = fast_multi_threaded_generate(nufft_type, nufft_sizes, num_pts, dtype)
+    x, c, f, d = generate_random_data(nufft_type, nufft_sizes, num_pts, dtype)
 
     # Compute density
     size_product = np.prod(nufft_sizes)
@@ -212,39 +142,6 @@
 upsampfacs = [2.0, 1.25]
 runs = 5
 
-<<<<<<< HEAD
-
-# Define memory size (approximately 10 GB of RAM)
-memory_size_gb = .5
-bytes_per_element = 8  # Assuming complex64 (8 bytes per complex number)
-total_elements = (memory_size_gb * 1024**3) // bytes_per_element
-
-# Select test dimensions for 1D, 2D, and 3D
-size_1d = (int(total_elements),)
-size_2d = (int(np.sqrt(total_elements)), int(np.sqrt(total_elements)))
-size_3d = (int(np.cbrt(total_elements)), int(np.cbrt(total_elements)), int(np.cbrt(total_elements)))
-
-# Define num_pts range: starts with 1/16th of volume, ends with 1024x the volume
-volume_1d = np.prod(size_1d)
-volume_2d = np.prod(size_2d)
-volume_3d = np.prod(size_3d)
-
-num_pts_range = lambda volume: [volume // 16 * (2**i) for i in range(8)]
-
-
-test_cases = []
-for nufft_type in [1, 2]:
-    for n_threads in reversed([1, 16]):
-        for size, desc in [(size_1d, "1D"), (size_2d, "2D"), (size_3d, "3D")]:
-            for num_pts in reversed(num_pts_range(np.prod(size))):
-                test_cases.append({
-                    "nufft_type": nufft_type,
-                    "nufft_sizes": size,
-                    "num_pts": num_pts,
-                    "n_threads": n_threads,
-                    "description": f"NUFFT Type {nufft_type}, {desc}, Threads {n_threads}, Size {'x'.join(map(str, size))}, Num Pts {num_pts}"
-                })
-=======
 for n_threads in reversed([16]):
     # total_elements = 100**3 if n_threads == 1 else 216**3
     total_elements = 100**3 if n_threads == 1 else 216**3
@@ -272,7 +169,6 @@
                         "n_threads": n_threads,
                         "description": f"NUFFT Type {nufft_type}, {desc}, Threads {n_threads}, Size {'x'.join(map(str, size))}, Num Pts {num_pts}"
                     })
->>>>>>> 2993ae82
 
 # Run benchmarks and generate plots for each test case and for both float32 and float64.
 for case in test_cases:
