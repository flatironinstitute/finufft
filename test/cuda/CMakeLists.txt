file(GLOB test_src "*.c*")

foreach(srcfile ${test_src})
  string(REGEX REPLACE "\\.c.?" "" executable ${srcfile})
  get_filename_component(executable ${executable} NAME)
  add_executable(${executable} ${srcfile})
  target_include_directories(${executable} PUBLIC ${CUFINUFFT_INCLUDE_DIRS})
  find_library(MathLib m)
  if(MathLib)
    target_link_libraries(${executable} PUBLIC ${MathLib})
  endif()
  target_link_libraries(${executable} PUBLIC cufinufft)
  target_compile_features(${executable} PUBLIC cxx_std_17)
  set_target_properties(
    ${executable} PROPERTIES LINKER_LANGUAGE CUDA CUDA_ARCHITECTURES
<<<<<<< HEAD
                                                  ${FINUFFT_CUDA_ARCHITECTURES})
  target_compile_options(${executable} PUBLIC ${FINUFFT_CUDA_FLAGS})
=======
                                                  "${FINUFFT_CUDA_ARCHITECTURES}")
>>>>>>> 01b5577c
  message(STATUS "Adding test ${executable}"
                 " with CUDA_ARCHITECTURES=${FINUFFT_CUDA_ARCHITECTURES}"
                 " and INCLUDE=${CUFINUFFT_INCLUDE_DIRS}")
  enable_asan(${executable})
endforeach()

function(add_tests PREC REQ_TOL CHECK_TOL UPSAMP)
  add_test(NAME cufinufft1d1_test_GM_${PREC}_${UPSAMP}
           COMMAND cufinufft1d_test 1 1 1e2 2e2 ${REQ_TOL} ${CHECK_TOL} ${PREC}
                   ${UPSAMP})

  add_test(NAME cufinufft1d1_test_SM_${PREC}_${UPSAMP}
           COMMAND cufinufft1d_test 2 1 1e2 2e2 ${REQ_TOL} ${CHECK_TOL} ${PREC}
                   ${UPSAMP})

  add_test(NAME cufinufft1d2_test_GM_${PREC}_${UPSAMP}
           COMMAND cufinufft1d_test 1 2 1e2 2e2 ${REQ_TOL} ${CHECK_TOL} ${PREC}
                   ${UPSAMP})
  add_test(NAME cufinufft1d3_test_GM_${PREC}_${UPSAMP}
           COMMAND cufinufft1d_test 1 3 1e2 2e2 ${REQ_TOL} ${CHECK_TOL} ${PREC}
                   ${UPSAMP})

  add_test(NAME cufinufft2d1_test_GM_${PREC}_${UPSAMP}
           COMMAND cufinufft2d_test 1 1 1e2 2e2 2e4 ${REQ_TOL} ${CHECK_TOL}
                   ${PREC} ${UPSAMP})

  add_test(NAME cufinufft2d1_test_SM_${PREC}_${UPSAMP}
           COMMAND cufinufft2d_test 2 1 1e2 2e2 2e4 ${REQ_TOL} ${CHECK_TOL}
                   ${PREC} ${UPSAMP})

  add_test(NAME cufinufft2d2_test_SM_${PREC}_${UPSAMP}
           COMMAND cufinufft2d_test 2 2 1e2 2e2 2e4 ${REQ_TOL} ${CHECK_TOL}
                   ${PREC} ${UPSAMP})

  add_test(NAME cufinufft2d3_test_SM_${PREC}_${UPSAMP}
           COMMAND cufinufft2d_test 2 3 1e2 2e2 2e4 ${REQ_TOL} ${CHECK_TOL}
                   ${PREC} ${UPSAMP})

  add_test(NAME cufinufft2d1many_test_GM_${PREC}_${UPSAMP}
           COMMAND cufinufft2dmany_test 1 1 1e2 2e2 5 0 2e4 ${REQ_TOL}
                   ${CHECK_TOL} ${PREC} ${UPSAMP})

  add_test(NAME cufinufft2d1many_test_SM_${PREC}_${UPSAMP}
           COMMAND cufinufft2dmany_test 2 1 1e2 2e2 5 0 2e4 ${REQ_TOL}
                   ${CHECK_TOL} ${PREC} ${UPSAMP})

  add_test(NAME cufinufft2d2many_test_GM_${PREC}_${UPSAMP}
           COMMAND cufinufft2dmany_test 1 2 1e2 2e2 5 0 2e4 ${REQ_TOL}
                   ${CHECK_TOL} ${PREC} ${UPSAMP})

  add_test(NAME cufinufft2d2many_test_SM_${PREC}_${UPSAMP}
           COMMAND cufinufft2dmany_test 2 2 1e2 2e2 5 0 2e4 ${REQ_TOL}
                   ${CHECK_TOL} ${PREC} ${UPSAMP})

  add_test(NAME cufinufft2d3many_test_GM_${PREC}_${UPSAMP}
           COMMAND cufinufft2dmany_test 1 3 1e2 2e2 5 0 2e4 ${REQ_TOL}
                   ${CHECK_TOL} ${PREC} ${UPSAMP})

  add_test(NAME cufinufft2d3many_test_SM_${PREC}_${UPSAMP}
           COMMAND cufinufft2dmany_test 2 3 1e2 2e2 5 0 2e4 ${REQ_TOL}
                   ${CHECK_TOL} ${PREC} ${UPSAMP})

  add_test(NAME cufinufft3d1_test_GM_${PREC}_${UPSAMP}
           COMMAND cufinufft3d_test 1 1 2 5 10 20 ${REQ_TOL} ${CHECK_TOL}
                   ${PREC} ${UPSAMP})

  if(${PREC} STREQUAL "float")
    add_test(NAME cufinufft3d1_test_SM_${PREC}_${UPSAMP}
             COMMAND cufinufft3d_test 2 1 2 5 10 20 ${REQ_TOL} ${CHECK_TOL}
                     ${PREC} ${UPSAMP})

    add_test(NAME cufinufft3d1_test_block_${PREC}_${UPSAMP}
             COMMAND cufinufft3d_test 4 1 2 5 10 20 ${REQ_TOL} ${CHECK_TOL}
                     ${PREC} ${UPSAMP})

    add_test(NAME cufinufft3d2_test_SM_${PREC}_${UPSAMP}
             COMMAND cufinufft3d_test 2 2 2 5 10 20 ${REQ_TOL} ${CHECK_TOL}
                     ${PREC} ${UPSAMP})

    add_test(NAME cufinufft3d3_test_SM_${PREC}_${UPSAMP}
             COMMAND cufinufft3d_test 2 3 2 5 10 20 ${REQ_TOL} ${CHECK_TOL}
                     ${PREC} ${UPSAMP})
  endif()

  add_test(NAME cufinufft3d2_test_GM_${PREC}_${UPSAMP}
           COMMAND cufinufft3d_test 1 2 2 5 10 20 ${REQ_TOL} ${CHECK_TOL}
                   ${PREC} ${UPSAMP})

  add_test(NAME cufinufft3d3_test_GM_${PREC}_${UPSAMP}
           COMMAND cufinufft3d_test 1 3 2 5 10 20 ${REQ_TOL} ${CHECK_TOL}
                   ${PREC} ${UPSAMP})
endfunction()

add_test(NAME cufinufft_public_api COMMAND public_api_test)
add_test(NAME cufinufft_makeplan COMMAND test_makeplan)
add_test(NAME cufinufft_math_test COMMAND cufinufft_math_test)

add_tests(float 1e-5 2e-4 2.0)
add_tests(double 1e-12 1e-11 2.0)
add_tests(float 1e-5 2e-4 1.25)
add_tests(double 1e-8 1e-7 1.25)
add_tests(float 1e-5 2e-4 0.f)
add_tests(double 1e-12 1e-11 0.f)
add_tests(float 1e-5 2e-4 0.)
add_tests(double 1e-8 1e-7 0.)<|MERGE_RESOLUTION|>--- conflicted
+++ resolved
@@ -7,22 +7,15 @@
   target_include_directories(${executable} PUBLIC ${CUFINUFFT_INCLUDE_DIRS})
   find_library(MathLib m)
   if(MathLib)
-    target_link_libraries(${executable} PUBLIC ${MathLib})
+    target_link_libraries(${executable} PUBLIC cufinufft ${MathLib})
   endif()
-  target_link_libraries(${executable} PUBLIC cufinufft)
   target_compile_features(${executable} PUBLIC cxx_std_17)
   set_target_properties(
     ${executable} PROPERTIES LINKER_LANGUAGE CUDA CUDA_ARCHITECTURES
-<<<<<<< HEAD
-                                                  ${FINUFFT_CUDA_ARCHITECTURES})
-  target_compile_options(${executable} PUBLIC ${FINUFFT_CUDA_FLAGS})
-=======
                                                   "${FINUFFT_CUDA_ARCHITECTURES}")
->>>>>>> 01b5577c
   message(STATUS "Adding test ${executable}"
                  " with CUDA_ARCHITECTURES=${FINUFFT_CUDA_ARCHITECTURES}"
                  " and INCLUDE=${CUFINUFFT_INCLUDE_DIRS}")
-  enable_asan(${executable})
 endforeach()
 
 function(add_tests PREC REQ_TOL CHECK_TOL UPSAMP)
