--- conflicted
+++ resolved
@@ -6,51 +6,13 @@
 #include <iostream>
 #include <random>
 
-<<<<<<< HEAD
-#include <cufinufft/profile.h>
-#include <cufinufft/utils.h>
-#include <cufinufft_eitherprec.h>
-
-#include <thrust/device_vector.h>
-#include <thrust/host_vector.h>
-
-using cufinufft::utils::infnorm;
-
-int main(int argc, char *argv[]) {
-    if (argc != 7) {
-        fprintf(stderr, "Usage: cufinufft1d_test method type N1 M tol checktol\n"
-                        "Arguments:\n"
-                        "  method: One of\n"
-                        "    1: nupts driven\n"
-                        "  type: Type of transform (1, 2)"
-                        "  N1: Number of fourier modes\n"
-                        "  M: The number of non-uniform points\n"
-                        "  tol: NUFFT tolerance\n"
-                        "  checktol:  relative error to pass test\n");
-        return 1;
-    }
-    const int method = atoi(argv[1]);
-    const int type = atoi(argv[2]);
-    const int N1 = atof(argv[3]);
-    const int M = atof(argv[4]);
-    const CUFINUFFT_FLT tol = atof(argv[5]);
-    const CUFINUFFT_FLT checktol = atof(argv[6]);
-    const int iflag = 1;
-
-    std::cout << std::scientific << std::setprecision(3);
-    int ier;
-
-    thrust::host_vector<CUFINUFFT_FLT> x(M);
-    thrust::host_vector<CUFINUFFT_CPX> c(M);
-    thrust::host_vector<CUFINUFFT_CPX> fk(N1);
-
-    thrust::device_vector<CUFINUFFT_FLT> d_x(M);
-    thrust::device_vector<CUFINUFFT_CPX> d_c(M);
-    thrust::device_vector<CUFINUFFT_CPX> d_fk(N1);
-=======
 #include <cufinufft.h>
 #include <cufinufft/profile.h>
 #include <cufinufft/utils.h>
+
+#include <thrust/device_vector.h>
+#include <thrust/host_vector.h>
+#include <thrust/complex.h>
 
 using cufinufft::utils::infnorm;
 
@@ -59,18 +21,13 @@
     std::cout << std::scientific << std::setprecision(3);
     int ier;
 
-    T *x;
-    std::complex<T> *c, *fk;
-    cudaMallocHost(&x, M * sizeof(T));
-    cudaMallocHost(&c, M * sizeof(cuda_complex<T>));
-    cudaMallocHost(&fk, N1 * sizeof(cuda_complex<T>));
-
-    T *d_x;
-    cuda_complex<T> *d_c, *d_fk;
-    checkCudaErrors(cudaMalloc(&d_x, M * sizeof(T)));
-    checkCudaErrors(cudaMalloc(&d_c, M * sizeof(cuda_complex<T>)));
-    checkCudaErrors(cudaMalloc(&d_fk, N1 * sizeof(cuda_complex<T>)));
->>>>>>> e02bf19c
+    thrust::host_vector<T> x(M);
+    thrust::host_vector<thrust::complex<T>> c(M);
+    thrust::host_vector<thrust::complex<T>> fk(N1);
+
+    thrust::device_vector<T> d_x(M);
+    thrust::device_vector<thrust::complex<T>> d_c(M);
+    thrust::device_vector<thrust::complex<T>> d_fk(N1);
 
     std::default_random_engine eng(1);
     std::uniform_real_distribution<T> dist11(-1, 1);
@@ -94,17 +51,12 @@
         std::cerr << "Invalid type " << type << " supplied\n";
         return 1;
     }
-<<<<<<< HEAD
 
     d_x = x;
     if (type == 1)
         d_c = c;
     else if (type == 2)
         d_fk = fk;
-=======
-    checkCudaErrors(cudaMemcpy(d_x, x, M * sizeof(T), cudaMemcpyHostToDevice));
-    checkCudaErrors(cudaMemcpy(d_fk, fk, N1 * sizeof(cuda_complex<T>), cudaMemcpyHostToDevice));
->>>>>>> e02bf19c
 
     cudaEvent_t start, stop;
     float milliseconds = 0;
@@ -132,7 +84,7 @@
     cufinufft_opts opts;
     ier = cufinufft_default_opts(type, dim, &opts);
     if (ier != 0) {
-        printf("err %d: CUFINUFFT_DEFAULT_OPTS\n", ier);
+        printf("err %d: cufinufft_default_opts\n", ier);
         return ier;
     }
     opts.gpu_method = method;
@@ -141,6 +93,7 @@
     int ntransf = 1;
     int maxbatchsize = 1;
     cudaEventRecord(start);
+
     ier = cufinufft_makeplan_impl(type, dim, nmodes, iflag, ntransf, tol, maxbatchsize, &dplan, &opts);
     if (ier != 0) {
         printf("err: cufinufft1d_plan\n");
@@ -153,11 +106,8 @@
     printf("[time  ] cufinufft plan:\t\t %.3g s\n", milliseconds / 1000);
 
     cudaEventRecord(start);
-<<<<<<< HEAD
-    ier = CUFINUFFT_SETPTS(M, d_x.data().get(), NULL, NULL, 0, NULL, NULL, NULL, dplan);
-=======
-    ier = cufinufft_setpts_impl<T>(M, d_x, NULL, NULL, 0, NULL, NULL, NULL, dplan);
->>>>>>> e02bf19c
+    ier = cufinufft_setpts_impl<T>(M, d_x.data().get(), NULL, NULL, 0, NULL, NULL, NULL, dplan);
+
     if (ier != 0) {
         printf("err: cufinufft_setpts\n");
         return ier;
@@ -170,11 +120,8 @@
     printf("[time  ] cufinufft setNUpts:\t\t %.3g s\n", milliseconds / 1000);
 
     cudaEventRecord(start);
-<<<<<<< HEAD
-    ier = CUFINUFFT_EXECUTE((CUCPX *)d_c.data().get(), (CUCPX *)d_fk.data().get(), dplan);
-=======
-    ier = cufinufft_execute_impl<T>(d_c, d_fk, dplan);
->>>>>>> e02bf19c
+    ier = cufinufft_execute_impl<T>((cuda_complex<T> *)d_c.data().get(), (cuda_complex<T> *)d_fk.data().get(), dplan);
+
     if (ier != 0) {
         printf("err: cufinufft1d_exec\n");
         return ier;
@@ -204,49 +151,32 @@
            totaltime / 1000, M / totaltime * 1000);
     printf("\t\t\t\t\t(exec-only thoughput: %.3g NU pts/s)\n", M / exec_ms * 1000);
 
-<<<<<<< HEAD
-    CUFINUFFT_FLT rel_error = std::numeric_limits<CUFINUFFT_FLT>::max();
-=======
-    checkCudaErrors(cudaMemcpy(c, d_c, M * sizeof(cuda_complex<T>), cudaMemcpyDeviceToHost));
 
     T rel_error = std::numeric_limits<T>::max();
->>>>>>> e02bf19c
     if (type == 1) {
         fk = d_fk;
         int nt1 = 0.37 * N1; // choose some mode index to check
-        std::complex<T> Ft = std::complex<T>(0, 0), J = std::complex<float>(0.0, iflag);
+        thrust::complex<T> Ft = thrust::complex<T>(0, 0), J = thrust::complex<T>(0.0, iflag);
         for (int j = 0; j < M; ++j)
             Ft += c[j] * exp(J * (nt1 * x[j])); // crude direct
         int it = N1 / 2 + nt1;                  // index in complex F as 1d array
 
-        rel_error = abs(Ft - fk[it]) / infnorm(N1, fk.data());
+        rel_error = abs(Ft - fk[it]) / infnorm(N1, (std::complex<T> *)fk.data());
         printf("[gpu   ] one mode: rel err in F[%d] is %.3g\n", nt1, rel_error);
     } else if (type == 2) {
-<<<<<<< HEAD
         c = d_c;
 
-=======
->>>>>>> e02bf19c
         int jt = M / 2; // check arbitrary choice of one targ pt
-        std::complex<T> J = std::complex<T>(0, iflag);
-        std::complex<T> ct = std::complex<T>(0, 0);
+        thrust::complex<T> J = thrust::complex<T>(0, iflag);
+        thrust::complex<T> ct = thrust::complex<T>(0, 0);
         int m = 0;
         for (int m1 = -(N1 / 2); m1 <= (N1 - 1) / 2; ++m1)
             ct += fk[m++] * exp(J * (m1 * x[jt])); // crude direct
-        rel_error = abs(c[jt] - ct) / infnorm(M, c.data());
+        rel_error = abs(c[jt] - ct) / infnorm(M, (std::complex<T> *)c.data());
         printf("[gpu   ] one targ: rel err in c[%d] is %.3g\n", jt, rel_error);
     }
 
-<<<<<<< HEAD
     return std::isnan(rel_error) || rel_error > checktol;
-=======
-    cudaFreeHost(x);
-    cudaFreeHost(c);
-    cudaFreeHost(fk);
-    cudaFree(d_x);
-    cudaFree(d_c);
-    cudaFree(d_fk);
-    return rel_error > checktol;
 }
 
 int main(int argc, char *argv[]) {
@@ -275,5 +205,6 @@
         return run_test<float>(method, type, N1, M, tol, checktol, iflag);
     else if (prec == 'd')
         return run_test<double>(method, type, N1, M, tol, checktol, iflag);
->>>>>>> e02bf19c
+    else
+        return -1;
 }