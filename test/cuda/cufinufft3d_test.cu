--- conflicted
+++ resolved
@@ -1,4 +1,5 @@
 #include <cmath>
+#include <complex.h>
 #include <complex>
 #include <cufinufft/contrib/helper_cuda.h>
 #include <iomanip>
@@ -132,6 +133,7 @@
   cudaEventElapsedTime(&milliseconds, start, stop);
   totaltime += milliseconds;
   printf("[time  ] cufinufft plan:\t\t %.3g s\n", milliseconds / 1000);
+
   cudaEventRecord(start);
   ier = cufinufft_setpts_impl<T>(M, d_x.data().get(), d_y.data().get(), d_z.data().get(),
                                  N1 * N2 * N3, d_s.data().get(), d_t.data().get(),
@@ -145,6 +147,7 @@
   cudaEventElapsedTime(&milliseconds, start, stop);
   totaltime += milliseconds;
   printf("[time  ] cufinufft setNUpts:\t\t %.3g s\n", milliseconds / 1000);
+
   cudaEventRecord(start);
   ier = cufinufft_execute_impl<T>((cuda_complex<T> *)d_c.data().get(),
                                   (cuda_complex<T> *)d_fk.data().get(), dplan);
@@ -187,7 +190,10 @@
       Ft += c[j] * exp(J * (nt1 * x[j] + nt2 * y[j] + nt3 * z[j])); // crude direct
 
     int it = N1 / 2 + nt1 + N1 * (N2 / 2 + nt2) + N1 * N2 * (N3 / 2 + nt3); // index
-    // in complex F as 1d array
+                                                                            // in
+                                                                            // complex
+                                                                            // F as 1d
+                                                                            // array
     rel_error = abs(Ft - fk[it]) / infnorm(N1, (std::complex<T> *)fk.data());
     printf("[gpu   ] one mode: rel err in F[%d,%d,%d] is %.3g\n", nt1, nt2, nt3,
            rel_error);
@@ -248,7 +254,6 @@
 
 int main(int argc, char *argv[]) {
   if (argc != 11) {
-<<<<<<< HEAD
     fprintf(stderr,
             "Usage: cufinufft3d1_test method type N1 N2 N3 M tol checktol prec\n"
             "Arguments:\n"
@@ -264,21 +269,6 @@
             "  checktol:  relative error to pass test\n"
             "  prec:  'f' or 'd' (float/double)\n"
             "  upsamplefac: upsampling factor\n");
-=======
-    fprintf(stderr, "Usage: cufinufft3d1_test method type N1 N2 N3 M tol checktol prec\n"
-                    "Arguments:\n"
-                    "  method: One of\n"
-                    "    1: nupts driven,\n"
-                    "    2: sub-problem, or\n"
-                    "    4: block gather.\n"
-                    "  type: Type of transform (1, 2, 3)"
-                    "  N1, N2, N3: The size of the 3D array\n"
-                    "  M: The number of non-uniform points\n"
-                    "  tol: NUFFT tolerance\n"
-                    "  checktol:  relative error to pass test\n"
-                    "  prec:  'f' or 'd' (float/double)\n"
-                    "  upsamplefac: upsampling factor\n");
->>>>>>> 463fb384
     return 1;
   }
   const int method       = atoi(argv[1]);
