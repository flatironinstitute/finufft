
#include <cmath>
#include <complex>
#include <cstdio>
#include <helper_cuda.h>
#include <iomanip>
#include <iostream>
#include <random>

<<<<<<< HEAD
=======
#include <cufft.h>

#include <cufinufft.h>
>>>>>>> e02bf19c
#include <cufinufft/utils.h>
#include <cufinufft_eitherprec.h>

#include <thrust/device_vector.h>
#include <thrust/host_vector.h>

using cufinufft::utils::infnorm;

<<<<<<< HEAD
int main(int argc, char *argv[]) {
    int N1, N2, M1, M2, N;
    if (argc < 4) {
        fprintf(stderr, "Usage: cufinufft2d1nupts_test method N1 N2\n"
                        "Arguments:\n"
                        "  method: One of\n"
                        "    1: nupts driven,\n"
                        "    2: sub-problem, or\n");
        return 1;
    }
    int method = std::atoi(argv[1]);
    N1 = std::atof(argv[2]);
    N2 = std::atof(argv[3]);

    N = N1 * N2;
    M1 = N1 * N2;
    M2 = 2 * N1 * N2;
=======
template <typename T>
int run_test(int method) {
    int N1 = 100;
    int N2 = 100;
    int N = N1 * N2;
    int M1 = N1 * N2;
    int M2 = 2 * N1 * N2;
>>>>>>> e02bf19c

    T tol = 1e-5;
    int iflag = 1;

    std::cout << std::scientific << std::setprecision(3);
    int ier;

<<<<<<< HEAD
    thrust::host_vector<CUFINUFFT_FLT> x1(M1), y1(M1);
    thrust::host_vector<CUFINUFFT_CPX> c1(M1), fk1(N1 * N2);
    thrust::device_vector<CUFINUFFT_FLT> d_x1(M1), d_y1(M1);
    thrust::device_vector<CUFINUFFT_CPX> d_c1(M1), d_fk1(N1 * N2);

    thrust::host_vector<CUFINUFFT_FLT> x2(M2), y2(M2);
    thrust::host_vector<CUFINUFFT_CPX> c2(M2), fk2(N1 * N2);
    thrust::device_vector<CUFINUFFT_FLT> d_x2(M2), d_y2(M2);
    thrust::device_vector<CUFINUFFT_CPX> d_c2(M2), d_fk2(N1 * N2);
=======
    T *x1, *y1;
    std::complex<T> *c1, *fk1;
    cudaMallocHost(&x1, M1 * sizeof(T));
    cudaMallocHost(&y1, M1 * sizeof(T));
    cudaMallocHost(&c1, M1 * sizeof(std::complex<T>));
    cudaMallocHost(&fk1, N1 * N2 * sizeof(std::complex<T>));

    T *d_x1, *d_y1;
    cuda_complex<T> *d_c1, *d_fk1;
    checkCudaErrors(cudaMalloc(&d_x1, M1 * sizeof(T)));
    checkCudaErrors(cudaMalloc(&d_y1, M1 * sizeof(T)));
    checkCudaErrors(cudaMalloc(&d_c1, M1 * sizeof(cuda_complex<T>)));
    checkCudaErrors(cudaMalloc(&d_fk1, N1 * N2 * sizeof(cuda_complex<T>)));

    T *x2, *y2;
    std::complex<T> *c2, *fk2;
    cudaMallocHost(&x2, M2 * sizeof(T));
    cudaMallocHost(&y2, M2 * sizeof(T));
    cudaMallocHost(&c2, M2 * sizeof(std::complex<T>));
    cudaMallocHost(&fk2, N1 * N2 * sizeof(std::complex<T>));

    T *d_x2, *d_y2;
    cuda_complex<T> *d_c2, *d_fk2;
    checkCudaErrors(cudaMalloc(&d_x2, M2 * sizeof(T)));
    checkCudaErrors(cudaMalloc(&d_y2, M2 * sizeof(T)));
    checkCudaErrors(cudaMalloc(&d_c2, M2 * sizeof(cuda_complex<T>)));
    checkCudaErrors(cudaMalloc(&d_fk2, N1 * N2 * sizeof(cuda_complex<T>)));
>>>>>>> e02bf19c

    std::default_random_engine eng(1);
    std::uniform_real_distribution<T> dist11(-1, 1);
    auto randm11 = [&eng, &dist11]() { return dist11(eng); };

    // Making data
    for (int i = 0; i < M1; i++) {
        x1[i] = M_PI * randm11(); // x in [-pi,pi)
        y1[i] = M_PI * randm11();
        c1[i].real(randm11());
        c1[i].imag(randm11());
    }

    for (int i = 0; i < M2; i++) {
        x2[i] = M_PI * randm11(); // x in [-pi,pi)
        y2[i] = M_PI * randm11();
        c2[i].real(randm11());
        c2[i].imag(randm11());
    }

<<<<<<< HEAD
    d_x1 = x1;
    d_y1 = y1;
    d_c1 = c1;
    d_x2 = x2;
    d_y2 = y2;
    d_c2 = c2;
=======
    checkCudaErrors(cudaMemcpy(d_x1, x1, M1 * sizeof(T), cudaMemcpyHostToDevice));
    checkCudaErrors(cudaMemcpy(d_y1, y1, M1 * sizeof(T), cudaMemcpyHostToDevice));
    checkCudaErrors(cudaMemcpy(d_c1, c1, M1 * sizeof(cuda_complex<T>), cudaMemcpyHostToDevice));
    checkCudaErrors(cudaMemcpy(d_x2, x2, M2 * sizeof(T), cudaMemcpyHostToDevice));
    checkCudaErrors(cudaMemcpy(d_y2, y2, M2 * sizeof(T), cudaMemcpyHostToDevice));
    checkCudaErrors(cudaMemcpy(d_c2, c2, M2 * sizeof(cuda_complex<T>), cudaMemcpyHostToDevice));
>>>>>>> e02bf19c

    cudaEvent_t start, stop;
    float milliseconds = 0;
    float totaltime = 0;
    cudaEventCreate(&start);
    cudaEventCreate(&stop);

    // warm up CUFFT (is slow, takes around 0.2 sec... )
    cudaEventRecord(start);
    {
        int nf1 = 1;
        cufftHandle fftplan;
        cufftPlan1d(&fftplan, nf1, CUFFT_TYPE, 1);
    }
    cudaEventRecord(stop);
    cudaEventSynchronize(stop);
    cudaEventElapsedTime(&milliseconds, start, stop);
    printf("[time  ] dummy warmup call to CUFFT\t %.3g s\n", milliseconds / 1000);

    // now to our tests...
    cufinufft_plan_template<T> dplan;
    int dim = 2;
    int type = 1;

    // Here we setup our own opts, for gpu_method.
    cufinufft_opts opts;
    ier = cufinufft_default_opts(type, dim, &opts);
    if (ier != 0) {
        printf("err %d: CUFINUFFT_DEFAULT_OPTS\n", ier);
        return ier;
    }

    opts.gpu_method = method;

    int nmodes[3];
    int ntransf = 1;
    int maxbatchsize = 1;
    nmodes[0] = N1;
    nmodes[1] = N2;
    nmodes[2] = 1;
    cudaEventRecord(start);
    ier = cufinufft_makeplan_impl<T>(type, dim, nmodes, iflag, ntransf, tol, maxbatchsize, &dplan, &opts);
    if (ier != 0) {
        printf("err: cufinufft2d_plan\n");
        return ier;
    }
    cudaEventRecord(stop);
    cudaEventSynchronize(stop);
    cudaEventElapsedTime(&milliseconds, start, stop);
    totaltime += milliseconds;
    printf("[time  ] cufinufft plan:\t\t %.3g s\n", milliseconds / 1000);

    cudaEventRecord(start);
<<<<<<< HEAD
    ier = CUFINUFFT_SETPTS(M1, d_x1.data().get(), d_y1.data().get(), NULL, 0, NULL, NULL, NULL, dplan);
=======
    ier = cufinufft_setpts_impl<T>(M1, d_x1, d_y1, NULL, 0, NULL, NULL, NULL, dplan);
>>>>>>> e02bf19c
    if (ier != 0) {
        printf("err: cufinufft_setpts (set 1)\n");
        return ier;
    }
    cudaEventRecord(stop);
    cudaEventSynchronize(stop);
    cudaEventElapsedTime(&milliseconds, start, stop);
    totaltime += milliseconds;
    printf("[time  ] cufinufft setNUpts (set 1):\t %.3g s\n", milliseconds / 1000);

    cudaEventRecord(start);
<<<<<<< HEAD
    ier = CUFINUFFT_EXECUTE((CUCPX *)d_c1.data().get(), (CUCPX *)d_fk1.data().get(), dplan);
=======
    ier = cufinufft_execute_impl<T>(d_c1, d_fk1, dplan);
>>>>>>> e02bf19c
    if (ier != 0) {
        printf("err: cufinufft2d1_exec (set 1)\n");
        return ier;
    }
    cudaEventRecord(stop);
    cudaEventSynchronize(stop);
    cudaEventElapsedTime(&milliseconds, start, stop);
    totaltime += milliseconds;
    float exec_ms = milliseconds;
    printf("[time  ] cufinufft exec (set 1):\t %.3g s\n", milliseconds / 1000);

    cudaEventRecord(start);
<<<<<<< HEAD
    ier = CUFINUFFT_SETPTS(M2, d_x2.data().get(), d_y2.data().get(), NULL, 0, NULL, NULL, NULL, dplan);
=======
    ier = cufinufft_setpts_impl<T>(M2, d_x2, d_y2, NULL, 0, NULL, NULL, NULL, dplan);
>>>>>>> e02bf19c
    if (ier != 0) {
        printf("err: cufinufft_setpts (set 2)\n");
        return ier;
    }
    cudaEventRecord(stop);
    cudaEventSynchronize(stop);
    cudaEventElapsedTime(&milliseconds, start, stop);
    totaltime += milliseconds;
    printf("[time  ] cufinufft setNUpts (set 2):\t %.3g s\n", milliseconds / 1000);

    cudaEventRecord(start);
<<<<<<< HEAD
    ier = CUFINUFFT_EXECUTE((CUCPX *)d_c2.data().get(), (CUCPX *)d_fk2.data().get(), dplan);
=======
    ier = cufinufft_execute_impl<T>(d_c2, d_fk2, dplan);
>>>>>>> e02bf19c
    if (ier != 0) {
        printf("err: cufinufft2d1_exec (set 2)\n");
        return ier;
    }
    cudaEventRecord(stop);
    cudaEventSynchronize(stop);
    cudaEventElapsedTime(&milliseconds, start, stop);
    totaltime += milliseconds;
    exec_ms += milliseconds;
    printf("[time  ] cufinufft exec (set 2):\t %.3g s\n", milliseconds / 1000);

    cudaEventRecord(start);
    ier = cufinufft_destroy_impl<T>(dplan);
    cudaEventRecord(stop);
    cudaEventSynchronize(stop);
    cudaEventElapsedTime(&milliseconds, start, stop);
    totaltime += milliseconds;
    printf("[time  ] cufinufft destroy:\t\t %.3g s\n", milliseconds / 1000);

<<<<<<< HEAD
    fk1 = d_fk1;
    fk2 = d_fk2;
=======
    checkCudaErrors(cudaMemcpy(fk1, d_fk1, N1 * N2 * sizeof(cuda_complex<T>), cudaMemcpyDeviceToHost));
    checkCudaErrors(cudaMemcpy(fk2, d_fk2, N1 * N2 * sizeof(cuda_complex<T>), cudaMemcpyDeviceToHost));
>>>>>>> e02bf19c

    printf("[Method %d] (%d+%d) NU pts to %d U pts in %.3g s:      %.3g NU pts/s\n", opts.gpu_method, M1, M2, N1 * N2,
           totaltime / 1000, (M1 + M2) / totaltime * 1000);
    printf("\t\t\t\t\t(exec-only thoughput: %.3g NU pts/s)\n", (M1 + M2) / exec_ms * 1000);

    int nt1 = (int)(0.37 * N1), nt2 = (int)(0.26 * N2); // choose some mode index to check
    std::complex<T> Ft = std::complex<T>(0, 0), J = std::complex<T>(0, iflag);
    for (int j = 0; j < M1; ++j)
        Ft += c1[j] * exp(J * (nt1 * x1[j] + nt2 * y1[j])); // crude direct
    int it = N1 / 2 + nt1 + N1 * (N2 / 2 + nt2);            // index in complex F as 1d array
<<<<<<< HEAD

    printf("[gpu   ] one mode: rel err in F[%d,%d] is %.3g (set 1)\n", (int)nt1, (int)nt2,
           abs(Ft - fk1[it]) / infnorm(N, fk1.data()));
    Ft = CUFINUFFT_CPX(0, 0);
    for (int j = 0; j < M2; ++j)
        Ft += c2[j] * exp(J * (nt1 * x2[j] + nt2 * y2[j])); // crude direct
    printf("[gpu   ] one mode: rel err in F[%d,%d] is %.3g (set 2)\n", (int)nt1, (int)nt2,
           abs(Ft - fk2[it]) / infnorm(N, fk2.data()));
=======
    //	printf("[gpu   ] one mode: abs err in F[%ld,%ld] is %.3g\n",(int)nt1,(int)nt2,abs(Ft-fk[it]));
    printf("[gpu   ] one mode: rel err in F[%ld,%ld] is %.3g (set 1)\n", (long)nt1, (long)nt2,
           abs(Ft - fk1[it]) / infnorm(N, fk1));
    Ft = std::complex<T>(0, 0);
    for (int j = 0; j < M2; ++j)
        Ft += c2[j] * exp(J * (nt1 * x2[j] + nt2 * y2[j])); // crude direct
    printf("[gpu   ] one mode: rel err in F[%ld,%ld] is %.3g (set 2)\n", (long)nt1, (long)nt2,
           abs(Ft - fk2[it]) / infnorm(N, fk2));

    cudaFreeHost(x1);
    cudaFreeHost(y1);
    cudaFreeHost(c1);
    cudaFreeHost(fk1);
    cudaFreeHost(x2);
    cudaFreeHost(y2);
    cudaFreeHost(c2);
    cudaFreeHost(fk2);
    cudaFree(d_x1);
    cudaFree(d_y1);
    cudaFree(d_c1);
    cudaFree(d_fk1);
    cudaFree(d_x2);
    cudaFree(d_y2);
    cudaFree(d_c2);
    cudaFree(d_fk2);

    // for cuda-memcheck to work
    cudaDeviceReset();
>>>>>>> e02bf19c

    return 0;
}

int main(int argc, char *argv[]) {
    if (argc < 3) {
        fprintf(stderr, "Usage: cufinufft2d1nupts_test method\n"
                        "Arguments:\n"
                        "  method: One of\n"
                        "    1: nupts driven,\n"
                        "    2: sub-problem, or\n"
                        "  precision: f or d\n");
        return 1;
    }
    int method;
    sscanf(argv[1], "%d", &method);
    char prec = argv[2][0];

    if (prec == 'f')
        return run_test<float>(method);
    else if (prec == 'd')
        return run_test<double>(method);
    else
        fprintf(stderr, "Invalid precision supplied: %s\n", argv[2]);

    return 1;
}<|MERGE_RESOLUTION|>--- conflicted
+++ resolved
@@ -7,39 +7,15 @@
 #include <iostream>
 #include <random>
 
-<<<<<<< HEAD
-=======
-#include <cufft.h>
-
 #include <cufinufft.h>
->>>>>>> e02bf19c
 #include <cufinufft/utils.h>
-#include <cufinufft_eitherprec.h>
-
+
+#include <thrust/complex.h>
 #include <thrust/device_vector.h>
 #include <thrust/host_vector.h>
 
 using cufinufft::utils::infnorm;
 
-<<<<<<< HEAD
-int main(int argc, char *argv[]) {
-    int N1, N2, M1, M2, N;
-    if (argc < 4) {
-        fprintf(stderr, "Usage: cufinufft2d1nupts_test method N1 N2\n"
-                        "Arguments:\n"
-                        "  method: One of\n"
-                        "    1: nupts driven,\n"
-                        "    2: sub-problem, or\n");
-        return 1;
-    }
-    int method = std::atoi(argv[1]);
-    N1 = std::atof(argv[2]);
-    N2 = std::atof(argv[3]);
-
-    N = N1 * N2;
-    M1 = N1 * N2;
-    M2 = 2 * N1 * N2;
-=======
 template <typename T>
 int run_test(int method) {
     int N1 = 100;
@@ -47,7 +23,6 @@
     int N = N1 * N2;
     int M1 = N1 * N2;
     int M2 = 2 * N1 * N2;
->>>>>>> e02bf19c
 
     T tol = 1e-5;
     int iflag = 1;
@@ -55,45 +30,15 @@
     std::cout << std::scientific << std::setprecision(3);
     int ier;
 
-<<<<<<< HEAD
-    thrust::host_vector<CUFINUFFT_FLT> x1(M1), y1(M1);
-    thrust::host_vector<CUFINUFFT_CPX> c1(M1), fk1(N1 * N2);
-    thrust::device_vector<CUFINUFFT_FLT> d_x1(M1), d_y1(M1);
-    thrust::device_vector<CUFINUFFT_CPX> d_c1(M1), d_fk1(N1 * N2);
-
-    thrust::host_vector<CUFINUFFT_FLT> x2(M2), y2(M2);
-    thrust::host_vector<CUFINUFFT_CPX> c2(M2), fk2(N1 * N2);
-    thrust::device_vector<CUFINUFFT_FLT> d_x2(M2), d_y2(M2);
-    thrust::device_vector<CUFINUFFT_CPX> d_c2(M2), d_fk2(N1 * N2);
-=======
-    T *x1, *y1;
-    std::complex<T> *c1, *fk1;
-    cudaMallocHost(&x1, M1 * sizeof(T));
-    cudaMallocHost(&y1, M1 * sizeof(T));
-    cudaMallocHost(&c1, M1 * sizeof(std::complex<T>));
-    cudaMallocHost(&fk1, N1 * N2 * sizeof(std::complex<T>));
-
-    T *d_x1, *d_y1;
-    cuda_complex<T> *d_c1, *d_fk1;
-    checkCudaErrors(cudaMalloc(&d_x1, M1 * sizeof(T)));
-    checkCudaErrors(cudaMalloc(&d_y1, M1 * sizeof(T)));
-    checkCudaErrors(cudaMalloc(&d_c1, M1 * sizeof(cuda_complex<T>)));
-    checkCudaErrors(cudaMalloc(&d_fk1, N1 * N2 * sizeof(cuda_complex<T>)));
-
-    T *x2, *y2;
-    std::complex<T> *c2, *fk2;
-    cudaMallocHost(&x2, M2 * sizeof(T));
-    cudaMallocHost(&y2, M2 * sizeof(T));
-    cudaMallocHost(&c2, M2 * sizeof(std::complex<T>));
-    cudaMallocHost(&fk2, N1 * N2 * sizeof(std::complex<T>));
-
-    T *d_x2, *d_y2;
-    cuda_complex<T> *d_c2, *d_fk2;
-    checkCudaErrors(cudaMalloc(&d_x2, M2 * sizeof(T)));
-    checkCudaErrors(cudaMalloc(&d_y2, M2 * sizeof(T)));
-    checkCudaErrors(cudaMalloc(&d_c2, M2 * sizeof(cuda_complex<T>)));
-    checkCudaErrors(cudaMalloc(&d_fk2, N1 * N2 * sizeof(cuda_complex<T>)));
->>>>>>> e02bf19c
+    thrust::host_vector<T> x1(M1), y1(M1);
+    thrust::host_vector<thrust::complex<T>> c1(M1), fk1(N1 * N2);
+    thrust::device_vector<T> d_x1(M1), d_y1(M1);
+    thrust::device_vector<thrust::complex<T>> d_c1(M1), d_fk1(N1 * N2);
+
+    thrust::host_vector<T> x2(M2), y2(M2);
+    thrust::host_vector<thrust::complex<T>> c2(M2), fk2(N1 * N2);
+    thrust::device_vector<T> d_x2(M2), d_y2(M2);
+    thrust::device_vector<thrust::complex<T>> d_c2(M2), d_fk2(N1 * N2);
 
     std::default_random_engine eng(1);
     std::uniform_real_distribution<T> dist11(-1, 1);
@@ -114,21 +59,12 @@
         c2[i].imag(randm11());
     }
 
-<<<<<<< HEAD
     d_x1 = x1;
     d_y1 = y1;
     d_c1 = c1;
     d_x2 = x2;
     d_y2 = y2;
     d_c2 = c2;
-=======
-    checkCudaErrors(cudaMemcpy(d_x1, x1, M1 * sizeof(T), cudaMemcpyHostToDevice));
-    checkCudaErrors(cudaMemcpy(d_y1, y1, M1 * sizeof(T), cudaMemcpyHostToDevice));
-    checkCudaErrors(cudaMemcpy(d_c1, c1, M1 * sizeof(cuda_complex<T>), cudaMemcpyHostToDevice));
-    checkCudaErrors(cudaMemcpy(d_x2, x2, M2 * sizeof(T), cudaMemcpyHostToDevice));
-    checkCudaErrors(cudaMemcpy(d_y2, y2, M2 * sizeof(T), cudaMemcpyHostToDevice));
-    checkCudaErrors(cudaMemcpy(d_c2, c2, M2 * sizeof(cuda_complex<T>), cudaMemcpyHostToDevice));
->>>>>>> e02bf19c
 
     cudaEvent_t start, stop;
     float milliseconds = 0;
@@ -157,7 +93,7 @@
     cufinufft_opts opts;
     ier = cufinufft_default_opts(type, dim, &opts);
     if (ier != 0) {
-        printf("err %d: CUFINUFFT_DEFAULT_OPTS\n", ier);
+        printf("err %d: cufinufft_default_opts\n", ier);
         return ier;
     }
 
@@ -182,11 +118,7 @@
     printf("[time  ] cufinufft plan:\t\t %.3g s\n", milliseconds / 1000);
 
     cudaEventRecord(start);
-<<<<<<< HEAD
-    ier = CUFINUFFT_SETPTS(M1, d_x1.data().get(), d_y1.data().get(), NULL, 0, NULL, NULL, NULL, dplan);
-=======
-    ier = cufinufft_setpts_impl<T>(M1, d_x1, d_y1, NULL, 0, NULL, NULL, NULL, dplan);
->>>>>>> e02bf19c
+    ier = cufinufft_setpts_impl<T>(M1, d_x1.data().get(), d_y1.data().get(), NULL, 0, NULL, NULL, NULL, dplan);
     if (ier != 0) {
         printf("err: cufinufft_setpts (set 1)\n");
         return ier;
@@ -198,11 +130,8 @@
     printf("[time  ] cufinufft setNUpts (set 1):\t %.3g s\n", milliseconds / 1000);
 
     cudaEventRecord(start);
-<<<<<<< HEAD
-    ier = CUFINUFFT_EXECUTE((CUCPX *)d_c1.data().get(), (CUCPX *)d_fk1.data().get(), dplan);
-=======
-    ier = cufinufft_execute_impl<T>(d_c1, d_fk1, dplan);
->>>>>>> e02bf19c
+    ier = cufinufft_execute_impl<T>((cuda_complex<T> *)d_c1.data().get(), (cuda_complex<T> *)d_fk1.data().get(), dplan);
+
     if (ier != 0) {
         printf("err: cufinufft2d1_exec (set 1)\n");
         return ier;
@@ -215,11 +144,7 @@
     printf("[time  ] cufinufft exec (set 1):\t %.3g s\n", milliseconds / 1000);
 
     cudaEventRecord(start);
-<<<<<<< HEAD
-    ier = CUFINUFFT_SETPTS(M2, d_x2.data().get(), d_y2.data().get(), NULL, 0, NULL, NULL, NULL, dplan);
-=======
-    ier = cufinufft_setpts_impl<T>(M2, d_x2, d_y2, NULL, 0, NULL, NULL, NULL, dplan);
->>>>>>> e02bf19c
+    ier = cufinufft_setpts_impl<T>(M2, d_x2.data().get(), d_y2.data().get(), NULL, 0, NULL, NULL, NULL, dplan);
     if (ier != 0) {
         printf("err: cufinufft_setpts (set 2)\n");
         return ier;
@@ -231,11 +156,7 @@
     printf("[time  ] cufinufft setNUpts (set 2):\t %.3g s\n", milliseconds / 1000);
 
     cudaEventRecord(start);
-<<<<<<< HEAD
-    ier = CUFINUFFT_EXECUTE((CUCPX *)d_c2.data().get(), (CUCPX *)d_fk2.data().get(), dplan);
-=======
-    ier = cufinufft_execute_impl<T>(d_c2, d_fk2, dplan);
->>>>>>> e02bf19c
+    ier = cufinufft_execute_impl<T>((cuda_complex<T> *)d_c2.data().get(), (cuda_complex<T> *)d_fk2.data().get(), dplan);
     if (ier != 0) {
         printf("err: cufinufft2d1_exec (set 2)\n");
         return ier;
@@ -255,62 +176,26 @@
     totaltime += milliseconds;
     printf("[time  ] cufinufft destroy:\t\t %.3g s\n", milliseconds / 1000);
 
-<<<<<<< HEAD
     fk1 = d_fk1;
     fk2 = d_fk2;
-=======
-    checkCudaErrors(cudaMemcpy(fk1, d_fk1, N1 * N2 * sizeof(cuda_complex<T>), cudaMemcpyDeviceToHost));
-    checkCudaErrors(cudaMemcpy(fk2, d_fk2, N1 * N2 * sizeof(cuda_complex<T>), cudaMemcpyDeviceToHost));
->>>>>>> e02bf19c
 
     printf("[Method %d] (%d+%d) NU pts to %d U pts in %.3g s:      %.3g NU pts/s\n", opts.gpu_method, M1, M2, N1 * N2,
            totaltime / 1000, (M1 + M2) / totaltime * 1000);
     printf("\t\t\t\t\t(exec-only thoughput: %.3g NU pts/s)\n", (M1 + M2) / exec_ms * 1000);
 
     int nt1 = (int)(0.37 * N1), nt2 = (int)(0.26 * N2); // choose some mode index to check
-    std::complex<T> Ft = std::complex<T>(0, 0), J = std::complex<T>(0, iflag);
+    thrust::complex<T> Ft(0, 0), J(0, iflag);
     for (int j = 0; j < M1; ++j)
         Ft += c1[j] * exp(J * (nt1 * x1[j] + nt2 * y1[j])); // crude direct
     int it = N1 / 2 + nt1 + N1 * (N2 / 2 + nt2);            // index in complex F as 1d array
-<<<<<<< HEAD
 
     printf("[gpu   ] one mode: rel err in F[%d,%d] is %.3g (set 1)\n", (int)nt1, (int)nt2,
-           abs(Ft - fk1[it]) / infnorm(N, fk1.data()));
-    Ft = CUFINUFFT_CPX(0, 0);
+           abs(Ft - fk1[it]) / infnorm(N, (std::complex<T> *)fk1.data()));
+    Ft = thrust::complex<T>(0, 0);
     for (int j = 0; j < M2; ++j)
         Ft += c2[j] * exp(J * (nt1 * x2[j] + nt2 * y2[j])); // crude direct
     printf("[gpu   ] one mode: rel err in F[%d,%d] is %.3g (set 2)\n", (int)nt1, (int)nt2,
-           abs(Ft - fk2[it]) / infnorm(N, fk2.data()));
-=======
-    //	printf("[gpu   ] one mode: abs err in F[%ld,%ld] is %.3g\n",(int)nt1,(int)nt2,abs(Ft-fk[it]));
-    printf("[gpu   ] one mode: rel err in F[%ld,%ld] is %.3g (set 1)\n", (long)nt1, (long)nt2,
-           abs(Ft - fk1[it]) / infnorm(N, fk1));
-    Ft = std::complex<T>(0, 0);
-    for (int j = 0; j < M2; ++j)
-        Ft += c2[j] * exp(J * (nt1 * x2[j] + nt2 * y2[j])); // crude direct
-    printf("[gpu   ] one mode: rel err in F[%ld,%ld] is %.3g (set 2)\n", (long)nt1, (long)nt2,
-           abs(Ft - fk2[it]) / infnorm(N, fk2));
-
-    cudaFreeHost(x1);
-    cudaFreeHost(y1);
-    cudaFreeHost(c1);
-    cudaFreeHost(fk1);
-    cudaFreeHost(x2);
-    cudaFreeHost(y2);
-    cudaFreeHost(c2);
-    cudaFreeHost(fk2);
-    cudaFree(d_x1);
-    cudaFree(d_y1);
-    cudaFree(d_c1);
-    cudaFree(d_fk1);
-    cudaFree(d_x2);
-    cudaFree(d_y2);
-    cudaFree(d_c2);
-    cudaFree(d_fk2);
-
-    // for cuda-memcheck to work
-    cudaDeviceReset();
->>>>>>> e02bf19c
+           abs(Ft - fk2[it]) / infnorm(N, (std::complex<T> *)fk2.data()));
 
     return 0;
 }
