--- conflicted
+++ resolved
@@ -32,11 +32,7 @@
   int flags = 0;        // default
   int debug = 0;        // default
   int kerpad = 0;       // default
-<<<<<<< HEAD
-  int kereval = 1;       // default
-=======
   int kereval = 1;      // default, Horner
->>>>>>> 8894b52b
   if (argc<=1) { usage(); return 0; }
   sscanf(argv[1],"%d",&d);
   if (d<1 || d>3) {
