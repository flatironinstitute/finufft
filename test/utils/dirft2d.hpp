--- conflicted
+++ resolved
@@ -1,14 +1,4 @@
 #pragma once
-<<<<<<< HEAD
-=======
-
-#include <cmath>
-#include <complex>
-#include <type_traits>
-#ifdef __CUDACC__
-#include <thrust/complex.h>
-#endif
->>>>>>> 5e745306
 
 #include <cmath>
 #include <complex>
@@ -17,12 +7,9 @@
 #include <thrust/complex.h>
 #endif
 
-<<<<<<< HEAD
-// ------------------------------------------------------------
-// 2D Type-1 NUFFT, direct:
-//   f[k1,k2] = Σ_{j=0..nj-1} c[j] exp(i * iflag * (k1 x[j] + k2 y[j]))
-// ------------------------------------------------------------
-=======
+// This is basically a port of dirft2d.f from CMCL package, except with
+// the 1/nj prefactors for type-1 removed.
+
 // Direct computation of 2D type-1 nonuniform FFT. Interface same as finufft2d1.
 // 2D Type-1 NUFFT, direct:
 //   f[k1,k2] = Σ_{j=0..nj-1} c[j] exp(i * iflag * (k1 x[j] + k2 y[j]))
@@ -31,7 +18,6 @@
 //    k2 ordering (slow). If iflag>0 the + sign is
 //    used, otherwise the - sign is used, in the exponential.
 // Uses winding trick.  Barnett 1/26/17
->>>>>>> 5e745306
 template<typename BIGINT,
          typename XYArr, // x[j], y[j] → FLT
          typename CArr,  // c[j]       → Complex<FLT>
@@ -48,18 +34,9 @@
   using Complex = std::decay_t<decltype(c[0])>;
   using FLT     = typename Complex::value_type;
 
-<<<<<<< HEAD
-  static_assert(std::is_floating_point<FLT>::value,
-                "Complex<FLT> must be floating point");
-  static_assert(std::is_same<std::decay_t<decltype(x[0])>, FLT>::value,
-                "x[j] must be FLT");
-  static_assert(std::is_same<std::decay_t<decltype(y[0])>, FLT>::value,
-                "y[j] must be FLT");
-=======
   static_assert(std::is_floating_point_v<FLT>, "Complex<FLT> must be floating point");
   static_assert(std::is_same_v<std::decay_t<decltype(x[0])>, FLT>, "x[j] must be FLT");
   static_assert(std::is_same_v<std::decay_t<decltype(y[0])>, FLT>, "y[j] must be FLT");
->>>>>>> 5e745306
 
   const BIGINT k1min = -(ms / 2), k2min = -(mt / 2);
   const Complex I0{0, FLT(iflag)};
@@ -70,15 +47,6 @@
   for (BIGINT j = 0; j < nj; ++j) {
     Complex a1  = exp(I0 * x[j]);
     Complex a2  = exp(I0 * y[j]);
-<<<<<<< HEAD
-    Complex sp1 = pow(a1, FLT(k1min));
-    Complex p2  = pow(a2, FLT(k2min));
-    Complex cc  = c[j];
-    BIGINT m    = 0;
-    for (BIGINT m2 = 0; m2 < mt; ++m2) {
-      Complex p1 = sp1;
-      for (BIGINT m1 = 0; m1 < ms; ++m1) {
-=======
     Complex sp1 = pow(a1, FLT(k1min));     // starting phase for most neg k1 freq
     Complex p2  = pow(a2, FLT(k2min));
     Complex cc  = c[j];                    // no 1/nj norm
@@ -86,7 +54,6 @@
     for (BIGINT m2 = 0; m2 < mt; ++m2) {
       Complex p1 = sp1;                    // must reset p1 for each inner loop
       for (BIGINT m1 = 0; m1 < ms; ++m1) { // ms is fast, mt slow
->>>>>>> 5e745306
         f[m++] += cc * p1 * p2;
         p1 *= a1;
       }
@@ -95,12 +62,6 @@
   }
 }
 
-<<<<<<< HEAD
-// ------------------------------------------------------------
-// 2D Type-2 NUFFT, direct:
-//   c[j] = Σ_{k1,k2} f[k1,k2] exp(i * iflag * (k1 x[j] + k2 y[j]))
-// ------------------------------------------------------------
-=======
 // Direct computation of 2D type-2 nonuniform FFT. Interface same as finufft2d2
 // 2D Type-2 NUFFT, direct:
 //   c[j] = Σ_{k1,k2} f[k1,k2] exp(i * iflag * (k1 x[j] + k2 y[j]))
@@ -109,7 +70,6 @@
 // If iflag>0 the + sign is used, otherwise the - sign is used, in the
 // exponential.
 // Uses winding trick.  Barnett 1/26/17
->>>>>>> 5e745306
 template<typename BIGINT, typename XYArr, typename CArr, typename FArr>
 void dirft2d2(BIGINT nj,
               const XYArr &x,
@@ -137,36 +97,25 @@
     Complex a2  = exp(I0 * y[j]);
     Complex sp1 = pow(a1, FLT(k1min));
     Complex p2  = pow(a2, FLT(k2min));
-<<<<<<< HEAD
-    Complex acc{0, 0};
-=======
     Complex cc{0, 0};
->>>>>>> 5e745306
     BIGINT m = 0;
     for (BIGINT m2 = 0; m2 < mt; ++m2) {
       Complex p1 = sp1;
       for (BIGINT m1 = 0; m1 < ms; ++m1) {
-        acc += f[m++] * p1 * p2;
+        cc += f[m++] * p1 * p2;
         p1 *= a1;
       }
       p2 *= a2;
     }
-    c[j] = acc;
+    c[j] = cc;
   }
 }
 
-<<<<<<< HEAD
-// ------------------------------------------------------------
-// 2D Type-3 NUFFT, direct:
-//   f[k] = Σ_{j=0..nj-1} c[j] exp(i * iflag * (s[k] x[j] + t[k] y[j]))
-// ------------------------------------------------------------
-=======
 // Direct computation of 2D type-3 nonuniform FFT. Interface same as finufft2d3
 // 2D Type-3 NUFFT, direct:
 //   f[k] = Σ_{j=0..nj-1} c[j] exp(i * iflag * (s[k] x[j] + t[k] y[j]))
 //  If iflag>0 the + sign is used, otherwise the - sign is used, in the
 //  exponential. Simple brute force.  Barnett 1/26/17
->>>>>>> 5e745306
 template<typename BIGINT, typename XYArr, typename CArr, typename STArr, typename FArr>
 void dirft2d3(BIGINT nj,
               const XYArr &x,
