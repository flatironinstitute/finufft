#pragma once
<<<<<<< HEAD
=======

#include <cmath>
#include <complex>
#ifdef __CUDACC__
#include <thrust/complex.h>
#endif
>>>>>>> 5e745306

#include <cmath>
#include <complex>
#ifdef __CUDACC__
#include <thrust/complex.h>
#endif

// ------------------------------------------------------------
// 1D type‑1 NUFFT, direct:
//   f[m] = Σ_{j=0..nj-1} c[j] exp(i*iflag * k_m * x[j])
//   k_m = -⌊ms/2⌋ + m
// ------------------------------------------------------------
template<typename BIGINT,
         typename XArr, // xArr[j] yields real FLT
         typename CArr, // cArr[j] yields Complex<FLT>
         typename FArr  // fArr[m] yields Complex<FLT>
         >
void dirft1d1(const BIGINT nj,
              const XArr &xArr,
              const CArr &cArr,
              const int iflag,
              const BIGINT ms,
              FArr &fArr) {
  using Complex = std::decay_t<decltype(cArr[0])>;
  using FLT     = typename Complex::value_type;

  static_assert(std::is_floating_point<FLT>::value,
                "dirft1d1: Complex::value_type must be a floating point");
  static_assert(std::is_same<std::decay_t<decltype(xArr[0])>, FLT>::value,
                "dirft1d1: xArr element type must match Complex::value_type");

  BIGINT kmin = -(ms / 2);
  Complex I0{0, FLT(iflag)};

  for (BIGINT m = 0; m < ms; ++m) fArr[m] = Complex{0, 0};

<<<<<<< HEAD
  for (BIGINT j = 0; j < nj; ++j) {
    FLT xj        = xArr[j];
    Complex phase = exp(I0 * xj);
    Complex p     = pow(phase, static_cast<FLT>(kmin));
    Complex cj    = cArr[j];
=======
// Direct computation of 1D type-1 nonuniform FFT. Interface same as finufft1d1.
//   f[m] = Σ_{j=0..nj-1} c[j] exp(i*iflag * k_m * x[j])
//   k_m = -⌊ms/2⌋ + m
// The output array is in increasing k1 ordering. If iflag>0 the + sign is
// used, otherwise the - sign is used, in the exponential.
// Uses winding trick.  Barnett 1/25/17
template<typename BIGINT,
         typename XArr, // xArr[j] yields real FLT
         typename CArr, // cArr[j] yields Complex<FLT>
         typename FArr  // fArr[m] yields Complex<FLT>
         >
void dirft1d1(const BIGINT nj,
              const XArr &x,
              const CArr &c,
              const int iflag,
              const BIGINT ms,
              FArr &fArr) {
  using Complex = std::decay_t<decltype(c[0])>;
  using FLT     = typename Complex::value_type;

  static_assert(std::is_floating_point<FLT>::value,
                "dirft1d1: Complex::value_type must be a floating point");
  static_assert(std::is_same<std::decay_t<decltype(x[0])>, FLT>::value,
                "dirft1d1: xArr element type must match Complex::value_type");

  BIGINT kmin = -(ms / 2);
  Complex I0{0, FLT(iflag)};

  for (BIGINT m = 0; m < ms; ++m) fArr[m] = Complex{0, 0};

  for (BIGINT j = 0; j < nj; ++j) {
    FLT xj        = x[j];
    Complex phase = exp(I0 * xj);
    Complex p     = pow(phase, static_cast<FLT>(kmin));
    Complex cj    = c[j];
>>>>>>> 5e745306
    for (BIGINT m = 0; m < ms; ++m) {
      fArr[m] += cj * p;
      p *= phase;
    }
  }
}

<<<<<<< HEAD
// ------------------------------------------------------------
// 1D type‑2 NUFFT, direct:
//   c[j] = Σ_{m=0..ms-1} f[m] exp(i*iflag * k_m * x[j])
// ------------------------------------------------------------
=======
// Direct computation of 1D type-2 nonuniform FFT. Interface same as finufft1d2
// 1D type‑2 NUFFT, direct:
//   c[j] = Σ_{m=0..ms-1} f[m] exp(i*iflag * k_m * x[j])
//   for -ms/2 <= k1 <= (ms-1)/2.
//   The output array is in increasing k1 ordering. If iflag>0 the + sign is
//   used, otherwise the - sign is used, in the exponential.
//  Uses winding trick.  Barnett 1/25/17
>>>>>>> 5e745306
template<typename BIGINT,
         typename XArr, // xArr[j] yields real FLT
         typename CArr, // cArr[j] yields Complex<FLT>
         typename FArr  // fArr[m] yields Complex<FLT>
         >
void dirft1d2(const BIGINT nj,
<<<<<<< HEAD
              const XArr &xArr,
              CArr &cArr,
              const int iflag,
              const BIGINT ms,
              const FArr &fArr) {
  using Complex = std::decay_t<decltype(cArr[0])>;
=======
              const XArr &x,
              CArr &c,
              const int iflag,
              const BIGINT ms,
              const FArr &f) {
  using Complex = std::decay_t<decltype(c[0])>;
>>>>>>> 5e745306
  using FLT     = typename Complex::value_type;

  static_assert(std::is_floating_point<FLT>::value,
                "dirft1d2: Complex::value_type must be a floating point");
<<<<<<< HEAD
  static_assert(std::is_same<std::decay_t<decltype(xArr[0])>, FLT>::value,
                "dirft1d2: xArr element type must match Complex::value_type");

  BIGINT kmin = -(ms / 2);
  Complex I0{0, FLT(iflag)};

  for (BIGINT j = 0; j < nj; ++j) {
    FLT xj        = xArr[j];
    Complex phase = exp(I0 * xj);
    Complex p     = pow(phase, static_cast<FLT>(kmin));
    Complex sum{0, 0};
    for (BIGINT m = 0; m < ms; ++m) {
      sum += fArr[m] * p;
      p *= phase;
    }
    cArr[j] = sum;
  }
}

// ------------------------------------------------------------
// 1D type‑3 NUFFT, direct:
//   f[k] = Σ_{j=0..nj-1} c[j] exp(i*iflag * s[k] * x[j])
=======
  static_assert(std::is_same<std::decay_t<decltype(x[0])>, FLT>::value,
                "dirft1d2: xArr element type must match Complex::value_type");
  static_assert(std::is_integral_v<BIGINT>, "dirft1d2: BIGINT must be an integral type");

  BIGINT kmin = -(ms / 2); // integer divide
  Complex I0{0, FLT(iflag)};

  for (BIGINT j = 0; j < nj; ++j) {
    FLT xj        = x[j];
    Complex phase = exp(I0 * xj);
    Complex p = pow(phase, static_cast<FLT>(kmin)); // starting phase for most neg freq
    Complex sum{0, 0};
    for (BIGINT m = 0; m < ms; ++m) {
      sum += f[m] * p;
      p *= phase;
    }
    c[j] = sum;
  }
}

// Direct computation of 1D type-3 nonuniform FFT. Interface same as finufft1d3
// 1D type‑3 NUFFT, direct:
//   f[k] = Σ_{j=0..nj-1} c[j] exp(i*iflag * s[k] * x[j])
//                    for k = 0, ..., nk-1
//  If iflag>0 the + sign is used, otherwise the - sign is used, in the
//  exponential. Uses C++ complex type. Simple brute force.  Barnett 1/25/17
>>>>>>> 5e745306
// ------------------------------------------------------------
template<typename BIGINT,
         typename XArr, // xArr[j] yields real FLT
         typename CArr, // cArr[j] yields Complex<FLT>
         typename SArr, // sArr[k] yields real FLT
         typename FArr  // fArr[k] yields Complex<FLT>
         >
void dirft1d3(const BIGINT nj,
<<<<<<< HEAD
              const XArr &xArr,
              const CArr &cArr,
              const int iflag,
              const BIGINT nk,
              const SArr &sArr,
              FArr &fArr) {
  using Complex = std::decay_t<decltype(cArr[0])>;
  using FLT     = typename Complex::value_type;

  static_assert(std::is_floating_point<FLT>::value,
                "dirft1d3: Complex::value_type must be a floating point");
  static_assert(std::is_same<std::decay_t<decltype(xArr[0])>, FLT>::value,
=======
              const XArr &x,
              const CArr &c,
              const int iflag,
              const BIGINT nk,
              const SArr &sArr,
              FArr &f) {
  using Complex = std::decay_t<decltype(c[0])>;
  using FLT     = typename Complex::value_type;

  static_assert(std::is_floating_point_v<FLT>,
                "dirft1d3: Complex::value_type must be a floating point");
  static_assert(std::is_same<std::decay_t<decltype(x[0])>, FLT>::value,
>>>>>>> 5e745306
                "dirft1d3: xArr element type must match Complex::value_type");
  static_assert(std::is_same<std::decay_t<decltype(sArr[0])>, FLT>::value,
                "dirft1d3: sArr element type must match Complex::value_type");

<<<<<<< HEAD
  Complex I0{0, FLT(iflag)};
=======
  const Complex I0{0, FLT(iflag)};
>>>>>>> 5e745306

  for (BIGINT k = 0; k < nk; ++k) {
    Complex ss = I0 * sArr[k];
    Complex sum{0, 0};
<<<<<<< HEAD
    for (BIGINT j = 0; j < nj; ++j) sum += cArr[j] * exp(ss * xArr[j]);
    fArr[k] = sum;
=======
    for (BIGINT j = 0; j < nj; ++j) sum += c[j] * exp(ss * x[j]);
    f[k] = sum;
>>>>>>> 5e745306
  }
}<|MERGE_RESOLUTION|>--- conflicted
+++ resolved
@@ -1,13 +1,4 @@
 #pragma once
-<<<<<<< HEAD
-=======
-
-#include <cmath>
-#include <complex>
-#ifdef __CUDACC__
-#include <thrust/complex.h>
-#endif
->>>>>>> 5e745306
 
 #include <cmath>
 #include <complex>
@@ -15,42 +6,9 @@
 #include <thrust/complex.h>
 #endif
 
-// ------------------------------------------------------------
-// 1D type‑1 NUFFT, direct:
-//   f[m] = Σ_{j=0..nj-1} c[j] exp(i*iflag * k_m * x[j])
-//   k_m = -⌊ms/2⌋ + m
-// ------------------------------------------------------------
-template<typename BIGINT,
-         typename XArr, // xArr[j] yields real FLT
-         typename CArr, // cArr[j] yields Complex<FLT>
-         typename FArr  // fArr[m] yields Complex<FLT>
-         >
-void dirft1d1(const BIGINT nj,
-              const XArr &xArr,
-              const CArr &cArr,
-              const int iflag,
-              const BIGINT ms,
-              FArr &fArr) {
-  using Complex = std::decay_t<decltype(cArr[0])>;
-  using FLT     = typename Complex::value_type;
+// This is basically a port of dirft1d.f from CMCL package, except with
+// the 1/nj prefactors for type-1 removed.
 
-  static_assert(std::is_floating_point<FLT>::value,
-                "dirft1d1: Complex::value_type must be a floating point");
-  static_assert(std::is_same<std::decay_t<decltype(xArr[0])>, FLT>::value,
-                "dirft1d1: xArr element type must match Complex::value_type");
-
-  BIGINT kmin = -(ms / 2);
-  Complex I0{0, FLT(iflag)};
-
-  for (BIGINT m = 0; m < ms; ++m) fArr[m] = Complex{0, 0};
-
-<<<<<<< HEAD
-  for (BIGINT j = 0; j < nj; ++j) {
-    FLT xj        = xArr[j];
-    Complex phase = exp(I0 * xj);
-    Complex p     = pow(phase, static_cast<FLT>(kmin));
-    Complex cj    = cArr[j];
-=======
 // Direct computation of 1D type-1 nonuniform FFT. Interface same as finufft1d1.
 //   f[m] = Σ_{j=0..nj-1} c[j] exp(i*iflag * k_m * x[j])
 //   k_m = -⌊ms/2⌋ + m
@@ -86,7 +44,6 @@
     Complex phase = exp(I0 * xj);
     Complex p     = pow(phase, static_cast<FLT>(kmin));
     Complex cj    = c[j];
->>>>>>> 5e745306
     for (BIGINT m = 0; m < ms; ++m) {
       fArr[m] += cj * p;
       p *= phase;
@@ -94,12 +51,6 @@
   }
 }
 
-<<<<<<< HEAD
-// ------------------------------------------------------------
-// 1D type‑2 NUFFT, direct:
-//   c[j] = Σ_{m=0..ms-1} f[m] exp(i*iflag * k_m * x[j])
-// ------------------------------------------------------------
-=======
 // Direct computation of 1D type-2 nonuniform FFT. Interface same as finufft1d2
 // 1D type‑2 NUFFT, direct:
 //   c[j] = Σ_{m=0..ms-1} f[m] exp(i*iflag * k_m * x[j])
@@ -107,56 +58,22 @@
 //   The output array is in increasing k1 ordering. If iflag>0 the + sign is
 //   used, otherwise the - sign is used, in the exponential.
 //  Uses winding trick.  Barnett 1/25/17
->>>>>>> 5e745306
 template<typename BIGINT,
          typename XArr, // xArr[j] yields real FLT
          typename CArr, // cArr[j] yields Complex<FLT>
          typename FArr  // fArr[m] yields Complex<FLT>
          >
 void dirft1d2(const BIGINT nj,
-<<<<<<< HEAD
-              const XArr &xArr,
-              CArr &cArr,
-              const int iflag,
-              const BIGINT ms,
-              const FArr &fArr) {
-  using Complex = std::decay_t<decltype(cArr[0])>;
-=======
               const XArr &x,
               CArr &c,
               const int iflag,
               const BIGINT ms,
               const FArr &f) {
   using Complex = std::decay_t<decltype(c[0])>;
->>>>>>> 5e745306
   using FLT     = typename Complex::value_type;
 
   static_assert(std::is_floating_point<FLT>::value,
                 "dirft1d2: Complex::value_type must be a floating point");
-<<<<<<< HEAD
-  static_assert(std::is_same<std::decay_t<decltype(xArr[0])>, FLT>::value,
-                "dirft1d2: xArr element type must match Complex::value_type");
-
-  BIGINT kmin = -(ms / 2);
-  Complex I0{0, FLT(iflag)};
-
-  for (BIGINT j = 0; j < nj; ++j) {
-    FLT xj        = xArr[j];
-    Complex phase = exp(I0 * xj);
-    Complex p     = pow(phase, static_cast<FLT>(kmin));
-    Complex sum{0, 0};
-    for (BIGINT m = 0; m < ms; ++m) {
-      sum += fArr[m] * p;
-      p *= phase;
-    }
-    cArr[j] = sum;
-  }
-}
-
-// ------------------------------------------------------------
-// 1D type‑3 NUFFT, direct:
-//   f[k] = Σ_{j=0..nj-1} c[j] exp(i*iflag * s[k] * x[j])
-=======
   static_assert(std::is_same<std::decay_t<decltype(x[0])>, FLT>::value,
                 "dirft1d2: xArr element type must match Complex::value_type");
   static_assert(std::is_integral_v<BIGINT>, "dirft1d2: BIGINT must be an integral type");
@@ -183,7 +100,6 @@
 //                    for k = 0, ..., nk-1
 //  If iflag>0 the + sign is used, otherwise the - sign is used, in the
 //  exponential. Uses C++ complex type. Simple brute force.  Barnett 1/25/17
->>>>>>> 5e745306
 // ------------------------------------------------------------
 template<typename BIGINT,
          typename XArr, // xArr[j] yields real FLT
@@ -192,20 +108,6 @@
          typename FArr  // fArr[k] yields Complex<FLT>
          >
 void dirft1d3(const BIGINT nj,
-<<<<<<< HEAD
-              const XArr &xArr,
-              const CArr &cArr,
-              const int iflag,
-              const BIGINT nk,
-              const SArr &sArr,
-              FArr &fArr) {
-  using Complex = std::decay_t<decltype(cArr[0])>;
-  using FLT     = typename Complex::value_type;
-
-  static_assert(std::is_floating_point<FLT>::value,
-                "dirft1d3: Complex::value_type must be a floating point");
-  static_assert(std::is_same<std::decay_t<decltype(xArr[0])>, FLT>::value,
-=======
               const XArr &x,
               const CArr &c,
               const int iflag,
@@ -218,26 +120,16 @@
   static_assert(std::is_floating_point_v<FLT>,
                 "dirft1d3: Complex::value_type must be a floating point");
   static_assert(std::is_same<std::decay_t<decltype(x[0])>, FLT>::value,
->>>>>>> 5e745306
                 "dirft1d3: xArr element type must match Complex::value_type");
   static_assert(std::is_same<std::decay_t<decltype(sArr[0])>, FLT>::value,
                 "dirft1d3: sArr element type must match Complex::value_type");
 
-<<<<<<< HEAD
-  Complex I0{0, FLT(iflag)};
-=======
   const Complex I0{0, FLT(iflag)};
->>>>>>> 5e745306
 
   for (BIGINT k = 0; k < nk; ++k) {
     Complex ss = I0 * sArr[k];
     Complex sum{0, 0};
-<<<<<<< HEAD
-    for (BIGINT j = 0; j < nj; ++j) sum += cArr[j] * exp(ss * xArr[j]);
-    fArr[k] = sum;
-=======
     for (BIGINT j = 0; j < nj; ++j) sum += c[j] * exp(ss * x[j]);
     f[k] = sum;
->>>>>>> 5e745306
   }
 }