#pragma once

#include <algorithm>
#include <cmath>
#include <complex>
#include <type_traits>
#ifdef __CUDACC__
#include <thrust/complex.h>
#endif

<<<<<<< HEAD
=======
// NOTE: not using std::func but just func for thrust::complex compatibility
// AHB utilities, MB templated them.

>>>>>>> 5e745306
// ----------------------------------------------------------------------------
// Compute ||a–b||₂ / ||a||₂
// ----------------------------------------------------------------------------
template<typename BIGINT,
         typename ArrA, // supports ArrA[i] -> complex-like
         typename ArrB  // supports ArrB[i] -> same complex-like
         >
<<<<<<< HEAD
auto relerrtwonorm(BIGINT n, ArrA aArr, ArrB bArr) -> decltype(aArr[0].real()) {
  using Complex = std::decay_t<decltype(aArr[0])>;
  using FLT     = decltype(aArr[0].real());

  static_assert(std::is_floating_point<FLT>::value,
                "relerrtwonorm: value_type must be floating point");
  static_assert(std::is_same<Complex, std::decay_t<decltype(bArr[0])>>::value,
                "relerrtwonorm: array element types must match");

  FLT err = FLT{0}, nrm = FLT{0};
  for (BIGINT i = 0; i < n; ++i) {
    auto ai = aArr[i], bi = bArr[i];
    FLT dr = ai.real() - bi.real(), di = ai.imag() - bi.imag();
    err += dr * dr + di * di;
    FLT ar = ai.real(), ai_im = ai.imag();
    nrm += ar * ar + ai_im * ai_im;
=======
auto relerrtwonorm(BIGINT n, ArrA a, ArrB b) -> decltype(a[0].real()) {
  using Complex = std::decay_t<decltype(a[0])>;
  using FLT     = decltype(a[0].real());

  static_assert(std::is_floating_point_v<FLT>,
                "relerrtwonorm: value_type must be floating point");
  static_assert(std::is_same_v<Complex, std::decay_t<decltype(b[0])>>,
                "relerrtwonorm: array element types must match");

  FLT err = 0.0, nrm = 0.0;
  for (BIGINT m = 0; m < n; ++m) {
    // note std::norm here & below is |a|^2 ("field norm") not usual |a| ...
    nrm += norm(a[m]);
    err += norm(a[m] - b[m]);
>>>>>>> 5e745306
  }
  return std::sqrt(err / nrm);
}

// ----------------------------------------------------------------------------
// Compute ||a–b||₂
// ----------------------------------------------------------------------------
template<typename BIGINT, typename ArrA, typename ArrB>
<<<<<<< HEAD
auto errtwonorm(BIGINT n, ArrA aArr, ArrB bArr) -> decltype(aArr[0].real()) {
  using Complex = std::decay_t<decltype(aArr[0])>;
  using FLT     = decltype(aArr[0].real());

  static_assert(std::is_floating_point<FLT>::value,
                "errtwonorm: value_type must be floating point");
  static_assert(std::is_same<Complex, std::decay_t<decltype(bArr[0])>>::value,
                "errtwonorm: array element types must match");

  FLT err = FLT{0};
  for (BIGINT i = 0; i < n; ++i) {
    auto ai = aArr[i], bi = bArr[i];
    FLT dr = ai.real() - bi.real(), di = ai.imag() - bi.imag();
    err += dr * dr + di * di;
  }
  return std::sqrt(err);
=======
auto errtwonorm(BIGINT n, ArrA a, ArrB b) -> decltype(a[0].real()) {
  using Complex = std::decay_t<decltype(a[0])>;
  using FLT     = decltype(a[0].real());

  static_assert(std::is_floating_point_v<FLT>,
                "errtwonorm: value_type must be floating point");
  static_assert(std::is_same_v<Complex, std::decay_t<decltype(b[0])>>,
                "errtwonorm: array element types must match");

  FLT err = 0.0; // compute error 2-norm
  for (BIGINT m = 0; m < n; ++m) err += norm(a[m] - b[m]);
  return sqrt(err);
>>>>>>> 5e745306
}

// ----------------------------------------------------------------------------
// Compute ||a||₂
// ----------------------------------------------------------------------------
template<typename BIGINT, typename ArrA>
<<<<<<< HEAD
auto twonorm(BIGINT n, ArrA aArr) -> decltype(aArr[0].real()) {
  using FLT = decltype(aArr[0].real());

  static_assert(std::is_floating_point<FLT>::value,
                "twonorm: value_type must be floating point");

  FLT nrm = FLT{0};
  for (BIGINT i = 0; i < n; ++i) {
    auto ai = aArr[i];
    FLT ar = ai.real(), ai_im = ai.imag();
    nrm += ar * ar + ai_im * ai_im;
  }
  return std::sqrt(nrm);
=======
auto twonorm(BIGINT n, ArrA a) -> decltype(a[0].real()) {
  using FLT = decltype(a[0].real());

  static_assert(std::is_floating_point_v<FLT>,
                "twonorm: value_type must be floating point");

  FLT nrm = 0.0;
  for (BIGINT m = 0; m < n; ++m) nrm += norm(a[m]);
  return sqrt(nrm);
>>>>>>> 5e745306
}

// ----------------------------------------------------------------------------
// Compute ||a||_∞
// ----------------------------------------------------------------------------
template<typename BIGINT, typename ArrA>
<<<<<<< HEAD
auto infnorm(BIGINT n, ArrA aArr) -> decltype(aArr[0].real()) {
  using FLT = decltype(aArr[0].real());

  static_assert(std::is_floating_point<FLT>::value,
                "infnorm: value_type must be floating point");

  FLT maxv = FLT{0};
  for (BIGINT i = 0; i < n; ++i) {
    auto ai = aArr[i];
    FLT ar = ai.real(), ai_im = ai.imag();
    FLT mag2 = ar * ar + ai_im * ai_im;
    maxv     = std::max(maxv, mag2);
  }
  return std::sqrt(maxv);
=======
auto infnorm(BIGINT n, ArrA a) -> decltype(a[0].real()) {
  using FLT = decltype(a[0].real());

  static_assert(std::is_floating_point_v<FLT>,
                "infnorm: value_type must be floating point");

  FLT nrm = 0.0;
  for (BIGINT m = 0; m < n; ++m) nrm = std::max(nrm, norm(a[m]));
  return sqrt(nrm);
>>>>>>> 5e745306
}<|MERGE_RESOLUTION|>--- conflicted
+++ resolved
@@ -8,12 +8,9 @@
 #include <thrust/complex.h>
 #endif
 
-<<<<<<< HEAD
-=======
 // NOTE: not using std::func but just func for thrust::complex compatibility
 // AHB utilities, MB templated them.
 
->>>>>>> 5e745306
 // ----------------------------------------------------------------------------
 // Compute ||a–b||₂ / ||a||₂
 // ----------------------------------------------------------------------------
@@ -21,24 +18,6 @@
          typename ArrA, // supports ArrA[i] -> complex-like
          typename ArrB  // supports ArrB[i] -> same complex-like
          >
-<<<<<<< HEAD
-auto relerrtwonorm(BIGINT n, ArrA aArr, ArrB bArr) -> decltype(aArr[0].real()) {
-  using Complex = std::decay_t<decltype(aArr[0])>;
-  using FLT     = decltype(aArr[0].real());
-
-  static_assert(std::is_floating_point<FLT>::value,
-                "relerrtwonorm: value_type must be floating point");
-  static_assert(std::is_same<Complex, std::decay_t<decltype(bArr[0])>>::value,
-                "relerrtwonorm: array element types must match");
-
-  FLT err = FLT{0}, nrm = FLT{0};
-  for (BIGINT i = 0; i < n; ++i) {
-    auto ai = aArr[i], bi = bArr[i];
-    FLT dr = ai.real() - bi.real(), di = ai.imag() - bi.imag();
-    err += dr * dr + di * di;
-    FLT ar = ai.real(), ai_im = ai.imag();
-    nrm += ar * ar + ai_im * ai_im;
-=======
 auto relerrtwonorm(BIGINT n, ArrA a, ArrB b) -> decltype(a[0].real()) {
   using Complex = std::decay_t<decltype(a[0])>;
   using FLT     = decltype(a[0].real());
@@ -53,33 +32,14 @@
     // note std::norm here & below is |a|^2 ("field norm") not usual |a| ...
     nrm += norm(a[m]);
     err += norm(a[m] - b[m]);
->>>>>>> 5e745306
   }
-  return std::sqrt(err / nrm);
+  return sqrt(err / nrm);
 }
 
 // ----------------------------------------------------------------------------
 // Compute ||a–b||₂
 // ----------------------------------------------------------------------------
 template<typename BIGINT, typename ArrA, typename ArrB>
-<<<<<<< HEAD
-auto errtwonorm(BIGINT n, ArrA aArr, ArrB bArr) -> decltype(aArr[0].real()) {
-  using Complex = std::decay_t<decltype(aArr[0])>;
-  using FLT     = decltype(aArr[0].real());
-
-  static_assert(std::is_floating_point<FLT>::value,
-                "errtwonorm: value_type must be floating point");
-  static_assert(std::is_same<Complex, std::decay_t<decltype(bArr[0])>>::value,
-                "errtwonorm: array element types must match");
-
-  FLT err = FLT{0};
-  for (BIGINT i = 0; i < n; ++i) {
-    auto ai = aArr[i], bi = bArr[i];
-    FLT dr = ai.real() - bi.real(), di = ai.imag() - bi.imag();
-    err += dr * dr + di * di;
-  }
-  return std::sqrt(err);
-=======
 auto errtwonorm(BIGINT n, ArrA a, ArrB b) -> decltype(a[0].real()) {
   using Complex = std::decay_t<decltype(a[0])>;
   using FLT     = decltype(a[0].real());
@@ -92,28 +52,12 @@
   FLT err = 0.0; // compute error 2-norm
   for (BIGINT m = 0; m < n; ++m) err += norm(a[m] - b[m]);
   return sqrt(err);
->>>>>>> 5e745306
 }
 
 // ----------------------------------------------------------------------------
 // Compute ||a||₂
 // ----------------------------------------------------------------------------
 template<typename BIGINT, typename ArrA>
-<<<<<<< HEAD
-auto twonorm(BIGINT n, ArrA aArr) -> decltype(aArr[0].real()) {
-  using FLT = decltype(aArr[0].real());
-
-  static_assert(std::is_floating_point<FLT>::value,
-                "twonorm: value_type must be floating point");
-
-  FLT nrm = FLT{0};
-  for (BIGINT i = 0; i < n; ++i) {
-    auto ai = aArr[i];
-    FLT ar = ai.real(), ai_im = ai.imag();
-    nrm += ar * ar + ai_im * ai_im;
-  }
-  return std::sqrt(nrm);
-=======
 auto twonorm(BIGINT n, ArrA a) -> decltype(a[0].real()) {
   using FLT = decltype(a[0].real());
 
@@ -123,29 +67,12 @@
   FLT nrm = 0.0;
   for (BIGINT m = 0; m < n; ++m) nrm += norm(a[m]);
   return sqrt(nrm);
->>>>>>> 5e745306
 }
 
 // ----------------------------------------------------------------------------
 // Compute ||a||_∞
 // ----------------------------------------------------------------------------
 template<typename BIGINT, typename ArrA>
-<<<<<<< HEAD
-auto infnorm(BIGINT n, ArrA aArr) -> decltype(aArr[0].real()) {
-  using FLT = decltype(aArr[0].real());
-
-  static_assert(std::is_floating_point<FLT>::value,
-                "infnorm: value_type must be floating point");
-
-  FLT maxv = FLT{0};
-  for (BIGINT i = 0; i < n; ++i) {
-    auto ai = aArr[i];
-    FLT ar = ai.real(), ai_im = ai.imag();
-    FLT mag2 = ar * ar + ai_im * ai_im;
-    maxv     = std::max(maxv, mag2);
-  }
-  return std::sqrt(maxv);
-=======
 auto infnorm(BIGINT n, ArrA a) -> decltype(a[0].real()) {
   using FLT = decltype(a[0].real());
 
@@ -155,5 +82,4 @@
   FLT nrm = 0.0;
   for (BIGINT m = 0; m < n; ++m) nrm = std::max(nrm, norm(a[m]));
   return sqrt(nrm);
->>>>>>> 5e745306
 }