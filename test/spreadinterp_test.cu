#include <iostream>
#include <iomanip>
#include <math.h>
#include <helper_cuda.h>
#include <complex>
#include "../src/spreadinterp.h"
#include "../finufft/utils.h"
#include "../finufft/spreadinterp.h"

using namespace std;

int main(int argc, char* argv[])
{
	int nf1, nf2;
	FLT sigma = 2.0;
	int N1, N2, M;
	if (argc<5) {
		fprintf(stderr,"Usage: ./spreadinterp [method [nupts_distribute [N1 N2 [M [tol]]]]]\n");
		return 1;
	}  
	int method;
	sscanf(argv[1],"%d",&method);

	int nupts_distribute;
	sscanf(argv[2],"%d",&nupts_distribute);

	double w;
	sscanf(argv[3],"%lf",&w); nf1 = (int)w;  // so can read 1e6 right!
	sscanf(argv[4],"%lf",&w); nf2 = (int)w;  // so can read 1e6 right!

	N1 = (int) nf1/sigma;
	N2 = (int) nf2/sigma;
	M = N1*N2;// let density always be 1
	if(argc>5){
		sscanf(argv[5],"%lf",&w); M  = (int)w;  // so can read 1e6 right!
		if(M==0) M=N1*N2;
	}

	FLT tol=1e-6;
	if(argc>6){
		sscanf(argv[6],"%lf",&w); tol  = (FLT)w;  // so can read 1e6 right!
	}


	int ier;
	int ns=std::ceil(-log10(tol/10.0));
	cufinufft_plan dplan;
	FLT upsampfac=2.0;
	ier = cufinufft_default_opts(dplan.opts);
	dplan.opts.upsampfac=upsampfac;
	if(ier != 0 ){
		cout<<"error: cufinufft_default_opts"<<endl;
		return 0;
	}
	cout<<scientific<<setprecision(3);


	FLT *x, *y;
	CPX *c;
	CPX *fws, *fwfinufft;
	cudaMallocHost(&x, M*sizeof(CPX));
	cudaMallocHost(&y, M*sizeof(CPX));
	cudaMallocHost(&c, M*sizeof(CPX));
	cudaMallocHost(&fws,       nf1*nf2*sizeof(CPX));
	cudaMallocHost(&fwfinufft, nf1*nf2*sizeof(CPX));
#if 0
	// spread a single source, only for reference accuracy check...
	c[0].real() = 1.0; c[0].imag() = 0.0;   // unit strength
	x[0] = y[0] = nf1/2.0;                  // at center
	ier = cnufftspread(nf1,nf2,1,(FLT*) fwfinufft,1,x,y,NULL,(FLT*) c,opts);
	if (ier!=0) {
		printf("error when spreading M=1 pt for ref acc check (ier=%d)!\n",ier);
		return ier;
	}
	FLT kersumre = 0.0, kersumim = 0.0;  // sum kernel on uniform grid
	for (int i=0;i<nf1*nf2;++i) {
		kersumre += fwfinufft[i].real();
		kersumim += fwfinufft[i].imag();    // in case the kernel isn't real!
	}
#endif
	dplan.spopts.pirange=0;
	FLT strre = 0.0, strim = 0.0;          // also sum the strengths
	switch(nupts_distribute){
		// Making data
		case 1: //uniform
			{
				for (int i = 0; i < M; i++) {
					x[i] = RESCALE(M_PI*randm11(), nf1, 1);// x in [-pi,pi)
					y[i] = RESCALE(M_PI*randm11(), nf2, 1);
					c[i].real() = randm11();
					c[i].imag() = randm11();
					strre += c[i].real();
					strim += c[i].imag();
				}
			}
			break;
		case 2: // concentrate on a small region
			{
				for (int i = 0; i < M; i++) {
					x[i] = RESCALE(M_PI*rand01()/(nf1*2/32), nf1, 1);// x in [-pi,pi)
					y[i] = RESCALE(M_PI*rand01()/(nf1*2/32), nf2, 1);
					c[i].real() = randm11();
					c[i].imag() = randm11();
					strre += c[i].real();
					strim += c[i].imag();
				}
			}
			break;
	}

	CNTime timer;
	/*warm up gpu*/
	char *a;
	timer.restart();
	checkCudaErrors(cudaMalloc(&a,1));
#ifdef TIME
	cout<<"[time  ]"<< " (warm up) First cudamalloc call " << timer.elapsedsec() <<" s"<<endl<<endl;
#endif

	// Direction 1: Spreading
	printf("[info  ] Type 1: Spreading\n");
#if 0
	FLT sumre = 0.0, sumim = 0.0;   // check spreading accuracy, wrapping
	for (int i=0;i<nf1*nf2;++i) {
		sumre += fwi[i].real();
		sumim += fwi[i].imag();
	}
	FLT pre = kersumre*strre - kersumim*strim;   // pred ans, complex mult
	FLT pim = kersumim*strre + kersumre*strim;
	FLT maxerr = std::max(fabs(sumre-pre), fabs(sumim-pim));
	FLT ansmod = sqrt(sumre*sumre+sumim*sumim);
	printf("    rel err in total over grid:      %.3g\n",maxerr/ansmod);
	// note this is weaker than below dir=2 test, but is good indicator that
	// periodic wrapping is correct
#endif

	/* -------------------------------------- */
	// Method 5: Subprob                     //
	/* -------------------------------------- */
	timer.restart();
	dplan.opts.gpu_method=method;
	dplan.opts.gpu_kerevalmeth=1;
	dplan.spopts.spread_direction=1;
	switch(method){
		case 1:
		case 2:
		case 4:
		{
			dplan.opts.gpu_binsizex=16;
			dplan.opts.gpu_binsizey=16;
		}
		case 5:
		{
			dplan.opts.gpu_binsizex=32;
			dplan.opts.gpu_binsizey=32;
		}
	}
	ier = cufinufft_spread2d(N1, N2, nf1, nf2, fws, M, x, y, c, tol, &dplan);
	FLT tsubprob=timer.elapsedsec();
	if(ier != 0 ){
		cout<<"error: cnufftspread2d_gpu_subprob"<<endl;
		return 0;
	}
	printf("[method %d] %ld NU pts to (%ld,%ld) modes, #%d U pts in %.3g s \t%.3g NU pts/s\n",
			method,M,N1,N2,nf1*nf2,tsubprob,M/tsubprob);

	/* -------------------------------------- */
	// FINUTFFT cpu spreader                  //
	/* -------------------------------------- */
	timer.start();
	spread_opts spopts;
	setup_spreader(spopts,(FLT)tol,upsampfac,1);
	spopts.pirange=0;
	spopts.chkbnds=1;
	spopts.spread_direction=1;
	spopts.flags=0;//ker always return 1
	spopts.kerpad=1;
	spopts.sort_threads=0;
	spopts.sort=2;
	spopts.debug=0;

	ier = spreadinterp(nf1,nf2,1,(FLT*) fwfinufft,M,x,y,NULL,(FLT*) c,spopts);
	FLT t=timer.elapsedsec();
	if (ier!=0) {
		printf("error (ier=%d)!\n",ier);
		return ier;
	}
	printf("[finufft] %ld NU pts to (%ld,%ld) modes, #%d U pts in %.3g s \t%.3g NU pts/s\n",
			M,N1,N2,nf1*nf2,t,M/t);
	//printf("    %.3g NU pts in %.3g s \t%.3g pts/s \t%.3g spread pts/s\n",(double)M,t,M/t,pow(opts.nspread,2)*M/t);
	/* ------------------------------------------------------------------------------------------------------*/

	cout<<endl;
	FLT err=relerrtwonorm(nf1*nf2,fws,fwfinufft);
	err=relerrtwonorm(nf1*nf2,fws,fwfinufft);
	printf("|| fws  - fwfinufft ||_2 / || fws  ||_2 =  %.6g\n", err);

#if 0
	cout<<"[resultdiff]"<<endl;
	FLT fwfinufft_infnorm=infnorm(nf1*nf2, fwfinufft);
	int nn=0;
	for(int j=0; j<nf2; j++){
		for (int i=0; i<nf1; i++){
			if( norm(fwi[i+j*nf1]-fwfinufft[i+j*nf1])/fwfinufft_infnorm > 1e-5 & nn<10){
				cout<<norm(fwi[i+j*nf1]-fwh[i+j*nf1])/fwfinufft_infnorm<<" ";
				cout<<"(i,j)=("<<i<<","<<j<<"), "<<fwi[i+j*nf1] <<","<<fwfinufft[i+j*nf1]<<endl;
				nn++;
			}
		}
	}
	cout<<endl;
#endif
#if 1
	// Direction 2: Interpolation
	printf("\n[info  ] Type 2: Interpolation\n");

<<<<<<< HEAD
	opts.spread_direction=2;
	opts.Horner=0;
=======
	dplan.spopts.spread_direction=2;
>>>>>>> 6d2ec5ac
	CPX *fw;
	CPX *cfinufft, *cs;
	cudaMallocHost(&fw, nf1*nf2*sizeof(CPX));
	cudaMallocHost(&cfinufft, M*sizeof(CPX));
	cudaMallocHost(&cs,       M*sizeof(CPX));

	for(int i=0; i<nf1*nf2; i++){
		fw[i].real() = 1.0;
		fw[i].imag() = 0.0;
	}
	/* -------------------------------------- */
	// Method 1: Subprob                      //
	/* -------------------------------------- */
	timer.restart();
	ier = cufinufft_interp2d(N1, N2, nf1, nf2, fw, M, x, y, cs, tol, &dplan);
	FLT tts=timer.elapsedsec();
	if(ier != 0 ){
		cout<<"error: cnufftinterp2d_gpu_subprob"<<endl;
		return 0;
	}
	printf("[method %d] Interp (%ld,%ld) modes to %ld NU pts in %.3g s \t%.3g U pts/s\n",
			  method,nf1,nf2,M,tts,nf1*nf2/tts);
	/* -------------------------------------- */
	// FINUTFFT cpu spreader                  //
	/* -------------------------------------- */
	timer.start();
	setup_spreader(spopts,(FLT)tol,upsampfac,1);
	spopts.pirange=0;
	spopts.chkbnds=1;
	spopts.spread_direction=2;
	spopts.flags=0;//ker always return 1
	spopts.kerpad=1;
	spopts.sort_threads=0;
	spopts.sort=2;
	spopts.debug=0;

	ier = spreadinterp(nf1,nf2,1,(FLT*) fw,M,x,y,NULL,(FLT*) cfinufft,spopts);
	FLT tt=timer.elapsedsec();
	if (ier!=0) {
		printf("error (ier=%d)!\n",ier);
		return ier;
	}
	printf("[finufft] Interp (%ld,%ld) modes to %ld NU pts in %.3g s \t%.3g U pts/s\n",
			  nf1,nf2,M,tt,nf1*nf2/tt);
	err=relerrtwonorm(M,cs,cfinufft);
	printf("|| cs  - cfinufft ||_2 / || cs  ||_2 =  %.6g\n", err);
#if 0
	cout<<"[result-hybrid]"<<endl;
	for(int j=0; j<nf2; j++){
		if( j % opts.gpu_binsizey == 0)
			printf("\n");
		for (int i=0; i<nf1; i++){
			if( i % opts.gpu_binsizex == 0 && i!=0)
				printf(" |");
			printf(" (%2.3g,%2.3g)",fwi[i+j*nf1].real(),fwi[i+j*nf1].imag() );
			//cout<<" "<<setw(8)<<fwfinufft[i+j*nf1];
		}
		cout<<endl;
	}
	cout<<endl;
#endif
#endif
	cudaFreeHost(x);
	cudaFreeHost(y);
	cudaFreeHost(c);
	cudaFreeHost(fws);
	cudaFreeHost(fwfinufft);
	return 0;
}<|MERGE_RESOLUTION|>--- conflicted
+++ resolved
@@ -214,12 +214,7 @@
 	// Direction 2: Interpolation
 	printf("\n[info  ] Type 2: Interpolation\n");
 
-<<<<<<< HEAD
-	opts.spread_direction=2;
-	opts.Horner=0;
-=======
 	dplan.spopts.spread_direction=2;
->>>>>>> 6d2ec5ac
 	CPX *fw;
 	CPX *cfinufft, *cs;
 	cudaMallocHost(&fw, nf1*nf2*sizeof(CPX));
