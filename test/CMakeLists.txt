--- conflicted
+++ resolved
@@ -9,10 +9,7 @@
     finufft3d_test
     finufft3dmany_test
     finufft3dkernel_test
-<<<<<<< HEAD
-=======
     spreadinterp1d_test
->>>>>>> 82b50a60
 )
 
 foreach(TEST ${TESTS})
@@ -37,30 +34,14 @@
 endif()
 target_compile_features(testutils PRIVATE cxx_std_17)
 finufft_link_test(testutils)
-<<<<<<< HEAD
-add_test(
-    NAME run_testutils
-    COMMAND testutils
-    WORKING_DIRECTORY ${CMAKE_BINARY_DIR}
-)
-=======
 add_test(NAME run_testutils COMMAND testutils WORKING_DIRECTORY ${CMAKE_BINARY_DIR})
->>>>>>> 82b50a60
 
 if(NOT FINUFFT_USE_DUCC0)
     add_executable(fftw_lock_test fftw_lock_test.cpp)
     target_compile_features(fftw_lock_test PRIVATE cxx_std_17)
     finufft_link_test(fftw_lock_test)
 
-<<<<<<< HEAD
-    add_test(
-        NAME run_fftw_lock_test
-        COMMAND fftw_lock_test
-        WORKING_DIRECTORY ${CMAKE_BINARY_DIR}
-    )
-=======
     add_test(NAME run_fftw_lock_test COMMAND fftw_lock_test WORKING_DIRECTORY ${CMAKE_BINARY_DIR})
->>>>>>> 82b50a60
 endif()
 
 # Add ctest definitions that run at both precisions...
@@ -69,15 +50,7 @@
     # as in makefile. This prevents them taking a huge time on a, say, 128-core
     # Rome node. ... but I don't know platform-indep way to do that! Does anyone?
 
-<<<<<<< HEAD
-    add_test(
-        NAME run_basic_pass_fail_${PREC}
-        COMMAND basicpassfail${SUFFIX}
-        WORKING_DIRECTORY ${CMAKE_BINARY_DIR}
-    )
-=======
     add_test(NAME run_basic_pass_fail_${PREC} COMMAND basicpassfail${SUFFIX} WORKING_DIRECTORY ${CMAKE_BINARY_DIR})
->>>>>>> 82b50a60
 
     add_test(
         NAME run_finufft1d_test_${PREC}
@@ -87,63 +60,30 @@
 
     add_test(
         NAME run_finufft1dmany_test_${PREC}
-<<<<<<< HEAD
-        COMMAND
-            finufft1dmany_test${SUFFIX} 3 1e2 2e2 ${REQ_TOL} 0 0 0 2 0.0
-            ${CHECK_TOL}
-=======
         COMMAND finufft1dmany_test${SUFFIX} 3 1e2 2e2 ${REQ_TOL} 0 0 0 2 0.0 ${CHECK_TOL}
->>>>>>> 82b50a60
         WORKING_DIRECTORY ${CMAKE_BINARY_DIR}
     )
 
     add_test(
         NAME run_finufft2d_test_${PREC}
-<<<<<<< HEAD
-        COMMAND
-            finufft2d_test${SUFFIX} 1e2 1e1 1e3 ${REQ_TOL} 0 2 0.0 ${CHECK_TOL}
-=======
         COMMAND finufft2d_test${SUFFIX} 1e2 1e1 1e3 ${REQ_TOL} 0 2 0.0 ${CHECK_TOL}
->>>>>>> 82b50a60
         WORKING_DIRECTORY ${CMAKE_BINARY_DIR}
     )
 
     add_test(
         NAME run_finufft2dmany_test_${PREC}
-<<<<<<< HEAD
-        COMMAND
-            finufft2dmany_test${SUFFIX} 3 1e2 1e1 1e3 ${REQ_TOL} 0 0 0 2 0.0
-            ${CHECK_TOL}
-=======
         COMMAND finufft2dmany_test${SUFFIX} 3 1e2 1e1 1e3 ${REQ_TOL} 0 0 0 2 0.0 ${CHECK_TOL}
->>>>>>> 82b50a60
         WORKING_DIRECTORY ${CMAKE_BINARY_DIR}
     )
 
     add_test(
         NAME run_finufft3d_test_${PREC}
-<<<<<<< HEAD
-        COMMAND
-            finufft3d_test${SUFFIX} 5 10 20 1e2 ${REQ_TOL} 0 2 0.0 ${CHECK_TOL}
-=======
         COMMAND finufft3d_test${SUFFIX} 5 10 20 1e2 ${REQ_TOL} 0 2 0.0 ${CHECK_TOL}
->>>>>>> 82b50a60
         WORKING_DIRECTORY ${CMAKE_BINARY_DIR}
     )
 
     add_test(
         NAME run_finufft3dmany_test_${PREC}
-<<<<<<< HEAD
-        COMMAND
-            finufft3dmany_test${SUFFIX} 2 5 10 20 1e2 ${REQ_TOL} 0 0 0 2 0.0
-            ${CHECK_TOL}
-        WORKING_DIRECTORY ${CMAKE_BINARY_DIR}
-    )
-
-    add_test(
-        NAME run_dumbinputs_${PREC}
-        COMMAND dumbinputs${SUFFIX}
-=======
         COMMAND finufft3dmany_test${SUFFIX} 2 5 10 20 1e2 ${REQ_TOL} 0 0 0 2 0.0 ${CHECK_TOL}
         WORKING_DIRECTORY ${CMAKE_BINARY_DIR}
     )
@@ -153,7 +93,6 @@
     add_test(
         NAME spreadinterp1d_${PREC}
         COMMAND spreadinterp1d_test${SUFFIX} 1e3 1e3 ${REQ_TOL} 0 2 2.0 ${CHECK_TOL}
->>>>>>> 82b50a60
         WORKING_DIRECTORY ${CMAKE_BINARY_DIR}
     )
 endfunction()
