name: cmake ci linux macos windows

on: [push, pull_request]

jobs:
  pip-requirements:
    runs-on: ubuntu-22.04
    steps:
      - name: Checkout code
        uses: actions/checkout@v4
      - name: Set up Python
        uses: actions/setup-python@v5
        with:
          cache: 'pip'
          python-version: '3.10'
      - name: Generate requirements.txt
        run: |
          pip install --upgrade pip
          pip install pip-tools
          pip-compile --all-build-deps python/finufft/pyproject.toml -o requirements.txt
          echo pytest >> requirements.txt
          sed -i -E 's/(==|>=|<=|>|<|~=|!=).*//' requirements.txt
          cat requirements.txt
      - name: Upload requirements.txt
        uses: actions/upload-artifact@v4
        with:
          name: requirements
          path: requirements.txt

  cache:
    strategy:
      matrix:
        os: [ubuntu-22.04, windows-2022]
    runs-on: ${{ matrix.os }}
    steps:
      - name: Checkout code
        uses: actions/checkout@v4
      - name: create cache directory
        shell: bash
        run: mkdir -p "cpm"
      - name: Check if cache exists
        id: cache
        uses: actions/cache@v4
        with:
          key: cpm-cache-00-${{ runner.os == 'windows' && 'windows-' || '' }}${{ hashFiles('**/CMakeLists.txt', 'cmake/**') }}
          enableCrossOsArchive: true
          path: cpm
      - name: Setup Cpp (on cache miss)
        if: steps.cache.outputs.cache-hit != 'true'
        uses: aminya/setup-cpp@v1
        with:
          cmake: true
      - name: Download dependencies in cache (Linux)
        if: steps.cache.outputs.cache-hit != 'true' && runner.os == 'Linux'
        run: |
          cmake -S . -B ./build -DCPM_SOURCE_CACHE="cpm"
          rm -rf build
          cmake -S . -B ./build -DFINUFFT_USE_DUCC0=ON -DCPM_SOURCE_CACHE="cpm"
      - name: Download dependencies in cache (Windows)
        if: steps.cache.outputs.cache-hit != 'true' && runner.os != 'Linux'
        run: |
          cmake -S . -B build -DCPM_SOURCE_CACHE="cpm"
          rm build -r -force
          cmake -S . -B build -DFINUFFT_USE_DUCC0=ON -DCPM_SOURCE_CACHE="cpm"
      - name: Cache dependencies
        if: steps.cache.outputs.cache-hit != 'true'
        uses: actions/cache/save@v4
        with:
          key: cpm-cache-00-${{ runner.os == 'windows' && 'windows-' || '' }}${{ hashFiles('**/CMakeLists.txt', 'cmake/**') }}
          enableCrossOsArchive: true
          path: cpm

  cmake-ci:
    runs-on: ${{ matrix.os }}
    needs: [cache, pip-requirements]
    env:
      CMAKE_GENERATOR: Ninja
      CPM_SOURCE_CACHE: cpm
      CTEST_OUTPUT_ON_FAILURE: "1"
      SCCACHE_GHA_ENABLED: "true"
      SCCACHE_GHA_VERSION: "0"
      CMAKE_C_COMPILER_LAUNCHER: sccache
      CMAKE_CXX_COMPILER_LAUNCHER: sccache
      CMAKE_CUDA_COMPILER_LAUNCHER: sccache
    strategy:
      fail-fast: false
      matrix:
        include:
          - { os: ubuntu-22.04, toolchain: gcc-10 }
          - { os: ubuntu-22.04, toolchain: gcc-11 }
          - { os: ubuntu-22.04, toolchain: gcc-12 }
          - { os: ubuntu-22.04, toolchain: gcc-13 }
          - { os: ubuntu-22.04, toolchain: clang-16 }
          - { os: ubuntu-22.04, toolchain: clang-17 }
          - { os: ubuntu-22.04, toolchain: clang-18 }

          - { os: windows-2022, toolchain: msvc }
          - { os: windows-2022, toolchain: clang-19 }

          - { os: macos-13, toolchain: llvm }
          - { os: macos-13, toolchain: gcc-14 }
          - { os: macos-14, toolchain: llvm }
          - { os: macos-14, toolchain: gcc-14 }
          - { os: macos-15, toolchain: llvm }
#          - { os: macos-15, toolchain: gcc-15 } # it is broken at the moment, but it is not caused by finufft

    steps:
      - name: Checkout code
        uses: actions/checkout@v4

      - name: Restore Cache
        uses: actions/cache/restore@v4
        with:
          key: cpm-cache-00-${{ runner.os == 'windows' && 'windows-' || '' }}${{ hashFiles('**/CMakeLists.txt', 'cmake/**') }}
          enableCrossOsArchive: true
          path: cpm

      - name: Download requirements.txt
        uses: actions/download-artifact@v4
        with:
          name: requirements

      - name: Run sccache-cache
        uses: mozilla-actions/sccache-action@v0.0.9

      - name: Setup Cpp
        uses: aminya/setup-cpp@v1
        with:
          compiler: ${{ matrix.toolchain }}
          vcvarsall: true
          cmake: true
          ninja: true

      - name: Install toolchain + FFTW (macOS)
        if: startsWith(matrix.os, 'macos-')
        run: |
          export HOMEBREW_NO_ANALYTICS=1 HOMEBREW_NO_INSTALL_CLEANUP=1
          brew install libomp fftw
          {
            echo "LDFLAGS=-L$(brew --prefix libomp)/lib"
            echo "CPPFLAGS=-I$(brew --prefix libomp)/include"
            echo "LIBRARY_PATH=$(brew --prefix libomp)/lib"
            echo "DYLD_LIBRARY_PATH=$(brew --prefix libomp)/lib"
            echo "CMAKE_PREFIX_PATH=$(brew --prefix libomp)"
            ver="${{ matrix.os }}"; ver="${ver#macos-}"
            echo "MACOSX_DEPLOYMENT_TARGET=${ver}.0"
          } >> "$GITHUB_ENV"

      - name: Install fftw (Linux)
        if: runner.os == 'Linux'
        run: |
          sudo apt update
          sudo apt install -y libfftw3-dev

      - name: Set up Python
        uses: actions/setup-python@v5
        with:
          python-version: '3.10'
          cache: 'pip'
          cache-dependency-path: requirements.txt

      - name: Install Python requirements
        run: |
          python3 -m pip install --upgrade pip
          python3 -m pip install -r requirements.txt

      - name: Build and test configurations
        shell: bash
        run: |
          if [[ "$RUNNER_OS" == "Windows" ]]; then
            configs=("build_type=Release ducc_fft=On" "build_type=Debug ducc_fft=On")
          else
            configs=("build_type=Release ducc_fft=On" "build_type=Release ducc_fft=Off" \
                     "build_type=Debug ducc_fft=On"  "build_type=Debug ducc_fft=Off")
          fi

          if [[ "${{ matrix.toolchain }}" == "msvc" ]]; then
            arch_flags=("/arch:AVX2" "/arch:SSE2" "native")
          elif [[ "$RUNNER_OS" == "Linux" ]]; then
            arch_flags=("-march=x86-64" "-march=x86-64-v2" "-march=x86-64-v3" "-march=native")
          else
            arch_flags=("native")
          fi

<<<<<<< HEAD
=======
          build_dir="build"
          rm -rf $build_dir

>>>>>>> 7919db50
          for arch in "${arch_flags[@]}"; do
            arch_dir=$(echo "$arch" | tr -c 'A-Za-z0-9' '_')
            for cfg in "${configs[@]}"; do
              eval "$cfg"
<<<<<<< HEAD
              build_dir="build_${build_type}_${ducc_fft}_${arch_dir}"
=======

              sanitizers="OFF"
              if [[ "$build_type" == "Debug" && "$RUNNER_OS" != "Windows" ]]; then
                sanitizers="ON"
              fi
>>>>>>> 7919db50

              cmake -E make_directory "$build_dir"
              cmake -S . -B "$build_dir" \
                -DCMAKE_BUILD_TYPE=$build_type \
                -DFINUFFT_ARCH_FLAGS="$arch" \
<<<<<<< HEAD
                -DFINUFFT_USE_DUCC0=$ducc_fft \
=======
                -DFINUFFT_BUILD_EXAMPLES=ON \
                -DFINUFFT_BUILD_TESTS=ON \
                -DFINUFFT_USE_DUCC0=$ducc_fft \
                -DFINUFFT_USE_SANITIZERS=$sanitizers \
>>>>>>> 7919db50
                -DCMAKE_MSVC_DEBUG_INFORMATION_FORMAT=Embedded \
                -DCMAKE_POLICY_DEFAULT_CMP0141=NEW
                # CMake will pick the toolchain set by setup-cpp (and macOS brew block for gcc-14).

              cmake --build "$build_dir" --config "$build_type"
<<<<<<< HEAD
              (cd "$build_dir" && ctest -C "$build_type")
=======
              ctest --test-dir "$build_dir" --output-on-failure
>>>>>>> 7919db50

              python3 -m pip install \
                --verbose \
                -C cmake.define.CMAKE_BUILD_TYPE=$build_type \
                -C cmake.define.FINUFFT_ARCH_FLAGS="$arch" \
                -C cmake.define.FINUFFT_USE_DUCC0=$ducc_fft \
                -C cmake.define.CMAKE_MSVC_DEBUG_INFORMATION_FORMAT=Embedded \
                -C cmake.define.CMAKE_POLICY_DEFAULT_CMP0141=NEW \
                python/finufft

              python3 -m pytest python/finufft/test
            done
          done

  cleanup:
    runs-on: ubuntu-22.04
    needs: cmake-ci
    steps:
      - name: Artifact cleanup
        uses: geekyeggo/delete-artifact@v5
        with:
          name: requirements<|MERGE_RESOLUTION|>--- conflicted
+++ resolved
@@ -182,48 +182,33 @@
             arch_flags=("native")
           fi
 
-<<<<<<< HEAD
-=======
           build_dir="build"
           rm -rf $build_dir
 
->>>>>>> 7919db50
           for arch in "${arch_flags[@]}"; do
             arch_dir=$(echo "$arch" | tr -c 'A-Za-z0-9' '_')
             for cfg in "${configs[@]}"; do
               eval "$cfg"
-<<<<<<< HEAD
-              build_dir="build_${build_type}_${ducc_fft}_${arch_dir}"
-=======
 
               sanitizers="OFF"
               if [[ "$build_type" == "Debug" && "$RUNNER_OS" != "Windows" ]]; then
                 sanitizers="ON"
               fi
->>>>>>> 7919db50
 
               cmake -E make_directory "$build_dir"
               cmake -S . -B "$build_dir" \
                 -DCMAKE_BUILD_TYPE=$build_type \
                 -DFINUFFT_ARCH_FLAGS="$arch" \
-<<<<<<< HEAD
-                -DFINUFFT_USE_DUCC0=$ducc_fft \
-=======
                 -DFINUFFT_BUILD_EXAMPLES=ON \
                 -DFINUFFT_BUILD_TESTS=ON \
                 -DFINUFFT_USE_DUCC0=$ducc_fft \
                 -DFINUFFT_USE_SANITIZERS=$sanitizers \
->>>>>>> 7919db50
                 -DCMAKE_MSVC_DEBUG_INFORMATION_FORMAT=Embedded \
                 -DCMAKE_POLICY_DEFAULT_CMP0141=NEW
                 # CMake will pick the toolchain set by setup-cpp (and macOS brew block for gcc-14).
 
               cmake --build "$build_dir" --config "$build_type"
-<<<<<<< HEAD
-              (cd "$build_dir" && ctest -C "$build_type")
-=======
               ctest --test-dir "$build_dir" --output-on-failure
->>>>>>> 7919db50
 
               python3 -m pip install \
                 --verbose \
