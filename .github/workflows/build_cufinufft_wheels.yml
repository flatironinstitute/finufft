name: Build cufinufft Python wheels

on: [push, pull_request]

jobs:
  build_wheels:
    name: Build cufinufft wheels on ${{ matrix.buildplat[1] }}
    runs-on: ${{ matrix.buildplat[0] }}
    strategy:
      fail-fast: false
      matrix:
        buildplat:
          - [ ubuntu-22.04, manylinux_x86_64 ]
          - [ windows-2022, win_amd64 ]
    steps:
      - uses: actions/checkout@v4
      - name: Setup Cpp
        if: ${{ matrix.buildplat[0] == 'windows-2022' }}
        uses: aminya/setup-cpp@v1.1.1
        with:
          compiler: msvc-2022
          vcvarsall: true
          cmake: true
          ninja: true
          vcpkg: false
          cppcheck: false
      - name: Setup CUDA
        if: ${{ matrix.buildplat[0] == 'windows-2022' }}
<<<<<<< HEAD
        uses: Jimver/cuda-toolkit@v0.2.23
=======
        uses: Jimver/cuda-toolkit@v0.2.21
>>>>>>> d4d08a4e
        with:
          cuda: '12.4.0'
      - name: Build ${{ matrix.buildplat[1] }} wheels
        uses: pypa/cibuildwheel@v2.22.0
        with:
          package-dir: 'python/cufinufft'
        env:
          CIBW_BUILD: '*-${{ matrix.buildplat[1] }}'
          CIBW_TEST_COMMAND: "echo 'Wheel installed'"
          CIBW_BUILD_FRONTEND: "pip; args: --no-deps"
          CIBW_BEFORE_ALL_LINUX: |
            if command -v yum &> /dev/null; then
              yum install -y epel-release
              yum-config-manager --add-repo https://developer.download.nvidia.com/compute/cuda/repos/rhel7/x86_64/cuda-rhel7.repo
              yum install -y cuda-12-4
            else
              echo "Unsupported package manager. Exiting."
              exit 1
            fi
          CIBW_ENVIRONMENT_LINUX: PATH=$PATH:/usr/local/cuda/bin LD_LIBRARY_PATH=$LD_LIBRARY_PATH:/usr/local/cuda/lib64
          CIBW_ARCHS_LINUX: x86_64

      - uses: actions/upload-artifact@v4
        with:
          name: cufinufft-wheels-${{ matrix.buildplat[1] }}
          path: ./wheelhouse/*.whl<|MERGE_RESOLUTION|>--- conflicted
+++ resolved
@@ -26,11 +26,7 @@
           cppcheck: false
       - name: Setup CUDA
         if: ${{ matrix.buildplat[0] == 'windows-2022' }}
-<<<<<<< HEAD
-        uses: Jimver/cuda-toolkit@v0.2.23
-=======
-        uses: Jimver/cuda-toolkit@v0.2.21
->>>>>>> d4d08a4e
+        uses: Jimver/cuda-toolkit@v0.2.26
         with:
           cuda: '12.4.0'
       - name: Build ${{ matrix.buildplat[1] }} wheels
