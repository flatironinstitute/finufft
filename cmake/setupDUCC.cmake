CPMAddPackage(
        NAME ducc0
        GIT_REPOSITORY https://gitlab.mpcdf.mpg.de/mtr/ducc.git
        GIT_TAG ${DUCC0_VERSION}
        DOWNLOAD_ONLY YES
)


if(ducc0_ADDED)
<<<<<<< HEAD
    add_library(ducc0 OBJECT ${ducc0_SOURCE_DIR}/src/ducc0/infra/string_utils.cc ${ducc0_SOURCE_DIR}/src/ducc0/infra/threading.cc ${ducc0_SOURCE_DIR}/src/ducc0/infra/mav.cc ${ducc0_SOURCE_DIR}/src/ducc0/math/gridding_kernel.cc ${ducc0_SOURCE_DIR}/src/ducc0/math/gl_integrator.cc)
    target_include_directories(ducc0 PUBLIC ${ducc0_SOURCE_DIR}/src/)
    target_compile_features(ducc0 PUBLIC cxx_std_17)

    if (WIN32)
        add_library(ducc0_dll OBJECT ducc0_SOURCE_DIR}/src/ducc0/infra/string_utils.cc ${ducc0_SOURCE_DIR}/src/ducc0/infra/threading.cc ${ducc0_SOURCE_DIR}/src/ducc0/infra/mav.cc ${ducc0_SOURCE_DIR}/src/ducc0/math/gridding_kernel.cc ${ducc0_SOURCE_DIR}/src/ducc0/math/gl_integrator.cc)
        target_include_directories(ducc0_dll PUBLIC ${ducc0_SOURCE_DIR}/src/)
        target_compile_features(ducc0 PUBLIC cxx_std_17)
        target_compile_definitions(ducc0_dll PRIVATE SINGLE dll_EXPORTS DUCC0_DLL)
    endif ()
=======
    add_library(ducc0 STATIC
            ${ducc0_SOURCE_DIR}/src/ducc0/infra/string_utils.cc
            ${ducc0_SOURCE_DIR}/src/ducc0/infra/threading.cc
            ${ducc0_SOURCE_DIR}/src/ducc0/infra/mav.cc
            ${ducc0_SOURCE_DIR}/src/ducc0/math/gridding_kernel.cc
    )
    target_include_directories(ducc0 PUBLIC ${ducc0_SOURCE_DIR}/src/)
>>>>>>> 2142092c
endif ()

list(APPEND FINUFFT_FFTW_LIBRARIES ducc0)<|MERGE_RESOLUTION|>--- conflicted
+++ resolved
@@ -7,26 +7,15 @@
 
 
 if(ducc0_ADDED)
-<<<<<<< HEAD
-    add_library(ducc0 OBJECT ${ducc0_SOURCE_DIR}/src/ducc0/infra/string_utils.cc ${ducc0_SOURCE_DIR}/src/ducc0/infra/threading.cc ${ducc0_SOURCE_DIR}/src/ducc0/infra/mav.cc ${ducc0_SOURCE_DIR}/src/ducc0/math/gridding_kernel.cc ${ducc0_SOURCE_DIR}/src/ducc0/math/gl_integrator.cc)
-    target_include_directories(ducc0 PUBLIC ${ducc0_SOURCE_DIR}/src/)
-    target_compile_features(ducc0 PUBLIC cxx_std_17)
-
-    if (WIN32)
-        add_library(ducc0_dll OBJECT ducc0_SOURCE_DIR}/src/ducc0/infra/string_utils.cc ${ducc0_SOURCE_DIR}/src/ducc0/infra/threading.cc ${ducc0_SOURCE_DIR}/src/ducc0/infra/mav.cc ${ducc0_SOURCE_DIR}/src/ducc0/math/gridding_kernel.cc ${ducc0_SOURCE_DIR}/src/ducc0/math/gl_integrator.cc)
-        target_include_directories(ducc0_dll PUBLIC ${ducc0_SOURCE_DIR}/src/)
-        target_compile_features(ducc0 PUBLIC cxx_std_17)
-        target_compile_definitions(ducc0_dll PRIVATE SINGLE dll_EXPORTS DUCC0_DLL)
-    endif ()
-=======
     add_library(ducc0 STATIC
             ${ducc0_SOURCE_DIR}/src/ducc0/infra/string_utils.cc
             ${ducc0_SOURCE_DIR}/src/ducc0/infra/threading.cc
             ${ducc0_SOURCE_DIR}/src/ducc0/infra/mav.cc
             ${ducc0_SOURCE_DIR}/src/ducc0/math/gridding_kernel.cc
+            ${ducc0_SOURCE_DIR}/src/ducc0/math/gl_integrator.cc
     )
     target_include_directories(ducc0 PUBLIC ${ducc0_SOURCE_DIR}/src/)
->>>>>>> 2142092c
+    target_compile_features(ducc0 PUBLIC cxx_std_17)
 endif ()
 
 list(APPEND FINUFFT_FFTW_LIBRARIES ducc0)