import pytest

import numpy as np

from cufinufft import Plan, _compat

import utils

# NOTE: Tests below fail for tolerance 1e-4 (error executing plan).

DTYPES = [np.complex64, np.complex128]
SHAPES = [(16,), (16, 16), (16, 16, 16), (19,), (17, 19), (17, 19, 24)]
MS = [256, 1024, 4096]
TOLS = [1e-3, 1e-6]
OUTPUT_ARGS = [False, True]
CONTIGUOUS = [False, True]
MODEORDS = [0, 1]


@pytest.mark.parametrize("dtype", DTYPES)
@pytest.mark.parametrize("shape", SHAPES)
@pytest.mark.parametrize("M", MS)
@pytest.mark.parametrize("tol", TOLS)
@pytest.mark.parametrize("output_arg", OUTPUT_ARGS)
@pytest.mark.parametrize("modeord", MODEORDS)
def test_type1(to_gpu, to_cpu, dtype, shape, M, tol, output_arg, modeord):
    k, c = utils.type1_problem(dtype, shape, M)

    k_gpu = to_gpu(k)
    c_gpu = to_gpu(c)

    plan = Plan(1, shape, eps=tol, dtype=dtype, modeord=modeord)

    # Since k_gpu is an array of shape (dim, M), this will expand to
    # plan.setpts(k_gpu[0], ..., k_gpu[dim]), allowing us to handle all
    # dimensions with the same call.
    plan.setpts(*k_gpu)

    if output_arg:
        fk_gpu = _compat.array_empty_like(c_gpu, shape, dtype=dtype)
        plan.execute(c_gpu, out=fk_gpu)
    else:
        fk_gpu = plan.execute(c_gpu)

    fk = to_cpu(fk_gpu)
    if modeord == 1:
        fk = np.fft.fftshift(fk)

    utils.verify_type1(k, c, fk, tol)


@pytest.mark.parametrize("dtype", DTYPES)
@pytest.mark.parametrize("shape", SHAPES)
@pytest.mark.parametrize("M", MS)
@pytest.mark.parametrize("tol", TOLS)
@pytest.mark.parametrize("output_arg", OUTPUT_ARGS)
@pytest.mark.parametrize("contiguous", CONTIGUOUS)
@pytest.mark.parametrize("modeord", MODEORDS)
def test_type2(to_gpu, to_cpu, dtype, shape, M, tol, output_arg, contiguous, modeord):
    k, fk = utils.type2_problem(dtype, shape, M)

    plan = Plan(2, shape, eps=tol, dtype=dtype, modeord=modeord)

    check_result = True

    if not contiguous and len(shape) > 1:
        fk = fk.copy(order="F")

        if _compat.array_can_contiguous(to_gpu(np.empty(1))):
            def _execute(*args, **kwargs):
                with pytest.warns(UserWarning, match="requirement: C. Copying"):
                    return plan.execute(*args, **kwargs)
        else:
            check_result = False

            def _execute(*args, **kwargs):
                with pytest.raises(TypeError, match="requirement: C"):
                    plan.execute(*args, **kwargs)

    else:
        def _execute(*args, **kwargs):
            return plan.execute(*args, **kwargs)

    k_gpu = to_gpu(k)

    if modeord == 1:
        _fk = np.fft.ifftshift(fk)
    else:
        _fk = fk
    fk_gpu = to_gpu(_fk)

    plan.setpts(*k_gpu)

    if output_arg:
        c_gpu = _compat.array_empty_like(fk_gpu, (M,), dtype=dtype)
        _execute(fk_gpu, out=c_gpu)
    else:
        c_gpu = _execute(fk_gpu)

    if check_result:
        c = to_cpu(c_gpu)

        utils.verify_type2(k, fk, c, tol)


@pytest.mark.parametrize("dtype", DTYPES)
@pytest.mark.parametrize("dim", list(set(len(shape) for shape in SHAPES)))
@pytest.mark.parametrize("n_source_pts", MS)
@pytest.mark.parametrize("n_target_pts", MS)
@pytest.mark.parametrize("output_arg", OUTPUT_ARGS)
def test_type3(to_gpu, to_cpu, dtype, dim, n_source_pts, n_target_pts, output_arg):
<<<<<<< HEAD
    complex_dtype = utils._complex_dtype(dtype)

    source_pts, source_coefs, target_pts = utils.type3_problem(complex_dtype,
=======
    if dtype == np.float32 and dim >= 2 and min(n_source_pts, n_target_pts) > 4000:
        pytest.xfail("Garbage result for larger numbers of pts in single precision type 3")
        # Strangely, this does not reproduce if we isolate the single case. To
        # trigger it, we must run many other tests preceding this test case.
        # So it's related to some global state of the library.

    source_pts, source_coefs, target_pts = utils.type3_problem(dtype,
>>>>>>> d4d08a4e
            dim, n_source_pts, n_target_pts)

    plan = Plan(3, dim, dtype=dtype)

    source_pts_gpu = to_gpu(source_pts)
    target_pts_gpu = to_gpu(target_pts)

    source_coefs_gpu = to_gpu(source_coefs)

    plan.setpts(*source_pts_gpu, *((None,) * (3 - dim)), *target_pts_gpu)

    if not output_arg:
        target_coefs_gpu = plan.execute(source_coefs_gpu)
    else:
        target_coefs_gpu = _compat.array_empty_like(source_coefs_gpu,
                n_target_pts, dtype=dtype)
        plan.execute(source_coefs_gpu, out=target_coefs_gpu)

    target_coefs = to_cpu(target_coefs_gpu)

    utils.verify_type3(source_pts, source_coefs, target_pts, target_coefs, 1e-6)


def test_opts(to_gpu, to_cpu, shape=(8, 8, 8), M=32, tol=1e-3):
    dtype = np.complex64

    k, c = utils.type1_problem(dtype, shape, M)

    k_gpu = to_gpu(k)
    c_gpu = to_gpu(c)
    fk_gpu = _compat.array_empty_like(c_gpu, shape, dtype=dtype)

    plan = Plan(1, shape, eps=tol, dtype=dtype, gpu_sort=False,
                     gpu_maxsubprobsize=10)

    plan.setpts(k_gpu[0], k_gpu[1], k_gpu[2])

    plan.execute(c_gpu, fk_gpu)

    fk = to_cpu(fk_gpu)

    utils.verify_type1(k, c, fk, tol)


def test_cufinufft_plan_properties():
    nufft_type = 2
    n_modes = (8, 8)
    n_trans = 2
    dtype = np.complex64

    plan = Plan(nufft_type, n_modes, n_trans, dtype=dtype)

    assert plan.type == nufft_type
    assert tuple(plan.n_modes) == n_modes
    assert plan.dim == len(n_modes)
    assert plan.n_trans == n_trans
    assert plan.dtype == dtype

    with pytest.raises(AttributeError):
        plan.type = 1

    with pytest.raises(AttributeError):
        plan.n_modes = (4, 4)

    with pytest.raises(AttributeError):
        plan.dim = 1

    with pytest.raises(AttributeError):
        plan.n_trans = 1

    with pytest.raises(AttributeError):
        plan.dtype = np.float64<|MERGE_RESOLUTION|>--- conflicted
+++ resolved
@@ -109,20 +109,8 @@
 @pytest.mark.parametrize("n_target_pts", MS)
 @pytest.mark.parametrize("output_arg", OUTPUT_ARGS)
 def test_type3(to_gpu, to_cpu, dtype, dim, n_source_pts, n_target_pts, output_arg):
-<<<<<<< HEAD
-    complex_dtype = utils._complex_dtype(dtype)
-
-    source_pts, source_coefs, target_pts = utils.type3_problem(complex_dtype,
-=======
-    if dtype == np.float32 and dim >= 2 and min(n_source_pts, n_target_pts) > 4000:
-        pytest.xfail("Garbage result for larger numbers of pts in single precision type 3")
-        # Strangely, this does not reproduce if we isolate the single case. To
-        # trigger it, we must run many other tests preceding this test case.
-        # So it's related to some global state of the library.
-
-    source_pts, source_coefs, target_pts = utils.type3_problem(dtype,
->>>>>>> d4d08a4e
-            dim, n_source_pts, n_target_pts)
+    source_pts, source_coefs, target_pts = utils.type3_problem(
+        dtype, dim, n_source_pts, n_target_pts)
 
     plan = Plan(3, dim, dtype=dtype)
 
