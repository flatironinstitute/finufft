[build-system]
requires = [
    "scikit-build-core >= 0.4.3",
    "cmake (>= 3.19, < 4)",
    "ninja >= 1.9.0",
]

build-backend = "scikit_build_core.build"

[project]
name = "finufft"
readme = "README.md"
requires-python = ">=3.8"
dependencies = ["numpy >= 1.12.0", "packaging"]
authors = [
    {name = "Jeremy Magland"},
    {name = "Daniel Foreman-Mackey"},
    {name = "Joakim Anden"},
    {name = "Libin Lu"},
    {name = "Marco Barbone"},
    {name = "Robert Blackwell"},
    {name = "Alex Barnett"}]
maintainers = [{name = "Alex Barnett", email = "abarnett@flatironinstitute.org"}]
description = "Python interface to FINUFFT"
classifiers = [
    "License :: OSI Approved :: Apache Software License",
    "Programming Language :: Python :: 3",
    "Programming Language :: C++",
    "Operating System :: POSIX :: Linux",
    "Operating System :: MacOS :: MacOS X",
    "Operating System :: Microsoft :: Windows"
]
dynamic = ["version"]

[tool.scikit-build]
# Protect the configuration against future changes in scikit-build-core
minimum-version = "0.4"
# Setuptools-style build caching in a local directory
build-dir = "build/{wheel_tag}"

# Tell skbuild to where to find CMakeLists.txt.
cmake.source-dir = "../../"
cmake.targets = ["finufft"]
cmake.define = {"FINUFFT_BUILD_PYTHON" = "ON"}
cmake.args = ["-G Ninja"]
wheel.packages = ["finufft"]
editable.mode = "redirect"

# Indicate that we don't depend on the CPython API
wheel.py-api = "py3"

sdist.exclude = [".*",
<<<<<<< HEAD
    "CMakePresets.json",
    "contributing.md",
    "CHANGELOG",
    "devel",
    "docs",
    "examples",
    "fortran",
    "Jenkinsfile",
    "lib*",
    "make*",
    "matlab",
    "perftest",
    "test",
    "tools",
    "tutorial",
    "include/cufinufft*",
    "python/cufinufft",
    "src/cuda"]
=======
                 "CMakePresets.json",
                 "contributing.md",
                 "CHANGELOG",
                 "devel",
                 "docs",
                 "examples",
                 "fortran",
                 "Jenkinsfile",
                 "lib*",
                 "make*",
                 "matlab",
                 "perftest",
                 "test",
                 "tools",
                 "tutorial",
                 "include/cufinufft*",
                 "python/cufinufft",
                 "src/cuda",
                 "wheelhouse"]
>>>>>>> cdbb3186

[tool.scikit-build.metadata.version]
# Instead of hardcoding the version here, extract it from the source files.
provider = "scikit_build_core.metadata.regex"
input = "finufft/__init__.py"

[tool.cibuildwheel]
# Necessary to see build output from the actual compilation
build-verbosity = 1
skip = "cp36-* cp37-* cp-38* pp* *-manylinux_i686 *_ppc64le *_s390x *_universal2"
test-requires = ["pytest", "pytest-mock"]
test-command = "pytest {project}/python/finufft/test"

# Ensure that the wheels are compatible with x86-64. Without this, they crash
# in x86_64 compatibility mode (Rosetta 2) on macOS.
config-settings = {"cmake.define.FINUFFT_ARCH_FLAGS" = "-march=x86-64", "cmake.define.CMAKE_VERBOSE_MAKEFILE" = "ON"}

# TODO: CIBW crashes when we try to make config-settings above into a table. Why?

[tool.cibuildwheel.linux]
manylinux-x86_64-image = "manylinux2014"
manylinux-aarch64-image = "manylinux2014"
musllinux-x86_64-image = "musllinux_1_1"

[tool.cibuildwheel.windows]
before-build = "pip install delvewheel"
# CIBW doesn't do vendoring of DLLs on Windows by default, so we have to
# install delvewheel and run it.
repair-wheel-command = "delvewheel repair -v --analyze-existing -w {dest_dir} {wheel}"

[[tool.cibuildwheel.overrides]]
select = "cp310-*"
manylinux-x86_64-image = "manylinux_2_28"
musllinux-x86_64-image = "musllinux_1_2"

# Override for ARM64 builds
[[tool.cibuildwheel.overrides]]
select = "*arm64*"
config-settings = { "cmake.define.FINUFFT_ARCH_FLAGS" = "", "cmake.define.CMAKE_VERBOSE_MAKEFILE" = "ON" }<|MERGE_RESOLUTION|>--- conflicted
+++ resolved
@@ -29,7 +29,7 @@
     "Operating System :: POSIX :: Linux",
     "Operating System :: MacOS :: MacOS X",
     "Operating System :: Microsoft :: Windows"
-]
+    ]
 dynamic = ["version"]
 
 [tool.scikit-build]
@@ -50,26 +50,6 @@
 wheel.py-api = "py3"
 
 sdist.exclude = [".*",
-<<<<<<< HEAD
-    "CMakePresets.json",
-    "contributing.md",
-    "CHANGELOG",
-    "devel",
-    "docs",
-    "examples",
-    "fortran",
-    "Jenkinsfile",
-    "lib*",
-    "make*",
-    "matlab",
-    "perftest",
-    "test",
-    "tools",
-    "tutorial",
-    "include/cufinufft*",
-    "python/cufinufft",
-    "src/cuda"]
-=======
                  "CMakePresets.json",
                  "contributing.md",
                  "CHANGELOG",
@@ -89,7 +69,6 @@
                  "python/cufinufft",
                  "src/cuda",
                  "wheelhouse"]
->>>>>>> cdbb3186
 
 [tool.scikit-build.metadata.version]
 # Instead of hardcoding the version here, extract it from the source files.
