// Spreading/interpolating module within FINUFFT. Uses precision-switching
// macros for FLT, CPX, etc.

#include <finufft/defs.h>
#include <finufft/spreadinterp.h>
#include <finufft/utils.h>
#include <finufft/utils_precindep.h>

#include "ker_horner_allw_loop_constexpr.h"

#include <xsimd/xsimd.hpp>

#include <cmath>
#include <cstdio>
#include <cstdlib>
#include <vector>

using namespace std;
using namespace finufft::utils; // access to timer

namespace finufft::spreadinterp {

namespace { // anonymous namespace for internal structs equivalent to declaring everything
            // static
struct zip_low;
struct zip_hi;
struct select_even;
struct select_odd;
// forward declaration to clean up the code and be able to use this everywhere in the file
template<class T, uint8_t N, uint8_t K = N> static constexpr auto BestSIMDHelper();
template<class T, uint8_t N> constexpr auto GetPaddedSIMDWidth();
template<class T, uint8_t N>
using PaddedSIMD = typename xsimd::make_sized_batch<T, GetPaddedSIMDWidth<T, N>()>::type;
template<class T> uint8_t get_padding(uint8_t ns);
template<class T, uint8_t ns> constexpr auto get_padding();
template<class T, uint8_t N>
using BestSIMD = typename decltype(BestSIMDHelper<T, N, xsimd::batch<T>::size>())::type;
template<class T, uint8_t N = 1> constexpr uint8_t min_simd_width();
template<class T, uint8_t N> constexpr auto find_optimal_simd_width();
template<class T, class V = typename T::value_type, std::size_t N = T::size>
constexpr auto initialize_complex_register(V a, V b) noexcept;
template<class arch_t>
constexpr auto zip_low_index =
    xsimd::make_batch_constant<xsimd::as_unsigned_integer_t<FLT>, arch_t, zip_low>();
template<class arch_t>
constexpr auto zip_hi_index =
    xsimd::make_batch_constant<xsimd::as_unsigned_integer_t<FLT>, arch_t, zip_hi>();
template<class arch_t>
constexpr auto select_even_mask =
    xsimd::make_batch_constant<xsimd::as_unsigned_integer_t<FLT>, arch_t, select_even>();
template<class arch_t>
constexpr auto select_odd_mask =
    xsimd::make_batch_constant<xsimd::as_unsigned_integer_t<FLT>, arch_t, select_odd>();
template<typename T, std::size_t N, std::size_t M, std::size_t PaddedM>
constexpr std::array<std::array<T, PaddedM>, N> pad_2D_array_with_zeros(
    const std::array<std::array<T, M>, N> &input) noexcept;
template<typename T> FINUFFT_ALWAYS_INLINE auto xsimd_to_array(const T &vec) noexcept;

FINUFFT_NEVER_INLINE
void print_subgrid_info(int ndims, BIGINT offset1, BIGINT offset2, BIGINT offset3,
                        UBIGINT padded_size1, UBIGINT size1, UBIGINT size2, UBIGINT size3,
                        UBIGINT M0);
} // namespace
// declarations of purely internal functions... (thus need not be in .h)
template<uint8_t ns, uint8_t kerevalmeth, class T,
         class simd_type = xsimd::make_sized_batch_t<T, find_optimal_simd_width<T, ns>()>,
         typename... V>
static FINUFFT_ALWAYS_INLINE auto ker_eval(FLT *FINUFFT_RESTRICT ker,
                                           const finufft_spread_opts &opts,
                                           const V... elems) noexcept;
<<<<<<< HEAD
static FINUFFT_ALWAYS_INLINE FLT fold_rescale(FLT x, UBIGINT N) noexcept;
template<class simd_type>
FINUFFT_ALWAYS_INLINE static simd_type fold_rescale(const simd_type &x,
                                                    UBIGINT N) noexcept;
static FINUFFT_ALWAYS_INLINE void set_kernel_args(
    FLT *args, FLT x, const finufft_spread_opts &opts) noexcept;
=======
static FINUFFT_ALWAYS_INLINE FLT fold_rescale(FLT x, BIGINT N) noexcept;
template<uint8_t ns>
static FINUFFT_ALWAYS_INLINE void set_kernel_args(FLT *args, FLT x) noexcept;
template<uint8_t N>
>>>>>>> 3110b60d
static FINUFFT_ALWAYS_INLINE void evaluate_kernel_vector(
    FLT *ker, FLT *args, const finufft_spread_opts &opts) noexcept;
template<uint8_t w, class simd_type = xsimd::make_sized_batch_t<
                        FLT, find_optimal_simd_width<FLT, w>()>> // aka ns
static FINUFFT_ALWAYS_INLINE void eval_kernel_vec_Horner(
    FLT *FINUFFT_RESTRICT ker, FLT x, const finufft_spread_opts &opts) noexcept;
template<uint8_t ns, class simd_type = PaddedSIMD<FLT, 2 * ns>>
static void interp_line(FLT *FINUFFT_RESTRICT target, const FLT *du, const FLT *ker,
                        BIGINT i1, UBIGINT N1);
template<uint8_t ns, class simd_type = PaddedSIMD<FLT, 2 * ns>>
static void interp_square(FLT *FINUFFT_RESTRICT target, const FLT *du, const FLT *ker1,
                          const FLT *ker2, BIGINT i1, BIGINT i2, UBIGINT N1, UBIGINT N2);
template<uint8_t ns, class simd_type = PaddedSIMD<FLT, 2 * ns>>
static void interp_cube(FLT *FINUFFT_RESTRICT target, const FLT *du, const FLT *ker1,
                        const FLT *ker2, const FLT *ker3, BIGINT i1, BIGINT i2, BIGINT i3,
                        UBIGINT N1, UBIGINT N2, UBIGINT N3);
static void spread_subproblem_1d(BIGINT off1, UBIGINT size1, FLT *du0, UBIGINT M0,
                                 FLT *kx0, FLT *dd0,
                                 const finufft_spread_opts &opts) noexcept;
static void spread_subproblem_2d(BIGINT off1, BIGINT off2, UBIGINT size1, UBIGINT size2,
                                 FLT *FINUFFT_RESTRICT du, UBIGINT M, const FLT *kx,
                                 const FLT *ky, const FLT *dd,
                                 const finufft_spread_opts &opts) noexcept;
static void spread_subproblem_3d(BIGINT off1, BIGINT off2, BIGINT off3, UBIGINT size1,
                                 UBIGINT size2, UBIGINT size3, FLT *du0, UBIGINT M0,
                                 FLT *kx0, FLT *ky0, FLT *kz0, FLT *dd0,
                                 const finufft_spread_opts &opts) noexcept;
template<bool thread_safe>
static void add_wrapped_subgrid(BIGINT offset1, BIGINT offset2, BIGINT offset3,
                                UBIGINT padded_size1, UBIGINT size1, UBIGINT size2,
                                UBIGINT size3, UBIGINT N1, UBIGINT N2, UBIGINT N3,
                                FLT *FINUFFT_RESTRICT data_uniform, const FLT *du0);
static void bin_sort_singlethread(BIGINT *ret, UBIGINT M, const FLT *kx, const FLT *ky,
                                  const FLT *kz, UBIGINT N1, UBIGINT N2, UBIGINT N3,
                                  double bin_size_x, double bin_size_y, double bin_size_z,
                                  int debug);
void bin_sort_multithread(BIGINT *ret, UBIGINT M, FLT *kx, FLT *ky, FLT *kz, UBIGINT N1,
                          UBIGINT N2, UBIGINT N3, double bin_size_x, double bin_size_y,
                          double bin_size_z, int debug, int nthr);
static void get_subgrid(BIGINT &offset1, BIGINT &offset2, BIGINT &offset3,
                        BIGINT &padded_size1, BIGINT &size1, BIGINT &size2, BIGINT &size3,
                        UBIGINT M0, FLT *kx0, FLT *ky0, FLT *kz0, int ns, int ndims);

// ==========================================================================
int spreadinterp(UBIGINT N1, UBIGINT N2, UBIGINT N3, FLT *data_uniform, UBIGINT M,
                 FLT *kx, FLT *ky, FLT *kz, FLT *data_nonuniform,
                 const finufft_spread_opts &opts)
/* ------------Spreader/interpolator for 1, 2, or 3 dimensions --------------
   If opts.spread_direction=1, evaluate, in the 1D case,

                         N1-1
   data_nonuniform[j] =  SUM phi(kx[j] - n) data_uniform[n],   for j=0...M-1
                         n=0

   If opts.spread_direction=2, evaluate its transpose, in the 1D case,

                      M-1
   data_uniform[n] =  SUM phi(kx[j] - n) data_nonuniform[j],   for n=0...N1-1
                      j=0

   In each case phi is the spreading kernel, which has support
   [-opts.nspread/2,opts.nspread/2]. In 2D or 3D, the generalization with
   product of 1D kernels is performed.
   For 1D set N2=N3=1; for 2D set N3=1; for 3D set N1,N2,N3>1.

   Notes:
   No particular normalization of the spreading kernel is assumed.
   Uniform (U) points are centered at coords
   [0,1,...,N1-1] in 1D, analogously in 2D and 3D. They are stored in x
   fastest, y medium, z slowest ordering, up to however many
   dimensions are relevant; note that this is Fortran-style ordering for an
   array f(x,y,z), but C style for f[z][y][x]. This is to match the Fortran
   interface of the original CMCL libraries.
   Non-uniform (NU) points kx,ky,kz are real, and may lie in the central three
   periods in each coordinate (these are folded into the central period).
   The finufft_spread_opts struct must have been set up already by calling setup_kernel.
   It is assumed that 2*opts.nspread < min(N1,N2,N3), so that the kernel
   only ever wraps once when falls below 0 or off the top of a uniform grid
   dimension.

   Inputs:
   N1,N2,N3 - grid sizes in x (fastest), y (medium), z (slowest) respectively.
              If N2==1, 1D spreading is done. If N3==1, 2D spreading.
          Otherwise, 3D.
   M - number of NU pts.
   kx, ky, kz - length-M real arrays of NU point coordinates (only kx read in
                1D, only kx and ky read in 2D).

        These should lie in the box -pi<=kx<=pi. Points outside this domain are also
        correctly folded back into this domain.
   opts - spread/interp options struct, documented in ../include/finufft_spread_opts.h

   Inputs/Outputs:
   data_uniform - output values on grid (dir=1) OR input grid data (dir=2)
   data_nonuniform - input strengths of the sources (dir=1)
                     OR output values at targets (dir=2)
   Returned value:
   0 indicates success; other values have meanings in ../docs/error.rst, with
   following modifications:
      3 : one or more non-trivial box dimensions is less than 2.nspread.
      5 : failed allocate sort indices

   Magland Dec 2016. Barnett openmp version, many speedups 1/16/17-2/16/17
   error codes 3/13/17. pirange 3/28/17. Rewritten 6/15/17. parallel sort 2/9/18
   No separate subprob indices in t-1 2/11/18.
   sort_threads (since for M<<N, multithread sort slower than single) 3/27/18
   kereval, kerpad 4/24/18
   Melody Shih split into 3 routines: check, sort, spread. Jun 2018, making
   this routine just a caller to them. Name change, Barnett 7/27/18
   Tidy, Barnett 5/20/20. Tidy doc, Barnett 10/22/20.
*/
{
  int ier = spreadcheck(N1, N2, N3, M, kx, ky, kz, opts);
  if (ier) return ier;
  BIGINT *sort_indices = (BIGINT *)malloc(sizeof(BIGINT) * M);
  if (!sort_indices) {
    fprintf(stderr, "%s failed to allocate sort_indices!\n", __func__);
    return FINUFFT_ERR_SPREAD_ALLOC;
  }
  int did_sort = indexSort(sort_indices, N1, N2, N3, M, kx, ky, kz, opts);
  spreadinterpSorted(sort_indices, N1, N2, N3, data_uniform, M, kx, ky, kz,
                     data_nonuniform, opts, did_sort);
  free(sort_indices);
  return 0;
}

static constexpr uint8_t ndims_from_Ns(const UBIGINT N1, const UBIGINT N2,
                                       const UBIGINT N3)
/* rule for getting number of spreading dimensions from the list of Ns per dim.
   Split out, Barnett 7/26/18
*/
{
  return 1 + (N2 > 1) + (N3 > 1);
}

int spreadcheck(UBIGINT N1, UBIGINT N2, UBIGINT N3, UBIGINT M, FLT *kx, FLT *ky, FLT *kz,
                const finufft_spread_opts &opts)
/* This does just the input checking and reporting for the spreader.
   See spreadinterp() for input arguments and meaning of returned value.
   Split out by Melody Shih, Jun 2018. Finiteness chk Barnett 7/30/18.
   Marco Barbone 5.8.24 removed bounds check as new foldrescale is not limited to
   [-3pi,3pi)
*/
{
  // INPUT CHECKING & REPORTING .... cuboid not too small for spreading?
  int minN = 2 * opts.nspread;
  if (N1 < minN || (N2 > 1 && N2 < minN) || (N3 > 1 && N3 < minN)) {
    fprintf(stderr,
            "%s error: one or more non-trivial box dims is less than 2.nspread!\n",
            __func__);
    return FINUFFT_ERR_SPREAD_BOX_SMALL;
  }
  if (opts.spread_direction != 1 && opts.spread_direction != 2) {
    fprintf(stderr, "%s error: opts.spread_direction must be 1 or 2!\n", __func__);
    return FINUFFT_ERR_SPREAD_DIR;
  }
  return 0;
}

int indexSort(BIGINT *sort_indices, UBIGINT N1, UBIGINT N2, UBIGINT N3, UBIGINT M,
              FLT *kx, FLT *ky, FLT *kz, const finufft_spread_opts &opts)
/* This makes a decision whether or not to sort the NU pts (influenced by
   opts.sort), and if yes, calls either single- or multi-threaded bin sort,
   writing reordered index list to sort_indices. If decided not to sort, the
   identity permutation is written to sort_indices.
   The permutation is designed to make RAM access close to contiguous, to
   speed up spreading/interpolation, in the case of disordered NU points.

   Inputs:
    M        - number of input NU points.
    kx,ky,kz - length-M arrays of real coords of NU pts. Domain is [-pi, pi),
                points outside are folded in.
               (only kz used in 1D, only kx and ky used in 2D.)
    N1,N2,N3 - integer sizes of overall box (set N2=N3=1 for 1D, N3=1 for 2D).
               1 = x (fastest), 2 = y (medium), 3 = z (slowest).
    opts     - spreading options struct, see ../include/finufft_spread_opts.h
   Outputs:
    sort_indices - a good permutation of NU points. (User must preallocate
                   to length M.) Ie, kx[sort_indices[j]], j=0,..,M-1, is a good
                   ordering for the x-coords of NU pts, etc.
    returned value - whether a sort was done (1) or not (0).

   Barnett 2017; split out by Melody Shih, Jun 2018. Barnett nthr logic 2024.
*/
{
  CNTime timer{};
  uint8_t ndims = ndims_from_Ns(N1, N2, N3);
  auto N        = N1 * N2 * N3; // U grid (periodic box) sizes

  // heuristic binning box size for U grid... affects performance:
  double bin_size_x = 16, bin_size_y = 4, bin_size_z = 4;
  // put in heuristics based on cache sizes (only useful for single-thread) ?

  int better_to_sort =
      !(ndims == 1 && (opts.spread_direction == 2 || (M > 1000 * N1))); // 1D small-N or
                                                                        // dir=2 case:
                                                                        // don't sort

  timer.start();                           // if needed, sort all the NU pts...
  int did_sort = 0;
  auto maxnthr = MY_OMP_GET_MAX_THREADS(); // used if both below opts default
  if (opts.nthreads > 0)
    maxnthr = opts.nthreads;               // user nthreads overrides, without limit
  if (opts.sort_threads > 0)
    maxnthr = opts.sort_threads;           // high-priority override, also no limit
  // At this point: maxnthr = the max threads sorting could use
  // (we don't print warning here, since: no showwarn in spread_opts, and finufft
  // already warned about it. spreadinterp-only advanced users will miss a warning)
  if (opts.sort == 1 || (opts.sort == 2 && better_to_sort)) {
    // store a good permutation ordering of all NU pts (dim=1,2 or 3)
    int sort_debug = (opts.debug >= 2); // show timing output?
    int sort_nthr  = opts.sort_threads; // 0, or user max # threads for sort
#ifndef _OPENMP
    sort_nthr = 1;                      // if single-threaded lib, override user
#endif
    if (sort_nthr == 0) // multithreaded auto choice: when N>>M, one thread is better!
      sort_nthr = (10 * M > N) ? maxnthr : 1; // heuristic
    if (sort_nthr == 1)
      bin_sort_singlethread(sort_indices, M, kx, ky, kz, N1, N2, N3, bin_size_x,
                            bin_size_y, bin_size_z, sort_debug);
    else // sort_nthr>1, user fixes # threads (>=2)
      bin_sort_multithread(sort_indices, M, kx, ky, kz, N1, N2, N3, bin_size_x,
                           bin_size_y, bin_size_z, sort_debug, sort_nthr);
    if (opts.debug)
      printf("\tsorted (%d threads):\t%.3g s\n", sort_nthr, timer.elapsedsec());
    did_sort = 1;
  } else {
#pragma omp parallel for num_threads(maxnthr) schedule(static, 1000000)
    for (BIGINT i = 0; i < M; i++) // here omp helps xeon, hinders i7
      sort_indices[i] = i;         // the identity permutation
    if (opts.debug)
      printf("\tnot sorted (sort=%d): \t%.3g s\n", (int)opts.sort, timer.elapsedsec());
  }
  return did_sort;
}

int spreadinterpSorted(const BIGINT *sort_indices, const UBIGINT N1, const UBIGINT N2,
                       const UBIGINT N3, FLT *data_uniform, const UBIGINT M,
                       FLT *FINUFFT_RESTRICT kx, FLT *FINUFFT_RESTRICT ky,
                       FLT *FINUFFT_RESTRICT kz, FLT *FINUFFT_RESTRICT data_nonuniform,
                       const finufft_spread_opts &opts, int did_sort)
/* Logic to select the main spreading (dir=1) vs interpolation (dir=2) routine.
   See spreadinterp() above for inputs arguments and definitions.
   Return value should always be 0 (no error reporting).
   Split out by Melody Shih, Jun 2018; renamed Barnett 5/20/20.
*/
{
  if (opts.spread_direction == 1) // ========= direction 1 (spreading) =======
    spreadSorted(sort_indices, N1, N2, N3, data_uniform, M, kx, ky, kz, data_nonuniform,
                 opts, did_sort);

  else // ================= direction 2 (interpolation) ===========
    interpSorted(sort_indices, N1, N2, N3, data_uniform, M, kx, ky, kz, data_nonuniform,
                 opts);

  return 0;
}

// --------------------------------------------------------------------------
int spreadSorted(const BIGINT *sort_indices, UBIGINT N1, UBIGINT N2, UBIGINT N3,
                 FLT *FINUFFT_RESTRICT data_uniform, UBIGINT M, FLT *FINUFFT_RESTRICT kx,
                 FLT *FINUFFT_RESTRICT ky, FLT *FINUFFT_RESTRICT kz,
                 const FLT *data_nonuniform, const finufft_spread_opts &opts,
                 int did_sort)
// Spread NU pts in sorted order to a uniform grid. See spreadinterp() for doc.
{
  CNTime timer{};
  const auto ndims = ndims_from_Ns(N1, N2, N3);
  const auto N     = N1 * N2 * N3;             // output array size
  const auto ns    = opts.nspread;             // abbrev. for w, kernel width
  auto nthr        = MY_OMP_GET_MAX_THREADS(); // guess # threads to use to spread
  if (opts.nthreads > 0) nthr = opts.nthreads; // user override, now without limit
#ifndef _OPENMP
  nthr = 1;                                    // single-threaded lib must override user
#endif
  if (opts.debug)
    printf("\tspread %dD (M=%lld; N1=%lld,N2=%lld,N3=%lld), nthr=%d\n", ndims,
           (long long)M, (long long)N1, (long long)N2, (long long)N3, nthr);
  timer.start();
  std::fill(data_uniform, data_uniform + 2 * N, 0.0); // zero the output array
  if (opts.debug) printf("\tzero output array\t%.3g s\n", timer.elapsedsec());
  if (M == 0)                                         // no NU pts, we're done
    return 0;

  auto spread_single = (nthr == 1) || (M * 100 < N); // low-density heuristic?
  spread_single      = false;                        // for now
  timer.start();
  if (spread_single) { // ------- Basic single-core t1 spreading ------
    for (UBIGINT j = 0; j < M; j++) {
      // *** todo, not urgent
      // ... (question is: will the index wrapping per NU pt slow it down?)
    }
    if (opts.debug) printf("\tt1 simple spreading:\t%.3g s\n", timer.elapsedsec());
  } else { // ------- Fancy multi-core blocked t1 spreading ----
           // Splits sorted inds (jfm's advanced2), could double RAM.
    // choose nb (# subprobs) via used nthreads:
    auto nb = std::min((UBIGINT)nthr, M); // simply split one subprob per thr...
    if (nb * (BIGINT)opts.max_subproblem_size < M) { // ...or more subprobs to cap size
      nb = 1 + (M - 1) / opts.max_subproblem_size;   // int div does
                                                     // ceil(M/opts.max_subproblem_size)
      if (opts.debug)
        printf("\tcapping subproblem sizes to max of %d\n", opts.max_subproblem_size);
    }
    if (M * 1000 < N) { // low-density heuristic: one thread per NU pt!
      nb = M;
      if (opts.debug) printf("\tusing low-density speed rescue nb=M...\n");
    }
    if (!did_sort && nthr == 1) {
      nb = 1;
      if (opts.debug) printf("\tunsorted nthr=1: forcing single subproblem...\n");
    }
    if (opts.debug && nthr > opts.atomic_threshold)
      printf("\tnthr big: switching add_wrapped OMP from critical to atomic (!)\n");

    std::vector<UBIGINT> brk(nb + 1); // NU index breakpoints defining nb subproblems
    for (int p = 0; p <= nb; ++p) brk[p] = (M * p + nb - 1) / nb;

#pragma omp parallel num_threads(nthr)
    {
      // local copies of NU pts and data for each subproblem
      std::vector<FLT> kx0{}, ky0{}, kz0{}, dd0{}, du0{};
#pragma omp for schedule(dynamic, 1)               // each is big
      for (int isub = 0; isub < nb; isub++) {      // Main loop through the subproblems
        const auto M0 = brk[isub + 1] - brk[isub]; // # NU pts in this subproblem
        // copy the location and data vectors for the nonuniform points
        kx0.resize(M0);
        ky0.resize(M0 * (N2 > 1));
        kz0.resize(M0 * (N3 > 1));
        dd0.resize(2 * M0);                            // complex strength data
        for (auto j = 0; j < M0; j++) {                // todo: can avoid this copying?
          const auto kk = sort_indices[j + brk[isub]]; // NU pt from subprob index list
          kx0[j]        = fold_rescale(kx[kk], N1);
          if (N2 > 1) ky0[j] = fold_rescale(ky[kk], N2);
          if (N3 > 1) kz0[j] = fold_rescale(kz[kk], N3);
          dd0[j * 2]     = data_nonuniform[kk * 2];     // real part
          dd0[j * 2 + 1] = data_nonuniform[kk * 2 + 1]; // imag part
        }
        // get the subgrid which will include padding by roughly nspread/2
        // get_subgrid sets
        BIGINT offset1, offset2, offset3, padded_size1, size1, size2, size3;
        // sets offsets and sizes
        get_subgrid(offset1, offset2, offset3, padded_size1, size1, size2, size3, M0,
                    kx0.data(), ky0.data(), kz0.data(), ns, ndims);
        if (opts.debug > 1) {
          print_subgrid_info(ndims, offset1, offset2, offset3, padded_size1, size1, size2,
                             size3, M0);
        }
        // allocate output data for this subgrid
        du0.resize(2 * padded_size1 * size2 * size3); // complex
        // Spread to subgrid without need for bounds checking or wrapping
        if (!(opts.flags & TF_OMIT_SPREADING)) {
          if (ndims == 1)
            spread_subproblem_1d(offset1, padded_size1, du0.data(), M0, kx0.data(),
                                 dd0.data(), opts);
          else if (ndims == 2)
            spread_subproblem_2d(offset1, offset2, padded_size1, size2, du0.data(), M0,
                                 kx0.data(), ky0.data(), dd0.data(), opts);
          else
            spread_subproblem_3d(offset1, offset2, offset3, padded_size1, size2, size3,
                                 du0.data(), M0, kx0.data(), ky0.data(), kz0.data(),
                                 dd0.data(), opts);
        }
        // do the adding of subgrid to output
        if (!(opts.flags & TF_OMIT_WRITE_TO_GRID)) {
          if (nthr > opts.atomic_threshold) { // see above for debug reporting
            add_wrapped_subgrid<true>(offset1, offset2, offset3, padded_size1, size1,
                                      size2, size3, N1, N2, N3, data_uniform,
                                      du0.data()); // R Blackwell's atomic version
          } else {
#pragma omp critical
            add_wrapped_subgrid<false>(offset1, offset2, offset3, padded_size1, size1,
                                       size2, size3, N1, N2, N3, data_uniform,
                                       du0.data());
          }
        }
      } // end main loop over subprobs
    }
    if (opts.debug)
      printf("\tt1 fancy spread: \t%.3g s (%ld subprobs)\n", timer.elapsedsec(), nb);
  } // end of choice of which t1 spread type to use
  return 0;
};

// --------------------------------------------------------------------------
template<uint16_t ns, uint16_t kerevalmeth>
FINUFFT_NEVER_INLINE static int interpSorted_kernel(
    const BIGINT *sort_indices, const UBIGINT N1, const UBIGINT N2, const UBIGINT N3,
    const FLT *data_uniform, const UBIGINT M, FLT *FINUFFT_RESTRICT kx,
    FLT *FINUFFT_RESTRICT ky, FLT *FINUFFT_RESTRICT kz,
    FLT *FINUFFT_RESTRICT data_nonuniform, const finufft_spread_opts &opts)
// Interpolate to NU pts in sorted order from a uniform grid.
// See spreadinterp() for doc.
{
  using simd_type                 = PaddedSIMD<FLT, 2 * ns>;
  using arch_t                    = typename simd_type::arch_type;
  static constexpr auto alignment = arch_t::alignment();
  static constexpr auto simd_size = simd_type::size;
  static constexpr auto ns2 = ns * FLT(0.5); // half spread width, used as stencil shift

  CNTime timer{};
  const auto ndims = ndims_from_Ns(N1, N2, N3);
  auto nthr        = MY_OMP_GET_MAX_THREADS(); // guess # threads to use to interp
  if (opts.nthreads > 0) nthr = opts.nthreads; // user override, now without limit
#ifndef _OPENMP
  nthr = 1;                                    // single-threaded lib must override user
#endif
  if (opts.debug)
    printf("\tinterp %dD (M=%lld; N1=%lld,N2=%lld,N3=%lld), nthr=%d\n", ndims,
           (long long)M, (long long)N1, (long long)N2, (long long)N3, nthr);
  timer.start();
#pragma omp parallel num_threads(nthr)
  {
    static constexpr auto CHUNKSIZE = simd_size; // number of targets per chunk
    alignas(alignment) UBIGINT jlist[CHUNKSIZE];
    alignas(alignment) FLT xjlist[CHUNKSIZE], yjlist[CHUNKSIZE], zjlist[CHUNKSIZE];
    alignas(alignment) FLT outbuf[2 * CHUNKSIZE];
    // Kernels: static alloc is faster, so we do it for up to 3D...
    alignas(alignment) std::array<FLT, 3 * MAX_NSPREAD> kernel_values{0};
    auto *FINUFFT_RESTRICT ker1 = kernel_values.data();
    auto *FINUFFT_RESTRICT ker2 = kernel_values.data() + MAX_NSPREAD;
    auto *FINUFFT_RESTRICT ker3 = kernel_values.data() + 2 * MAX_NSPREAD;

    // Loop over interpolation chunks
    // main loop over NU trgs, interp each from U
    // (note: windows omp doesn't like unsigned loop vars)
#pragma omp for schedule(dynamic, 1000) // assign threads to NU targ pts:
    for (BIGINT i = 0; i < M; i += CHUNKSIZE) {
      // Setup buffers for this chunk
      const UBIGINT bufsize = (i + CHUNKSIZE > M) ? M - i : CHUNKSIZE;
      for (int ibuf = 0; ibuf < bufsize; ibuf++) {
        UBIGINT j    = sort_indices[i + ibuf];
        jlist[ibuf]  = j;
        xjlist[ibuf] = fold_rescale(kx[j], N1);
        if (ndims >= 2) yjlist[ibuf] = fold_rescale(ky[j], N2);
        if (ndims == 3) zjlist[ibuf] = fold_rescale(kz[j], N3);
      }

      // Loop over targets in chunk
      for (int ibuf = 0; ibuf < bufsize; ibuf++) {
        const auto xj = xjlist[ibuf];
        const auto yj = (ndims > 1) ? yjlist[ibuf] : 0;
        const auto zj = (ndims > 2) ? zjlist[ibuf] : 0;

        auto *FINUFFT_RESTRICT target = outbuf + 2 * ibuf;

        // coords (x,y,z), spread block corner index (i1,i2,i3) of current NU targ
        const auto i1 = BIGINT(std::ceil(xj - ns2)); // leftmost grid index
        const auto i2 = (ndims > 1) ? BIGINT(std::ceil(yj - ns2)) : 0; // min y grid index
        const auto i3 = (ndims > 2) ? BIGINT(std::ceil(zj - ns2)) : 0; // min z grid index

        const auto x1 = std::ceil(xj - ns2) - xj; // shift of ker center, in [-w/2,-w/2+1]
        const auto x2 = (ndims > 1) ? std::ceil(yj - ns2) - yj : 0;
        const auto x3 = (ndims > 2) ? std::ceil(zj - ns2) - zj : 0;

        // eval kernel values patch and use to interpolate from uniform data...
        if (!(opts.flags & TF_OMIT_SPREADING)) {
          switch (ndims) {
          case 1:
            ker_eval<ns, kerevalmeth, FLT, simd_type>(kernel_values.data(), opts, x1);
            interp_line<ns, simd_type>(target, data_uniform, ker1, i1, N1);
            break;
          case 2:
            ker_eval<ns, kerevalmeth, FLT, simd_type>(kernel_values.data(), opts, x1, x2);
            interp_square<ns, simd_type>(target, data_uniform, ker1, ker2, i1, i2, N1,
                                         N2);
            break;
          case 3:
            ker_eval<ns, kerevalmeth, FLT, simd_type>(kernel_values.data(), opts, x1, x2,
                                                      x3);
            interp_cube<ns, simd_type>(target, data_uniform, ker1, ker2, ker3, i1, i2, i3,
                                       N1, N2, N3);
            break;
          default: // can't get here
            FINUFFT_UNREACHABLE;
            break;
          }
        }
      } // end loop over targets in chunk

      // Copy result buffer to output array
      for (int ibuf = 0; ibuf < bufsize; ibuf++) {
        const UBIGINT j            = jlist[ibuf];
        data_nonuniform[2 * j]     = outbuf[2 * ibuf];
        data_nonuniform[2 * j + 1] = outbuf[2 * ibuf + 1];
      }

    } // end NU targ loop
  } // end parallel section
  if (opts.debug) printf("\tt2 spreading loop: \t%.3g s\n", timer.elapsedsec());
  return 0;
}

template<uint16_t NS>
static int interpSorted_dispatch(
    const BIGINT *sort_indices, const UBIGINT N1, const UBIGINT N2, const UBIGINT N3,
    FLT *FINUFFT_RESTRICT data_uniform, const UBIGINT M, FLT *FINUFFT_RESTRICT kx,
    FLT *FINUFFT_RESTRICT ky, FLT *FINUFFT_RESTRICT kz,
    FLT *FINUFFT_RESTRICT data_nonuniform, const finufft_spread_opts &opts) {
  static_assert(MIN_NSPREAD <= NS && NS <= MAX_NSPREAD,
                "NS must be in the range (MIN_NSPREAD, MAX_NSPREAD)");
  if constexpr (NS == MIN_NSPREAD) { // Base case
    if (opts.kerevalmeth)
      return interpSorted_kernel<MIN_NSPREAD, true>(
          sort_indices, N1, N2, N3, data_uniform, M, kx, ky, kz, data_nonuniform, opts);
    else {
      return interpSorted_kernel<MIN_NSPREAD, false>(
          sort_indices, N1, N2, N3, data_uniform, M, kx, ky, kz, data_nonuniform, opts);
    }
  } else {
    if (opts.nspread == NS) {
      if (opts.kerevalmeth) {
        return interpSorted_kernel<NS, true>(sort_indices, N1, N2, N3, data_uniform, M,
                                             kx, ky, kz, data_nonuniform, opts);
      } else {
        return interpSorted_kernel<NS, false>(sort_indices, N1, N2, N3, data_uniform, M,
                                              kx, ky, kz, data_nonuniform, opts);
      }
    } else {
      return interpSorted_dispatch<NS - 1>(sort_indices, N1, N2, N3, data_uniform, M, kx,
                                           ky, kz, data_nonuniform, opts);
    }
  }
}

int interpSorted(const BIGINT *sort_indices, const UBIGINT N1, const UBIGINT N2,
                 const UBIGINT N3, FLT *FINUFFT_RESTRICT data_uniform, const UBIGINT M,
                 FLT *FINUFFT_RESTRICT kx, FLT *FINUFFT_RESTRICT ky,
                 FLT *FINUFFT_RESTRICT kz, FLT *FINUFFT_RESTRICT data_nonuniform,
                 const finufft_spread_opts &opts) {
  return interpSorted_dispatch<MAX_NSPREAD>(sort_indices, N1, N2, N3, data_uniform, M, kx,
                                            ky, kz, data_nonuniform, opts);
}

///////////////////////////////////////////////////////////////////////////

int setup_spreader(finufft_spread_opts &opts, FLT eps, double upsampfac, int kerevalmeth,
                   int debug, int showwarn, int dim)
/* Initializes spreader kernel parameters given desired NUFFT tolerance eps,
   upsampling factor (=sigma in paper, or R in Dutt-Rokhlin), ker eval meth
   (either 0:exp(sqrt()), 1: Horner ppval), and some debug-level flags.
   Also sets all default options in finufft_spread_opts. See finufft_spread_opts.h for
   opts. dim is spatial dimension (1,2, or 3). See finufft.cpp:finufft_plan() for where
   upsampfac is set. Must call this before any kernel evals done, otherwise segfault
   likely. Returns: 0  : success FINUFFT_WARN_EPS_TOO_SMALL : requested eps cannot be
   achieved, but proceed with best possible eps otherwise : failure (see codes in defs.h);
   spreading must not proceed Barnett 2017. debug, loosened eps logic 6/14/20.
*/
{
  if (upsampfac != 2.0 && upsampfac != 1.25) { // nonstandard sigma
    if (kerevalmeth == 1) {
      fprintf(stderr,
              "FINUFFT setup_spreader: nonstandard upsampfac=%.3g cannot be handled by "
              "kerevalmeth=1\n",
              upsampfac);
      return FINUFFT_ERR_HORNER_WRONG_BETA;
    }
    if (upsampfac <= 1.0) { // no digits would result
      fprintf(stderr, "FINUFFT setup_spreader: error, upsampfac=%.3g is <=1.0\n",
              upsampfac);
      return FINUFFT_ERR_UPSAMPFAC_TOO_SMALL;
    }
    // calling routine must abort on above errors, since opts is garbage!
    if (showwarn && upsampfac > 4.0)
      fprintf(stderr,
              "FINUFFT setup_spreader warning: upsampfac=%.3g way too large to be "
              "beneficial.\n",
              upsampfac);
  }

  // write out default finufft_spread_opts (some overridden in setup_spreader_for_nufft)
  opts.spread_direction = 0; // user should always set to 1 or 2 as desired
  opts.sort             = 2; // 2:auto-choice
  opts.kerpad           = 0; // affects only evaluate_kernel_vector
  opts.kerevalmeth      = kerevalmeth;
  opts.upsampfac        = upsampfac;
  opts.nthreads         = 0; // all avail
  opts.sort_threads     = 0; // 0:auto-choice
  // heuristic dir=1 chunking for nthr>>1, typical for intel i7 and skylake...
  opts.max_subproblem_size = (dim == 1) ? 10000 : 100000;
  opts.flags               = 0; // 0:no timing flags (>0 for experts only)
  opts.debug               = 0; // 0:no debug output
  // heuristic nthr above which switch OMP critical to atomic (add_wrapped...):
  opts.atomic_threshold = 10; // R Blackwell's value

  int ns, ier = 0;            // Set kernel width w (aka ns, nspread) then copy to opts...
  if (eps < EPSILON) {        // safety; there's no hope of beating e_mach
    if (showwarn)
      fprintf(stderr, "%s warning: increasing tol=%.3g to eps_mach=%.3g.\n", __func__,
              (double)eps, (double)EPSILON);
    eps = EPSILON; // only changes local copy (not any opts)
    ier = FINUFFT_WARN_EPS_TOO_SMALL;
  }
  if (upsampfac == 2.0)                      // standard sigma (see SISC paper)
    ns = std::ceil(-log10(eps / (FLT)10.0)); // 1 digit per power of 10
  else                                       // custom sigma
    ns = std::ceil(-log(eps) / (PI * sqrt(1.0 - 1.0 / upsampfac))); // formula, gam=1
  ns = max(2, ns);        // (we don't have ns=1 version yet)
  if (ns > MAX_NSPREAD) { // clip to fit allocated arrays, Horner rules
    if (showwarn)
      fprintf(stderr,
              "%s warning: at upsampfac=%.3g, tol=%.3g would need kernel width ns=%d; "
              "clipping to max %d.\n",
              __func__, upsampfac, (double)eps, ns, MAX_NSPREAD);
    ns  = MAX_NSPREAD;
    ier = FINUFFT_WARN_EPS_TOO_SMALL;
  }
  opts.nspread = ns;
  // setup for reference kernel eval (via formula): select beta width param...
  // (even when kerevalmeth=1, this ker eval needed for FTs in onedim_*_kernel)
  opts.ES_halfwidth = (double)ns / 2; // constants to help (see below routines)
  opts.ES_c         = 4.0 / (double)(ns * ns);
  double betaoverns = 2.30;           // gives decent betas for default sigma=2.0
  if (ns == 2) betaoverns = 2.20;     // some small-width tweaks...
  if (ns == 3) betaoverns = 2.26;
  if (ns == 4) betaoverns = 2.38;
  if (upsampfac != 2.0) { // again, override beta for custom sigma
    FLT gamma  = 0.97;    // must match devel/gen_all_horner_C_code.m !
    betaoverns = gamma * PI * (1.0 - 1.0 / (2 * upsampfac)); // formula based on cutoff
  }
  opts.ES_beta = betaoverns * ns; // set the kernel beta parameter
  if (debug)
    printf("%s (kerevalmeth=%d) eps=%.3g sigma=%.3g: chose ns=%d beta=%.3g\n", __func__,
           kerevalmeth, (double)eps, upsampfac, ns, opts.ES_beta);

  return ier;
}

FLT evaluate_kernel(FLT x, const finufft_spread_opts &opts)
/* ES ("exp sqrt") kernel evaluation at single real argument:
      phi(x) = exp(beta.sqrt(1 - (2x/n_s)^2)),    for |x| < nspread/2
   related to an asymptotic approximation to the Kaiser--Bessel, itself an
   approximation to prolate spheroidal wavefunction (PSWF) of order 0.
   This is the "reference implementation", used by eg finufft/onedim_* 2/17/17
*/
{
  if (abs(x) >= (FLT)opts.ES_halfwidth)
    // if spreading/FT careful, shouldn't need this if, but causes no speed hit
    return 0.0;
  else
    return exp((FLT)opts.ES_beta * sqrt((FLT)1.0 - (FLT)opts.ES_c * x * x));
}

template<uint8_t ns>
void set_kernel_args(FLT *args, FLT x) noexcept
// Fills vector args[] with kernel arguments x, x+1, ..., x+ns-1.
// needed for the vectorized kernel eval of Ludvig af K.
{
  for (int i = 0; i < ns; i++) args[i] = x + (FLT)i;
}
template<uint8_t N>
void evaluate_kernel_vector(FLT *ker, FLT *args, const finufft_spread_opts &opts) noexcept
/* Evaluate ES kernel for a vector of N arguments; by Ludvig af K.
   If opts.kerpad true, args and ker must be allocated for Npad, and args is
   written to (to pad to length Npad), only first N outputs are correct.
   Barnett 4/24/18 option to pad to mult of 4 for better SIMD vectorization.

   Obsolete (replaced by Horner), but keep around for experimentation since
   works for arbitrary beta. Formula must match reference implementation. */
{
  FLT b = (FLT)opts.ES_beta;
  FLT c = (FLT)opts.ES_c;
  if (!(opts.flags & TF_OMIT_EVALUATE_KERNEL)) {
    // Note (by Ludvig af K): Splitting kernel evaluation into two loops
    // seems to benefit auto-vectorization.
    // gcc 5.4 vectorizes first loop; gcc 7.2 vectorizes both loops
    int Npad = N;
    if (opts.kerpad) {               // since always same branch, no speed hit
      Npad = 4 * (1 + (N - 1) / 4);  // pad N to mult of 4; help i7 GCC, not xeon
      for (int i = N; i < Npad; ++i) // pad with 1-3 zeros for safe eval
        args[i] = 0.0;
    }
    for (int i = 0; i < Npad; i++) { // Loop 1: Compute exponential arguments
      ker[i] = b * sqrt((FLT)1.0 - c * args[i] * args[i]); // care! 1.0 is double
    }
    if (!(opts.flags & TF_OMIT_EVALUATE_EXPONENTIAL))
      for (int i = 0; i < Npad; i++) // Loop 2: Compute exponentials
        ker[i] = exp(ker[i]);
    if (opts.kerpad) {
      // padded part should be zero, in spread_subproblem_nd_kernels, there are
      // out of bound writes to trg arrays
      for (int i = N; i < Npad; ++i) ker[i] = 0.0;
    }
  } else {
    for (int i = 0; i < N; i++) // dummy for timing only
      ker[i] = 1.0;
  }
  // Separate check from arithmetic (Is this really needed? doesn't slow down)
  for (int i = 0; i < N; i++)
    if (abs(args[i]) >= (FLT)opts.ES_halfwidth) ker[i] = 0.0;
}

template<uint8_t w, class simd_type> // aka ns
void eval_kernel_vec_Horner(FLT *FINUFFT_RESTRICT ker, const FLT x,
                            const finufft_spread_opts &opts) noexcept
/* Fill ker[] with Horner piecewise poly approx to [-w/2,w/2] ES kernel eval at
x_j = x + j,  for j=0,..,w-1.  Thus x in [-w/2,-w/2+1].   w is aka ns.
This is the current evaluation method, since it's faster (except i7 w=16).
Two upsampfacs implemented. Params must match ref formula. Barnett 4/24/18 */

{
  const FLT z = std::fma(FLT(2.0), x, FLT(w - 1)); // scale so local grid offset z in
                                                   // [-1,1]
  if (opts.upsampfac == 2.0) {                     // floating point equality is fine here
    static constexpr auto alignment     = simd_type::arch_type::alignment();
    static constexpr auto simd_size     = simd_type::size;
    static constexpr auto padded_ns     = (w + simd_size - 1) & ~(simd_size - 1);
    static constexpr auto nc            = nc200<w>();
    static constexpr auto horner_coeffs = get_horner_coeffs_200<FLT, w>();

    alignas(alignment) static constexpr auto padded_coeffs =
        pad_2D_array_with_zeros<FLT, nc, w, padded_ns>(horner_coeffs);

    const simd_type zv(z);
    for (uint8_t i = 0; i < w; i += simd_size) {
      auto k = simd_type::load_aligned(padded_coeffs[0].data() + i);
      for (uint8_t j = 1; j < nc; ++j) {
        const auto cji = simd_type::load_aligned(padded_coeffs[j].data() + i);
        k              = xsimd::fma(k, zv, cji);
      }
      k.store_aligned(ker + i);
    }
    return;
  }
  // insert the auto-generated code which expects z, w args, writes to ker...
  if (opts.upsampfac == 1.25) {
#include "ker_lowupsampfac_horner_allw_loop_constexpr.c"
    return;
  }
}

template<uint8_t ns>
static void interp_line_wrap(FLT *FINUFFT_RESTRICT target, const FLT *du, const FLT *ker,
                             const BIGINT i1, const UBIGINT N1) {
  /* This function is called when the kernel wraps around the grid. It is
     slower than interp_line.
     M. Barbone July 2024: - moved the logic to a separate function
                           - using fused multiply-add (fma) for better performance
     */
  std::array<FLT, 2> out{0};
  BIGINT j = i1;
  if (i1 < 0) { // wraps at left
    j += BIGINT(N1);
    for (uint8_t dx = 0; dx < -i1; ++dx, ++j) {
      out[0] = std::fma(du[2 * j], ker[dx], out[0]);
      out[1] = std::fma(du[2 * j + 1], ker[dx], out[1]);
    }
    j -= BIGINT(N1);
    for (uint8_t dx = -i1; dx < ns; ++dx, ++j) {
      out[0] = std::fma(du[2 * j], ker[dx], out[0]);
      out[1] = std::fma(du[2 * j + 1], ker[dx], out[1]);
    }
  } else if (i1 + ns >= N1) { // wraps at right
    for (uint8_t dx = 0; dx < N1 - i1; ++dx, ++j) {
      out[0] = std::fma(du[2 * j], ker[dx], out[0]);
      out[1] = std::fma(du[2 * j + 1], ker[dx], out[1]);
    }
    j -= BIGINT(N1);
    for (uint8_t dx = N1 - i1; dx < ns; ++dx, ++j) {
      out[0] = std::fma(du[2 * j], ker[dx], out[0]);
      out[1] = std::fma(du[2 * j + 1], ker[dx], out[1]);
    }
  } else {
    // padding is okay for ker, but it might spill over du array
    // so this checks for that case and does not explicitly vectorize
    for (uint8_t dx = 0; dx < ns; ++dx, ++j) {
      out[0] = std::fma(du[2 * j], ker[dx], out[0]);
      out[1] = std::fma(du[2 * j + 1], ker[dx], out[1]);
    }
  }
  target[0] = out[0];
  target[1] = out[1];
}

template<uint8_t ns, class simd_type>
void interp_line(FLT *FINUFFT_RESTRICT target, const FLT *du, const FLT *ker,
                 const BIGINT i1, const UBIGINT N1) {
  /* 1D interpolate complex values from size-ns block of the du (uniform grid
   data) array to a single complex output value "target", using as weights the
   1d kernel evaluation list ker1.
   Inputs:
   du : input regular grid of size 2*N1 (alternating real,imag)
   ker1 : length-ns real array of 1d kernel evaluations
   i1 : start (left-most) x-coord index to read du from, where the indices
        of du run from 0 to N1-1, and indices outside that range are wrapped.
   ns : kernel width (must be <=MAX_NSPREAD)
   Outputs:
   target : size 2 array (containing real,imag) of interpolated output

   Periodic wrapping in the du array is applied, assuming N1>=ns.
   Internally, dx indices into ker array j is index in complex du array.
   Barnett 6/16/17.
    M. Barbone July 2024: - moved wrapping logic to interp_line_wrap
                          - using explicit SIMD vectorization to overcome the out[2] array
                            limitation
*/
  using arch_t                       = typename simd_type::arch_type;
  static constexpr auto padding      = get_padding<FLT, 2 * ns>();
  static constexpr auto alignment    = arch_t::alignment();
  static constexpr auto simd_size    = simd_type::size;
  static constexpr auto regular_part = (2 * ns + padding) & (-(2 * simd_size));
  std::array<FLT, 2> out{0};
  const auto j = i1;
  // removing the wrapping leads up to 10% speedup in certain cases
  // moved the wrapping to another function to reduce instruction cache pressure
  if (i1 < 0 || i1 + ns >= N1 || i1 + ns + (padding + 1) / 2 >= N1) {
    return interp_line_wrap<ns>(target, du, ker, i1, N1);
  } else { // doesn't wrap
    // logic largely similar to spread 1D kernel, please see the explanation there
    // for the first part of this code
    const auto res = [du, j, ker]() constexpr noexcept {
      const auto du_ptr = du + 2 * j;
      simd_type res_low{0}, res_hi{0};
      for (uint8_t dx{0}; dx < regular_part; dx += 2 * simd_size) {
        const auto ker_v   = simd_type::load_aligned(ker + dx / 2);
        const auto du_pt0  = simd_type::load_unaligned(du_ptr + dx);
        const auto du_pt1  = simd_type::load_unaligned(du_ptr + dx + simd_size);
        const auto ker0low = xsimd::swizzle(ker_v, zip_low_index<arch_t>);
        const auto ker0hi  = xsimd::swizzle(ker_v, zip_hi_index<arch_t>);
        res_low            = xsimd::fma(ker0low, du_pt0, res_low);
        res_hi             = xsimd::fma(ker0hi, du_pt1, res_hi);
      }

      if constexpr (regular_part < 2 * ns) {
        const auto ker0    = simd_type::load_unaligned(ker + (regular_part / 2));
        const auto du_pt   = simd_type::load_unaligned(du_ptr + regular_part);
        const auto ker0low = xsimd::swizzle(ker0, zip_low_index<arch_t>);
        res_low            = xsimd::fma(ker0low, du_pt, res_low);
      }

      // This does a horizontal sum using a loop instead of relying on SIMD instructions
      // this is faster than the code below but less elegant.
      // lambdas here to limit the scope of temporary variables and have the compiler
      // optimize the code better
      return res_low + res_hi;
    }();
    const auto res_array = xsimd_to_array(res);
    for (uint8_t i{0}; i < simd_size; i += 2) {
      out[0] += res_array[i];
      out[1] += res_array[i + 1];
    }
    // this is where the code differs from spread_kernel, the interpolator does an extra
    // reduction step to SIMD elements down to 2 elements
    // This is known as horizontal sum in SIMD terminology

    // This does a horizontal sum using vector instruction,
    // is slower than summing and looping
    // clang-format off
    // const auto res_real = xsimd::shuffle(res_low, res_hi, select_even_mask<arch_t>);
    // const auto res_imag = xsimd::shuffle(res_low, res_hi, select_odd_mask<arch_t>);
    // out[0]              = xsimd::reduce_add(res_real);
    // out[1]              = xsimd::reduce_add(res_imag);
    // clang-format on
  }
  target[0] = out[0];
  target[1] = out[1];
}

template<uint8_t ns, class simd_type>
static void interp_square_wrap(FLT *FINUFFT_RESTRICT target, const FLT *du,
                               const FLT *ker1, const FLT *ker2, const BIGINT i1,
                               const BIGINT i2, const UBIGINT N1, const UBIGINT N2) {
  /*
   * This function is called when the kernel wraps around the grid. It is slower than
   * the non wrapping version.
   * There is an extra case for when ker is padded and spills over the du array.
   * In this case uses the old non wrapping version.
   */
  std::array<FLT, 2> out{0};
  using arch_t                    = typename simd_type::arch_type;
  static constexpr auto alignment = arch_t::alignment();
  if (i1 >= 0 && i1 + ns <= N1 && i2 >= 0 && i2 + ns <= N2) {
    // store a horiz line (interleaved real,imag)
    alignas(alignment) std::array<FLT, 2 * ns> line{0};
    // add remaining const-y lines to the line (expensive inner loop)
    for (uint8_t dy{0}; dy < ns; ++dy) {
      const auto *l_ptr = du + 2 * (N1 * (i2 + dy) + i1); // (see above)
      for (uint8_t l{0}; l < 2 * ns; ++l) {
        line[l] = std::fma(ker2[dy], l_ptr[l], line[l]);
      }
    }
    // apply x kernel to the (interleaved) line and add together
    for (uint8_t dx{0}; dx < ns; dx++) {
      out[0] = std::fma(line[2 * dx], ker1[dx], out[0]);
      out[1] = std::fma(line[2 * dx + 1], ker1[dx], out[1]);
    }
  } else {
    std::array<UBIGINT, ns> j1{}, j2{}; // 1d ptr lists
    auto x = i1, y = i2;                // initialize coords
    for (uint8_t d{0}; d < ns; d++) {   // set up ptr lists
      if (x < 0) x += BIGINT(N1);
      if (x >= N1) x -= BIGINT(N1);
      j1[d] = x++;
      if (y < 0) y += BIGINT(N2);
      if (y >= N2) y -= BIGINT(N2);
      j2[d] = y++;
    }
    for (uint8_t dy{0}; dy < ns; dy++) { // use the pts lists
      const UBIGINT oy = N1 * j2[dy];    // offset due to y
      for (uint8_t dx{0}; dx < ns; dx++) {
        const auto k    = ker1[dx] * ker2[dy];
        const UBIGINT j = oy + j1[dx];
        out[0] += du[2 * j] * k;
        out[1] += du[2 * j + 1] * k;
      }
    }
  }
  target[0] = out[0];
  target[1] = out[1];
}

template<uint8_t ns, class simd_type>
void interp_square(FLT *FINUFFT_RESTRICT target, const FLT *du, const FLT *ker1,
                   const FLT *ker2, const BIGINT i1, const BIGINT i2, const UBIGINT N1,
                   const UBIGINT N2)
/* 2D interpolate complex values from a ns*ns block of the du (uniform grid
   data) array to a single complex output value "target", using as weights the
   ns*ns outer product of the 1d kernel lists ker1 and ker2.
   Inputs:
   du : input regular grid of size 2*N1*N2 (alternating real,imag)
   ker1, ker2 : length-ns real arrays of 1d kernel evaluations
   i1 : start (left-most) x-coord index to read du from, where the indices
        of du run from 0 to N1-1, and indices outside that range are wrapped.
   i2 : start (bottom) y-coord index to read du from.
   ns : kernel width (must be <=MAX_NSPREAD)
   Outputs:
   target : size 2 array (containing real,imag) of interpolated output

   Periodic wrapping in the du array is applied, assuming N1,N2>=ns.
   Internally, dx,dy indices into ker array, l indices the 2*ns interleaved
   line array, j is index in complex du array.
   Barnett 6/16/17.
   No-wrap case sped up for FMA/SIMD by Martin Reinecke 6/19/23, with this note:
   "It reduces the number of arithmetic operations per "iteration" in the
   innermost loop from 2.5 to 2, and these two can be converted easily to a
   fused multiply-add instruction (potentially vectorized). Also the strides
   of all invoved arrays in this loop are now 1, instead of the mixed 1 and 2
   before. Also the accumulation onto a double[2] is limiting the vectorization
   pretty badly. I think this is now much more analogous to the way the spread
   operation is implemented, which has always been much faster when I tested
   it."
   M. Barbone July 2024: - moved the wrapping logic to interp_square_wrap
                         - using explicit SIMD vectorization to overcome the out[2] array
                           limitation
   The code is largely similar to 1D interpolation, please see the explanation there
*/
{
  std::array<FLT, 2> out{0};
  // no wrapping: avoid ptrs
  using arch_t                          = typename simd_type::arch_type;
  static constexpr auto padding         = get_padding<FLT, 2 * ns>();
  static constexpr auto alignment       = arch_t::alignment();
  static constexpr auto simd_size       = simd_type::size;
  static constexpr uint8_t line_vectors = (2 * ns + padding) / simd_size;
  if (i1 >= 0 && i1 + ns <= N1 && i2 >= 0 && i2 + ns <= N2 &&
      (i1 + ns + (padding + 1) / 2 < N1)) {
    const auto line = [du, N1, i1 = UBIGINT(i1), i2 = UBIGINT(i2),
                       ker2]() constexpr noexcept {
      // new array du_pts to store the du values for the current y line
      std::array<simd_type, line_vectors> line{0};
      // block for first y line, to avoid explicitly initializing line with zeros
      // add remaining const-y lines to the line (expensive inner loop)
      for (uint8_t dy{0}; dy < ns; dy++) {
        const auto l_ptr = du + 2 * (N1 * (i2 + dy) + i1); // (see above)
        const simd_type ker2_v{ker2[dy]};
        for (uint8_t l{0}; l < line_vectors; ++l) {
          const auto du_pt = simd_type::load_unaligned(l * simd_size + l_ptr);
          line[l]          = xsimd::fma(ker2_v, du_pt, line[l]);
        }
      }
      return line;
    }();
    // This is the same as 1D interpolation
    // using lambda to limit the scope of the temporary variables
    const auto res = [ker1, &line]() constexpr noexcept {
      // apply x kernel to the (interleaved) line and add together
      simd_type res_low{0}, res_hi{0};
      // Start the loop from the second iteration
      for (uint8_t i{0}; i < (line_vectors & ~1); // NOLINT(*-too-small-loop-variable)
           i += 2) {
        const auto ker1_v  = simd_type::load_aligned(ker1 + i * simd_size / 2);
        const auto ker1low = xsimd::swizzle(ker1_v, zip_low_index<arch_t>);
        const auto ker1hi  = xsimd::swizzle(ker1_v, zip_hi_index<arch_t>);
        res_low            = xsimd::fma(ker1low, line[i], res_low);
        res_hi             = xsimd::fma(ker1hi, line[i + 1], res_hi);
      }
      if constexpr (line_vectors % 2) {
        const auto ker1_v =
            simd_type::load_aligned(ker1 + (line_vectors - 1) * simd_size / 2);
        const auto ker1low = xsimd::swizzle(ker1_v, zip_low_index<arch_t>);
        res_low            = xsimd::fma(ker1low, line.back(), res_low);
      }
      return res_low + res_hi;
    }();
    const auto res_array = xsimd_to_array(res);
    for (uint8_t i{0}; i < simd_size; i += 2) {
      out[0] += res_array[i];
      out[1] += res_array[i + 1];
    }
  } else { // wraps somewhere: use ptr list
    // this is slower than above, but occurs much less often, with fractional
    // rate O(ns/min(N1,N2)). Thus this code doesn't need to be so optimized.
    return interp_square_wrap<ns, simd_type>(target, du, ker1, ker2, i1, i2, N1, N2);
  }
  target[0] = out[0];
  target[1] = out[1];
}

template<uint8_t ns, class simd_type>
static void interp_cube_wrapped(FLT *FINUFFT_RESTRICT target, const FLT *du,
                                const FLT *ker1, const FLT *ker2, const FLT *ker3,
                                const BIGINT i1, const BIGINT i2, const BIGINT i3,
                                const UBIGINT N1, const UBIGINT N2, const UBIGINT N3) {
  /*
   * This function is called when the kernel wraps around the cube.
   * Similarly to 2D and 1D wrapping, this is slower than the non wrapping version.
   */
  using arch_t                    = typename simd_type::arch_type;
  static constexpr auto alignment = arch_t::alignment();
  const auto in_bounds_1          = (i1 >= 0) & (i1 + ns <= N1);
  const auto in_bounds_2          = (i2 >= 0) & (i2 + ns <= N2);
  const auto in_bounds_3          = (i3 >= 0) & (i3 + ns <= N3);
  std::array<FLT, 2> out{0};
  // case no wrapping needed but padding spills over du array.
  // Hence, no explicit vectorization but the code is still faster
  if (FINUFFT_LIKELY(in_bounds_1 && in_bounds_2 && in_bounds_3)) {
    // no wrapping: avoid ptrs (by far the most common case)
    // store a horiz line (interleaved real,imag)
    // initialize line with zeros; hard to avoid here, but overhead small in 3D
    alignas(alignment) std::array<FLT, 2 * ns> line{0};
    // co-add y and z contributions to line in x; do not apply x kernel yet
    // This is expensive innermost loop
    for (uint8_t dz{0}; dz < ns; ++dz) {
      const auto oz = N1 * N2 * (i3 + dz);                      // offset due to z
      for (uint8_t dy{0}; dy < ns; ++dy) {
        const auto l_ptr = du + 2 * (oz + N1 * (i2 + dy) + i1); // ptr start of line
        const auto ker23 = ker2[dy] * ker3[dz];
        for (uint8_t l{0}; l < 2 * ns; ++l) { // loop over ns interleaved (R,I) pairs
          line[l] = std::fma(l_ptr[l], ker23, line[l]);
        }
      }
    }
    // apply x kernel to the (interleaved) line and add together (cheap)
    for (uint8_t dx{0}; dx < ns; ++dx) {
      out[0] = std::fma(line[2 * dx], ker1[dx], out[0]);
      out[1] = std::fma(line[2 * dx + 1], ker1[dx], out[1]);
    }
  } else {
    // ...can be slower since this case only happens with probability
    // O(ns/min(N1,N2,N3))
    alignas(alignment) std::array<UBIGINT, ns> j1{}, j2{}, j3{}; // 1d ptr lists
    auto x = i1, y = i2, z = i3;                                 // initialize coords
    for (uint8_t d{0}; d < ns; d++) {                            // set up ptr lists
      if (x < 0) x += BIGINT(N1);
      if (x >= N1) x -= BIGINT(N1);
      j1[d] = x++;
      if (y < 0) y += BIGINT(N2);
      if (y >= N2) y -= BIGINT(N2);
      j2[d] = y++;
      if (z < 0) z += BIGINT(N3);
      if (z >= N3) z -= BIGINT(N3);
      j3[d] = z++;
    }
    for (uint8_t dz{0}; dz < ns; dz++) {     // use the pts lists
      const auto oz = N1 * N2 * j3[dz];      // offset due to z
      for (uint8_t dy{0}; dy < ns; dy++) {
        const auto oy    = oz + N1 * j2[dy]; // offset due to y & z
        const auto ker23 = ker2[dy] * ker3[dz];
        for (uint8_t dx{0}; dx < ns; dx++) {
          const auto k = ker1[dx] * ker23;
          const auto j = oy + j1[dx];
          out[0] += du[2 * j] * k;
          out[1] += du[2 * j + 1] * k;
        }
      }
    }
  }
  target[0] = out[0];
  target[1] = out[1];
}

template<uint8_t ns, class simd_type>
void interp_cube(FLT *FINUFFT_RESTRICT target, const FLT *du, const FLT *ker1,
                 const FLT *ker2, const FLT *ker3, const BIGINT i1, const BIGINT i2,
                 const BIGINT i3, const UBIGINT N1, const UBIGINT N2, const UBIGINT N3)
/* 3D interpolate complex values from a ns*ns*ns block of the du (uniform grid
   data) array to a single complex output value "target", using as weights the
   ns*ns*ns outer product of the 1d kernel lists ker1, ker2, and ker3.
   Inputs:
   du : input regular grid of size 2*N1*N2*N3 (alternating real,imag)
   ker1, ker2, ker3 : length-ns real arrays of 1d kernel evaluations
   i1 : start (left-most) x-coord index to read du from, where the indices
        of du run from 0 to N1-1, and indices outside that range are wrapped.
   i2 : start (bottom) y-coord index to read du from.
   i3 : start (lowest) z-coord index to read du from.
   ns : kernel width (must be <=MAX_NSPREAD)
   Outputs:
   target : size 2 array (containing real,imag) of interpolated output

   Periodic wrapping in the du array is applied, assuming N1,N2,N3>=ns.
   Internally, dx,dy,dz indices into ker array, l indices the 2*ns interleaved
   line array, j is index in complex du array.

   Internally, dx,dy,dz indices into ker array, j index in complex du array.
   Barnett 6/16/17.
   No-wrap case sped up for FMA/SIMD by Reinecke 6/19/23
   (see above note in interp_square)
   Barbone July 2024: - moved wrapping logic to interp_cube_wrapped
                      - using explicit SIMD vectorization to overcome the out[2] array
                        limitation
   The code is largely similar to 2D and 1D interpolation, please see the explanation
   there
*/
{
  using arch_t                          = typename simd_type::arch_type;
  static constexpr auto padding         = get_padding<FLT, 2 * ns>();
  static constexpr auto alignment       = arch_t::alignment();
  static constexpr auto simd_size       = simd_type::size;
  static constexpr auto ker23_size      = (ns + simd_size - 1) & -simd_size;
  static constexpr uint8_t line_vectors = (2 * ns + padding) / simd_size;
  const auto in_bounds_1                = (i1 >= 0) & (i1 + ns <= N1);
  const auto in_bounds_2                = (i2 >= 0) & (i2 + ns <= N2);
  const auto in_bounds_3                = (i3 >= 0) & (i3 + ns <= N3);
  std::array<FLT, 2> out{0};
  if (in_bounds_1 && in_bounds_2 && in_bounds_3 && (i1 + ns + (padding + 1) / 2 < N1)) {
    const auto line = [N1, N2, i1 = UBIGINT(i1), i2 = UBIGINT(i2), i3 = UBIGINT(i3), ker2,
                       ker3, du]() constexpr noexcept {
      std::array<simd_type, line_vectors> line{0};
      for (uint8_t dz{0}; dz < ns; ++dz) {
        const auto oz = N1 * N2 * (i3 + dz);                      // offset due to z
        for (uint8_t dy{0}; dy < ns; ++dy) {
          const auto l_ptr = du + 2 * (oz + N1 * (i2 + dy) + i1); // ptr start of line
          const simd_type ker23{ker2[dy] * ker3[dz]};
          for (uint8_t l{0}; l < line_vectors; ++l) {
            const auto du_pt = simd_type::load_unaligned(l * simd_size + l_ptr);
            line[l]          = xsimd::fma(ker23, du_pt, line[l]);
          }
        }
      }
      return line;
    }();
    const auto res = [ker1, &line]() constexpr noexcept {
      // apply x kernel to the (interleaved) line and add together
      simd_type res_low{0}, res_hi{0};
      // Start the loop from the second iteration
      for (uint8_t i{0}; i < (line_vectors & ~1); // NOLINT(*-too-small-loop-variable)
           i += 2) {
        const auto ker1_v  = simd_type::load_aligned(ker1 + i * simd_size / 2);
        const auto ker1low = xsimd::swizzle(ker1_v, zip_low_index<arch_t>);
        const auto ker1hi  = xsimd::swizzle(ker1_v, zip_hi_index<arch_t>);
        res_low            = xsimd::fma(ker1low, line[i], res_low);
        res_hi             = xsimd::fma(ker1hi, line[i + 1], res_hi);
      }
      if constexpr (line_vectors % 2) {
        const auto ker1_v =
            simd_type::load_aligned(ker1 + (line_vectors - 1) * simd_size / 2);
        const auto ker1low = xsimd::swizzle(ker1_v, zip_low_index<arch_t>);
        res_low            = xsimd::fma(ker1low, line.back(), res_low);
      }
      return res_low + res_hi;
    }();
    const auto res_array = xsimd_to_array(res);
    for (uint8_t i{0}; i < simd_size; i += 2) {
      out[0] += res_array[i];
      out[1] += res_array[i + 1];
    }
  } else {
    return interp_cube_wrapped<ns, simd_type>(target, du, ker1, ker2, ker3, i1, i2, i3,
                                              N1, N2, N3);
  }
  target[0] = out[0];
  target[1] = out[1];
}

template<uint8_t ns, bool kerevalmeth>
FINUFFT_NEVER_INLINE void spread_subproblem_1d_kernel(
    const BIGINT off1, const UBIGINT size1, FLT *FINUFFT_RESTRICT du, const UBIGINT M,
    const FLT *const kx, const FLT *const dd, const finufft_spread_opts &opts) noexcept {
  /* 1D spreader from nonuniform to uniform subproblem grid, without wrapping.
     Inputs:
     off1 - integer offset of left end of du subgrid from that of overall fine
            periodized output grid {0,1,...N-1}.
     size1 - integer length of output subgrid du
     M - number of NU pts in subproblem
     kx (length M) - are rescaled NU source locations, should lie in
                     [off1+ns/2,off1+size1-1-ns/2] so as kernels stay in bounds
     dd (length M complex, interleaved) - source strengths
     Outputs:
     du (length size1 complex, interleaved) - preallocated uniform subgrid array

     The reason periodic wrapping is avoided in subproblems is speed: avoids
     conditionals, indirection (pointers), and integer mod. Originally 2017.
     Kernel eval mods by Ludvig al Klinteberg.
     Fixed so rounding to integer grid consistent w/ get_subgrid, prevents
     chance of segfault when epsmach*N1>O(1), assuming max() and ceil() commute.
     This needed off1 as extra arg. AHB 11/30/20.
     Vectorized using xsimd by M. Barbone 06/24.
  */
  using simd_type                 = PaddedSIMD<FLT, 2 * ns>;
  using arch_t                    = typename simd_type::arch_type;
  static constexpr auto padding   = get_padding<FLT, 2 * ns>();
  static constexpr auto alignment = arch_t::alignment();
  static constexpr auto simd_size = simd_type::size;
  static constexpr auto ns2       = ns * FLT(0.5); // half spread width
  // something weird here. Reversing ker{0} and std fill causes ker
  // to be zeroed inside the loop GCC uses AVX, clang AVX2
  alignas(alignment) std::array<FLT, MAX_NSPREAD> ker{0};
  std::fill(du, du + 2 * size1, 0); // zero output
  // no padding needed if MAX_NSPREAD is 16
  // the largest read is 16 floats with avx512
  // if larger instructions will be available or half precision is used, this should be
  // padded
  for (uint64_t i{0}; i < M; i++) { // loop over NU pts
    // initializes a dd_pt that is const
    // should not make a difference in performance
    // but is a hint to the compiler that after the lambda
    // dd_pt is not modified and can be kept as is in a register
    // given (re, im) in this case dd[i*2] and dd[i*2+1]
    // this function returns a simd register of size simd_size
    // initialized as follows:
    // +-----------------------+
    // |re|im|re|im|re|im|re|im|
    // +-----------------------+
    const auto dd_pt = initialize_complex_register<simd_type>(dd[i * 2], dd[i * 2 + 1]);
    // ceil offset, hence rounding, must match that in get_subgrid...
    const auto i1 = BIGINT(std::ceil(kx[i] - ns2)); // fine grid start index
    // FLT(i1) has different semantics and results an extra cast
    const auto x1 = [i, kx]() constexpr noexcept {
      auto x1 = std::ceil(kx[i] - ns2) - kx[i]; // x1 in [-w/2,-w/2+1], up to rounding
      // However if N1*epsmach>O(1) then can cause O(1) errors in x1, hence ppoly
      // kernel evaluation will fall outside their designed domains, >>1 errors.
      // This can only happen if the overall error would be O(1) anyway. Clip x1??
      if (x1 < -ns2) x1 = -ns2;
      if (x1 > -ns2 + 1) x1 = -ns2 + 1; // ***
      return x1;
    }();
    // Libin improvement: pass ker as a parameter and allocate it outside the loop
    // gcc13 + 10% speedup
    ker_eval<ns, kerevalmeth, FLT, simd_type>(ker.data(), opts, x1);
    //    const auto ker = ker_eval<ns, kerevalmeth, FLT, simd_type>(opts, x1);
    const auto j = i1 - off1; // offset rel to subgrid, starts the output indices
    auto *FINUFFT_RESTRICT trg = du + 2 * j; // restrict helps compiler to vectorize
    // du is padded, so we can use SIMD even if we write more than ns values in du
    // ker is also padded.
    // regular_part, source Agner Fog
    // [VCL](https://www.agner.org/optimize/vcl_manual.pdf)
    // Given 2*ns+padding=L so that L = M*simd_size
    // if M is even then regular_part == M else regular_part == (M-1) * simd_size
    // this means that the elements from regular_part to L are a special case that
    // needs a different handling. These last elements are not computed in the loop but,
    // the if constexpr block at the end of the loop takes care of them.
    // This allows to save one load at each loop iteration.
    // The special case, allows to minimize padding otherwise out of bounds access.
    // See below for the details.
    static constexpr auto regular_part = (2 * ns + padding) & (-(2 * simd_size));
    // this loop increment is 2*simd_size by design
    // it allows to save one load this way at each iteration

    // This does for each element e of the subgrid, x1 defined above and pt the NU point
    // the following: e += exp(beta.sqrt(1 - (2*x1/n_s)^2))*pt
    // NOTE: x1 is translated accordingly, please see the ES method for more
    // using uint8_t in loops to favor unrolling.
    // Most compilers limit the unrolling to 255, uint8_t is at most 255
    for (uint8_t dx{0}; dx < regular_part; dx += 2 * simd_size) {
      // read ker_v which is simd_size wide from ker
      // ker_v looks like this:
      // +-----------------------+
      // |y0|y1|y2|y3|y4|y5|y6|y7|
      // +-----------------------+
      const auto ker_v = simd_type::load_aligned(ker.data() + dx / 2);
      // read 2*SIMD vectors from the subproblem grid
      const auto du_pt0 = simd_type::load_unaligned(trg + dx);
      const auto du_pt1 = simd_type::load_unaligned(trg + dx + simd_size);
      // swizzle is faster than zip_lo(ker_v, ker_v) and zip_hi(ker_v, ker_v)
      // swizzle in this case is equivalent to zip_lo and zip_hi respectively
      const auto ker0low = xsimd::swizzle(ker_v, zip_low_index<arch_t>);
      // ker 0 looks like this now:
      // +-----------------------+
      // |y0|y0|y1|y1|y2|y2|y3|y3|
      // +-----------------------+
      const auto ker0hi = xsimd::swizzle(ker_v, zip_hi_index<arch_t>);
      // ker 1 looks like this now:
      // +-----------------------+
      // |y4|y4|y5|y5|y6|y6|y7|y7|
      // +-----------------------+
      // same as before each element of the subproblem grid is multiplied by the
      // corresponding element of the kernel since dd_pt is re|im interleaves res0 is also
      // correctly re|im interleaved
      // doing this for two SIMD vectors at once allows to fully utilize ker_v instead of
      // wasting the higher half
      const auto res0 = xsimd::fma(ker0low, dd_pt, du_pt0);
      const auto res1 = xsimd::fma(ker0hi, dd_pt, du_pt1);
      res0.store_unaligned(trg + dx);
      res1.store_unaligned(trg + dx + simd_size);
    }
    // sanity check at compile time that all the elements are computed
    static_assert(regular_part + simd_size >= 2 * ns);
    // case where the 2*ns is not a multiple of 2*simd_size
    // checking 2*ns instead of 2*ns+padding as we do not need to compute useless zeros...
    if constexpr (regular_part < 2 * ns) {
      // here we need to load the last kernel values,
      // but we can avoid computing extra padding
      // also this padding will result in out-of-bounds access to trg
      // The difference between this and the loop is that ker0hi is not computed and
      // the corresponding memory is not accessed
      const auto ker0    = simd_type::load_unaligned(ker.data() + (regular_part / 2));
      const auto du_pt   = simd_type::load_unaligned(trg + regular_part);
      const auto ker0low = xsimd::swizzle(ker0, zip_low_index<arch_t>);
      const auto res     = xsimd::fma(ker0low, dd_pt, du_pt);
      res.store_unaligned(trg + regular_part);
    }
  }
}

template<uint8_t NS>
static void spread_subproblem_1d_dispatch(
    const BIGINT off1, const UBIGINT size1, FLT *FINUFFT_RESTRICT du, const UBIGINT M,
    const FLT *kx, const FLT *dd, const finufft_spread_opts &opts) noexcept {
  /* this is a dispatch function that will call the correct kernel based on the ns
   it recursively iterates from MAX_NSPREAD to MIN_NSPREAD
   it generates the following code:
   if (ns == MAX_NSPREAD) {
     if (opts.kerevalmeth) {
       return spread_subproblem_1d_kernel<MAX_NSPREAD, true>(off1, size1, du, M, kx, dd,
       opts);
    } else {
       return spread_subproblem_1d_kernel<MAX_NSPREAD, false>(off1, size1, du, M, kx, dd,
       opts);
   }
   if (ns == MAX_NSPREAD-1) {
     if (opts.kerevalmeth) {
       return spread_subproblem_1d_kernel<MAX_NSPREAD-1, true>(off1, size1, du, M, kx, dd,
       opts);
     } else {
       return spread_subproblem_1d_kernel<MAX_NSPREAD-1, false>(off1, size1, du, M, kx,
       dd, opts);
     }
   }
   ...
   NOTE: using a big MAX_NSPREAD will generate a lot of code
         if MAX_NSPREAD gets too large it will crash the compiler with a compile time
         stack overflow. Older compiler will just throw an internal error without
         providing any useful information on the error.
         This is a known issue with template metaprogramming.
         If you increased MAX_NSPREAD and the code does not compile, try reducing it.
  */
  static_assert(MIN_NSPREAD <= NS && NS <= MAX_NSPREAD,
                "NS must be in the range (MIN_NSPREAD, MAX_NSPREAD)");
  if constexpr (NS == MIN_NSPREAD) { // Base case
    if (opts.kerevalmeth)
      return spread_subproblem_1d_kernel<MIN_NSPREAD, true>(off1, size1, du, M, kx, dd,
                                                            opts);
    else {
      return spread_subproblem_1d_kernel<MIN_NSPREAD, false>(off1, size1, du, M, kx, dd,
                                                             opts);
    }
  } else {
    if (opts.nspread == NS) {
      if (opts.kerevalmeth) {
        return spread_subproblem_1d_kernel<NS, true>(off1, size1, du, M, kx, dd, opts);
      } else {
        return spread_subproblem_1d_kernel<NS, false>(off1, size1, du, M, kx, dd, opts);
      }
    } else {
      return spread_subproblem_1d_dispatch<NS - 1>(off1, size1, du, M, kx, dd, opts);
    }
  }
}

void spread_subproblem_1d(BIGINT off1, UBIGINT size1, FLT *du, UBIGINT M, FLT *kx,
                          FLT *dd, const finufft_spread_opts &opts) noexcept
/* spreader from dd (NU) to du (uniform) in 2D without wrapping.
   See above docs/notes for spread_subproblem_2d.
   kx,ky (size M) are NU locations in [off+ns/2,off+size-1-ns/2] in both dims.
   dd (size M complex) are complex source strengths
   du (size size1*size2) is complex uniform output array
   For algoritmic details see spread_subproblem_1d_kernel.
*/
{
  spread_subproblem_1d_dispatch<MAX_NSPREAD>(off1, size1, du, M, kx, dd, opts);
}

template<uint8_t ns, bool kerevalmeth>
FINUFFT_NEVER_INLINE static void spread_subproblem_2d_kernel(
    const BIGINT off1, const BIGINT off2, const UBIGINT size1, const UBIGINT size2,
    FLT *FINUFFT_RESTRICT du, const UBIGINT M, const FLT *kx, const FLT *ky,
    const FLT *dd, const finufft_spread_opts &opts) noexcept
/* spreader from dd (NU) to du (uniform) in 2D without wrapping.
   See above docs/notes for spread_subproblem_2d.
   kx,ky (size M) are NU locations in [off+ns/2,off+size-1-ns/2] in both dims.
   dd (size M complex) are complex source strengths
   du (size size1*size2) is complex uniform output array
   For algoritmic details see spread_subproblem_1d_kernel.
*/
{
  using simd_type                 = PaddedSIMD<FLT, 2 * ns>;
  using arch_t                    = typename simd_type::arch_type;
  static constexpr auto padding   = get_padding<FLT, 2 * ns>();
  static constexpr auto simd_size = simd_type::size;
  static constexpr auto alignment = arch_t::alignment();
  // Kernel values stored in consecutive memory. This allows us to compute
  // values in all three directions in a single kernel evaluation call.
  static constexpr auto ns2 = ns * FLT(0.5); // half spread width
  alignas(alignment) std::array<FLT, 2 * MAX_NSPREAD> kernel_values{0};
  std::fill(du, du + 2 * size1 * size2, 0);  // initialized to 0 due to the padding
  for (uint64_t pt = 0; pt < M; pt++) {      // loop over NU pts
    const auto dd_pt = initialize_complex_register<simd_type>(dd[pt * 2], dd[pt * 2 + 1]);
    // ceil offset, hence rounding, must match that in get_subgrid...
    const auto i1 = (BIGINT)std::ceil(kx[pt] - ns2); // fine grid start indices
    const auto i2 = (BIGINT)std::ceil(ky[pt] - ns2);
    const auto x1 = (FLT)std::ceil(kx[pt] - ns2) - kx[pt];
    const auto x2 = (FLT)std::ceil(ky[pt] - ns2) - ky[pt];
    ker_eval<ns, kerevalmeth, FLT, simd_type>(kernel_values.data(), opts, x1, x2);
    const auto *ker1 = kernel_values.data();
    const auto *ker2 = kernel_values.data() + MAX_NSPREAD;
    // Combine kernel with complex source value to simplify inner loop
    // here 2* is because of complex
    static constexpr uint8_t kerval_vectors = (2 * ns + padding) / simd_size;
    static_assert(kerval_vectors > 0, "kerval_vectors must be greater than 0");
    // wrapping this in a lambda gives an extra 10% speedup (gcc13)
    // the compiler realizes the values are constant after the lambda
    // Guess: it realizes what is the invariant and moves some operations outside the loop
    //        it might also realize that some variables are not needed anymore and can
    //        re-use the registers with other data.
    const auto ker1val_v = [ker1, dd_pt]() constexpr noexcept {
      // array of simd_registers that will store the kernel values
      std::array<simd_type, kerval_vectors> ker1val_v{};
      // similar to the 1D case, we compute the kernel values in advance
      // and store them in simd_registers.
      // Compared to the 1D case the difference is that here ker values are stored in
      // an array of simd_registers.
      // This is a hint to the compiler to keep the values in registers, instead of
      // pushing them to the stack.
      // Same as the 1D case, the loop is structured in a way to half the number of loads
      // This cause an issue with the last elements, but this is handled in the
      // `if constexpr`.
      // For more details please read the 1D case. The difference is that
      // here the loop is on the number of simd vectors In the 1D case the loop is on the
      // number of elements in the kernel
      for (uint8_t i = 0; i < (kerval_vectors & ~1); // NOLINT(*-too-small-loop-variable)
           i += 2) {
        const auto ker1_v  = simd_type::load_aligned(ker1 + i * simd_size / 2);
        const auto ker1low = xsimd::swizzle(ker1_v, zip_low_index<arch_t>);
        const auto ker1hi  = xsimd::swizzle(ker1_v, zip_hi_index<arch_t>);
        // this initializes the entire vector registers with the same value
        // the ker1val_v[i] looks like this:
        // +-----------------------+
        // |y0|y0|y0|y0|y0|y0|y0|y0|
        // +-----------------------+
        ker1val_v[i]     = ker1low * dd_pt;
        ker1val_v[i + 1] = ker1hi * dd_pt; // same as above
      }
      if constexpr (kerval_vectors % 2) {
        const auto ker1_v =
            simd_type::load_unaligned(ker1 + (kerval_vectors - 1) * simd_size / 2);
        const auto res = xsimd::swizzle(ker1_v, zip_low_index<arch_t>) * dd_pt;
        ker1val_v[kerval_vectors - 1] = res;
      }
      return ker1val_v;
    }();

    // critical inner loop:
    for (auto dy = 0; dy < ns; ++dy) {
      const auto j = size1 * (i2 - off2 + dy) + i1 - off1; // should be in subgrid
      auto *FINUFFT_RESTRICT trg = du + 2 * j;
      const simd_type kerval_v(ker2[dy]);
      for (uint8_t i = 0; i < kerval_vectors; ++i) {
        const auto trg_v  = simd_type::load_unaligned(trg + i * simd_size);
        const auto result = xsimd::fma(kerval_v, ker1val_v[i], trg_v);
        result.store_unaligned(trg + i * simd_size);
      }
    }
  }
}

template<uint8_t NS>
void spread_subproblem_2d_dispatch(
    const BIGINT off1, const BIGINT off2, const UBIGINT size1, const UBIGINT size2,
    FLT *FINUFFT_RESTRICT du, const UBIGINT M, const FLT *kx, const FLT *ky,
    const FLT *dd, const finufft_spread_opts &opts) {
  static_assert(MIN_NSPREAD <= NS && NS <= MAX_NSPREAD,
                "NS must be in the range (MIN_NSPREAD, MAX_NSPREAD)");
  if constexpr (NS == MIN_NSPREAD) { // Base case
    if (opts.kerevalmeth)
      return spread_subproblem_2d_kernel<MIN_NSPREAD, true>(off1, off2, size1, size2, du,
                                                            M, kx, ky, dd, opts);
    else {
      return spread_subproblem_2d_kernel<MIN_NSPREAD, false>(off1, off2, size1, size2, du,
                                                             M, kx, ky, dd, opts);
    }
  } else {
    if (opts.nspread == NS) {
      if (opts.kerevalmeth) {
        return spread_subproblem_2d_kernel<NS, true>(off1, off2, size1, size2, du, M, kx,
                                                     ky, dd, opts);
      } else {
        return spread_subproblem_2d_kernel<NS, false>(off1, off2, size1, size2, du, M, kx,
                                                      ky, dd, opts);
      }
    } else {
      return spread_subproblem_2d_dispatch<NS - 1>(off1, off2, size1, size2, du, M, kx,
                                                   ky, dd, opts);
    }
  }
}

void spread_subproblem_2d(const BIGINT off1, const BIGINT off2, const UBIGINT size1,
                          const UBIGINT size2, FLT *FINUFFT_RESTRICT du, const UBIGINT M,
                          const FLT *kx, const FLT *ky, const FLT *dd,
                          const finufft_spread_opts &opts) noexcept
/* spreader from dd (NU) to du (uniform) in 2D without wrapping.
   See above docs/notes for spread_subproblem_2d.
   kx,ky (size M) are NU locations in [off+ns/2,off+size-1-ns/2] in both dims.
   dd (size M complex) are complex source strengths
   du (size size1*size2) is complex uniform output array
   For algoritmic details see spread_subproblem_1d_kernel.
*/
{
  spread_subproblem_2d_dispatch<MAX_NSPREAD>(off1, off2, size1, size2, du, M, kx, ky, dd,
                                             opts);
}

template<uint8_t ns, bool kerevalmeth>
FINUFFT_NEVER_INLINE void spread_subproblem_3d_kernel(
    const BIGINT off1, const BIGINT off2, const BIGINT off3, const UBIGINT size1,
    const UBIGINT size2, const UBIGINT size3, FLT *FINUFFT_RESTRICT du, const UBIGINT M,
    const FLT *kx, const FLT *ky, const FLT *kz, const FLT *dd,
    const finufft_spread_opts &opts) noexcept {
  using simd_type                 = PaddedSIMD<FLT, 2 * ns>;
  using arch_t                    = typename simd_type::arch_type;
  static constexpr auto padding   = get_padding<FLT, 2 * ns>();
  static constexpr auto simd_size = simd_type::size;
  static constexpr auto alignment = arch_t::alignment();

  static constexpr auto ns2 = ns * FLT(0.5); // half spread width
  alignas(alignment) std::array<FLT, 3 * MAX_NSPREAD> kernel_values{0};
  std::fill(du, du + 2 * size1 * size2 * size3, 0);

  for (uint64_t pt = 0; pt < M; pt++) { // loop over NU pts
    const auto dd_pt = initialize_complex_register<simd_type>(dd[pt * 2], dd[pt * 2 + 1]);
    // ceil offset, hence rounding, must match that in get_subgrid...
    const auto i1 = (BIGINT)std::ceil(kx[pt] - ns2); // fine grid start indices
    const auto i2 = (BIGINT)std::ceil(ky[pt] - ns2);
    const auto i3 = (BIGINT)std::ceil(kz[pt] - ns2);
    const auto x1 = std::ceil(kx[pt] - ns2) - kx[pt];
    const auto x2 = std::ceil(ky[pt] - ns2) - ky[pt];
    const auto x3 = std::ceil(kz[pt] - ns2) - kz[pt];

    ker_eval<ns, kerevalmeth, FLT, simd_type>(kernel_values.data(), opts, x1, x2, x3);
    const auto *ker1 = kernel_values.data();
    const auto *ker2 = kernel_values.data() + MAX_NSPREAD;
    const auto *ker3 = kernel_values.data() + 2 * MAX_NSPREAD;
    // Combine kernel with complex source value to simplify inner loop
    // here 2* is because of complex
    // kerval_vectors is the number of SIMD iterations needed to compute all the elements
    static constexpr uint8_t kerval_vectors = (2 * ns + padding) / simd_size;
    static_assert(kerval_vectors > 0, "kerval_vectors must be greater than 0");
    const auto ker1val_v = [ker1, dd_pt]() constexpr noexcept {
      std::array<simd_type, kerval_vectors> ker1val_v{};
      // Iterate over kerval_vectors but in case the number of kerval_vectors is odd
      // we need to handle the last batch separately
      // to the & ~1 is to ensure that we do not iterate over the last batch if it is odd
      // as it sets the last bit to 0
      for (uint8_t i = 0; i < (kerval_vectors & ~1); // NOLINT(*-too-small-loop-variable
           i += 2) {
        const auto ker1_v  = simd_type::load_aligned(ker1 + i * simd_size / 2);
        const auto ker1low = xsimd::swizzle(ker1_v, zip_low_index<arch_t>);
        const auto ker1hi  = xsimd::swizzle(ker1_v, zip_hi_index<arch_t>);
        ker1val_v[i]       = ker1low * dd_pt;
        ker1val_v[i + 1]   = ker1hi * dd_pt;
      }
      // (at compile time) check if the number of kerval_vectors is odd
      // if it is we need to handle the last batch separately
      if constexpr (kerval_vectors % 2) {
        const auto ker1_v =
            simd_type::load_unaligned(ker1 + (kerval_vectors - 1) * simd_size / 2);
        const auto res = xsimd::swizzle(ker1_v, zip_low_index<arch_t>) * dd_pt;
        ker1val_v[kerval_vectors - 1] = res;
      }
      return ker1val_v;
    }();
    // critical inner loop:
    for (uint8_t dz{0}; dz < ns; ++dz) {
      const auto oz = size1 * size2 * (i3 - off3 + dz);           // offset due to z
      for (uint8_t dy{0}; dy < ns; ++dy) {
        const auto j = oz + size1 * (i2 - off2 + dy) + i1 - off1; // should be in subgrid
        auto *FINUFFT_RESTRICT trg = du + 2 * j;
        const simd_type kerval_v(ker2[dy] * ker3[dz]);
        for (uint8_t i{0}; i < kerval_vectors; ++i) {
          const auto trg_v  = simd_type::load_unaligned(trg + i * simd_size);
          const auto result = xsimd::fma(kerval_v, ker1val_v[i], trg_v);
          result.store_unaligned(trg + i * simd_size);
        }
      }
    }
  }
}

template<uint8_t NS>
void spread_subproblem_3d_dispatch(
    BIGINT off1, BIGINT off2, BIGINT off3, UBIGINT size1, UBIGINT size2, UBIGINT size3,
    FLT *du, UBIGINT M, const FLT *kx, const FLT *ky, const FLT *kz, const FLT *dd,
    const finufft_spread_opts &opts) noexcept {
  static_assert(MIN_NSPREAD <= NS && NS <= MAX_NSPREAD,
                "NS must be in the range (MIN_NSPREAD, MAX_NSPREAD)");
  if constexpr (NS == MIN_NSPREAD) { // Base case
    if (opts.kerevalmeth)
      return spread_subproblem_3d_kernel<MIN_NSPREAD, true>(
          off1, off2, off3, size1, size2, size3, du, M, kx, ky, kz, dd, opts);
    else {
      return spread_subproblem_3d_kernel<MIN_NSPREAD, false>(
          off1, off2, off3, size1, size2, size3, du, M, kx, ky, kz, dd, opts);
    }
  } else {
    if (opts.nspread == NS) {
      if (opts.kerevalmeth) {
        return spread_subproblem_3d_kernel<NS, true>(off1, off2, off3, size1, size2,
                                                     size3, du, M, kx, ky, kz, dd, opts);
      } else {
        return spread_subproblem_3d_kernel<NS, false>(off1, off2, off3, size1, size2,
                                                      size3, du, M, kx, ky, kz, dd, opts);
      }
    } else {
      return spread_subproblem_3d_dispatch<NS - 1>(off1, off2, off3, size1, size2, size3,
                                                   du, M, kx, ky, kz, dd, opts);
    }
  }
}

void spread_subproblem_3d(BIGINT off1, BIGINT off2, BIGINT off3, UBIGINT size1,
                          UBIGINT size2, UBIGINT size3, FLT *du, UBIGINT M, FLT *kx,
                          FLT *ky, FLT *kz, FLT *dd,
                          const finufft_spread_opts &opts) noexcept
/* spreader from dd (NU) to du (uniform) in 3D without wrapping.
See above docs/notes for spread_subproblem_2d.
kx,ky,kz (size M) are NU locations in [off+ns/2,off+size-1-ns/2] in each dim.
dd (size M complex) are complex source strengths
du (size size1*size2*size3) is uniform complex output array
*/
{
  spread_subproblem_3d_dispatch<MAX_NSPREAD>(off1, off2, off3, size1, size2, size3, du, M,
                                             kx, ky, kz, dd, opts);
}

template<bool thread_safe>
void add_wrapped_subgrid(BIGINT offset1, BIGINT offset2, BIGINT offset3,
                         UBIGINT padded_size1, UBIGINT size1, UBIGINT size2,
                         UBIGINT size3, UBIGINT N1, UBIGINT N2, UBIGINT N3,
                         FLT *FINUFFT_RESTRICT data_uniform, const FLT *const du0)
/* Add a large subgrid (du0) to output grid (data_uniform),
   with periodic wrapping to N1,N2,N3 box.
   offset1,2,3 give the offset of the subgrid from the lowest corner of output.
   padded_size1,2,3 give the size of subgrid.
   Works in all dims. Thread-safe variant of the above routine,
   using atomic writes (R Blackwell, Nov 2020).
   Merged the thread_safe and the not thread_safe version of the function into one
   (M. Barbone 06/24).
*/
{
  std::vector<BIGINT> o2(size2), o3(size3);
  static auto accumulate = [](FLT &a, FLT b) {
    if constexpr (thread_safe) { // NOLINT(*-branch-clone)
#pragma omp atomic
      a += b;
    } else {
      a += b;
    }
  };

  BIGINT y = offset2, z = offset3; // fill wrapped ptr lists in slower dims y,z...
  for (int i = 0; i < size2; ++i) {
    if (y < 0) y += BIGINT(N2);
    if (y >= N2) y -= BIGINT(N2);
    o2[i] = y++;
  }
  for (int i = 0; i < size3; ++i) {
    if (z < 0) z += BIGINT(N3);
    if (z >= N3) z -= BIGINT(N3);
    o3[i] = z++;
  }
  UBIGINT nlo = (offset1 < 0) ? -offset1 : 0; // # wrapping below in x
  UBIGINT nhi = (offset1 + size1 > N1) ? offset1 + size1 - N1 : 0; // " above in x
  // this triple loop works in all dims
  for (int dz = 0; dz < size3; dz++) {               // use ptr lists in each axis
    const auto oz = N1 * N2 * o3[dz];                // offset due to z (0 in <3D)
    for (int dy = 0; dy < size2; dy++) {
      const auto oy              = N1 * o2[dy] + oz; // off due to y & z (0 in 1D)
      auto *FINUFFT_RESTRICT out = data_uniform + 2 * oy;
      const auto in = du0 + 2 * padded_size1 * (dy + size2 * dz); // ptr to subgrid array
      auto o        = 2 * (offset1 + N1);                         // 1d offset for output
      for (auto j = 0; j < 2 * nlo; j++) { // j is really dx/2 (since re,im parts)
        accumulate(out[j + o], in[j]);
      }
      o = 2 * offset1;
      for (auto j = 2 * nlo; j < 2 * (size1 - nhi); j++) {
        accumulate(out[j + o], in[j]);
      }
      o = 2 * (offset1 - N1);
      for (auto j = 2 * (size1 - nhi); j < 2 * size1; j++) {
        accumulate(out[j + o], in[j]);
      }
    }
  }
}

void bin_sort_singlethread(
    BIGINT *ret, const UBIGINT M, const FLT *kx, const FLT *ky, const FLT *kz,
    const UBIGINT N1, const UBIGINT N2, const UBIGINT N3, const double bin_size_x,
    const double bin_size_y, const double bin_size_z, const int debug)
/* Returns permutation of all nonuniform points with good RAM access,
 * ie less cache misses for spreading, in 1D, 2D, or 3D. Single-threaded version
 *
 * This is achieved by binning into cuboids (of given bin_size within the
 * overall box domain), then reading out the indices within
 * these bins in a Cartesian cuboid ordering (x fastest, y med, z slowest).
 * Finally the permutation is inverted, so that the good ordering is: the
 * NU pt of index ret[0], the NU pt of index ret[1],..., NU pt of index ret[M-1]
 *
 * Inputs: M - number of input NU points.
 *         kx,ky,kz - length-M arrays of real coords of NU pts in [-pi, pi).
 *                    Points outside this range are folded into it.
 *         N1,N2,N3 - integer sizes of overall box (N2=N3=1 for 1D, N3=1 for 2D)
 *         bin_size_x,y,z - what binning box size to use in each dimension
 *                    (in rescaled coords where ranges are [0,Ni] ).
 *                    For 1D, only bin_size_x is used; for 2D, it & bin_size_y.
 * Output:
 *         writes to ret a vector list of indices, each in the range 0,..,M-1.
 *         Thus, ret must have been preallocated for M BIGINTs.
 *
 * Notes: I compared RAM usage against declaring an internal vector and passing
 * back; the latter used more RAM and was slower.
 * Avoided the bins array, as in JFM's spreader of 2016,
 * tidied up, early 2017, Barnett.
 * Timings (2017): 3s for M=1e8 NU pts on 1 core of i7; 5s on 1 core of xeon.
 * Simplified by Martin Reinecke, 6/19/23 (no apparent effect on speed).
 */
{
  const auto isky = (N2 > 1), iskz = (N3 > 1); // ky,kz avail? (cannot access if not)
  // here the +1 is needed to allow round-off error causing i1=N1/bin_size_x,
  // for kx near +pi, ie foldrescale gives N1 (exact arith would be 0 to N1-1).
  // Note that round-off near kx=-pi stably rounds negative to i1=0.
  const auto nbins1         = BIGINT(FLT(N1) / bin_size_x + 1);
  const auto nbins2         = isky ? BIGINT(FLT(N2) / bin_size_y + 1) : 1;
  const auto nbins3         = iskz ? BIGINT(FLT(N3) / bin_size_z + 1) : 1;
  const auto nbins          = nbins1 * nbins2 * nbins3;
  const auto inv_bin_size_x = FLT(1.0 / bin_size_x);
  const auto inv_bin_size_y = FLT(1.0 / bin_size_y);
  const auto inv_bin_size_z = FLT(1.0 / bin_size_z);
  // count how many pts in each bin
  std::vector<BIGINT> counts(nbins, 0);

  for (auto i = 0; i < M; i++) {
    // find the bin index in however many dims are needed
    const auto i1  = BIGINT(fold_rescale(kx[i], N1) * inv_bin_size_x);
    const auto i2  = isky ? BIGINT(fold_rescale(ky[i], N2) * inv_bin_size_y) : 0;
    const auto i3  = iskz ? BIGINT(fold_rescale(kz[i], N3) * inv_bin_size_z) : 0;
    const auto bin = i1 + nbins1 * (i2 + nbins2 * i3);
    ++counts[bin];
  }

  // compute the offsets directly in the counts array (no offset array)
  BIGINT current_offset = 0;
  for (BIGINT i = 0; i < nbins; i++) {
    BIGINT tmp = counts[i];
    counts[i]  = current_offset; // Reinecke's cute replacement of counts[i]
    current_offset += tmp;
  } // (counts now contains the index offsets for each bin)

  for (auto i = 0; i < M; i++) {
    // find the bin index (again! but better than using RAM)
    const auto i1    = BIGINT(fold_rescale(kx[i], N1) * inv_bin_size_x);
    const auto i2    = isky ? BIGINT(fold_rescale(ky[i], N2) * inv_bin_size_y) : 0;
    const auto i3    = iskz ? BIGINT(fold_rescale(kz[i], N3) * inv_bin_size_z) : 0;
    const auto bin   = i1 + nbins1 * (i2 + nbins2 * i3);
    ret[counts[bin]] = BIGINT(i); // fill the inverse map on the fly
    ++counts[bin];                // update the offsets
  }
}

void bin_sort_multithread(BIGINT *ret, UBIGINT M, FLT *kx, FLT *ky, FLT *kz, UBIGINT N1,
                          UBIGINT N2, UBIGINT N3, double bin_size_x, double bin_size_y,
                          double bin_size_z, int debug, int nthr)
/* Mostly-OpenMP'ed version of bin_sort.
   For documentation see: bin_sort_singlethread.
   Caution: when M (# NU pts) << N (# U pts), is SLOWER than single-thread.
   Originally by Barnett 2/8/18
   Explicit #threads control argument 7/20/20.
   Improved by Martin Reinecke, 6/19/23 (up to 50% faster at 1 thr/core).
   Todo: if debug, print timing breakdowns.
 */
{
  bool isky = (N2 > 1), iskz = (N3 > 1); // ky,kz avail? (cannot access if not)
  UBIGINT nbins1 = N1 / bin_size_x + 1, nbins2, nbins3; // see above note on why +1
  nbins2         = isky ? N2 / bin_size_y + 1 : 1;
  nbins3         = iskz ? N3 / bin_size_z + 1 : 1;
  UBIGINT nbins  = nbins1 * nbins2 * nbins3;
  if (nthr == 0)                       // should never happen in spreadinterp use
    fprintf(stderr, "[%s] nthr (%d) must be positive!\n", __func__, nthr);
  int nt = std::min(M, UBIGINT(nthr)); // handle case of less points than threads
  std::vector<UBIGINT> brk(nt + 1);    // list of start NU pt indices per thread

  // distribute the NU pts to threads once & for all...
  for (int t = 0; t <= nt; ++t)
    brk[t] = (UBIGINT)(0.5 + M * t / (double)nt); // start index for t'th chunk

  // set up 2d array (nthreads * nbins), just its pointers for now
  // (sub-vectors will be initialized later)
  std::vector<std::vector<UBIGINT>> counts(nt);

#pragma omp parallel num_threads(nt)
  { // parallel binning to each thread's count. Block done once per thread
    int t = MY_OMP_GET_THREAD_NUM(); // (we assume all nt threads created)
    auto &my_counts(counts[t]);      // name for counts[t]
    my_counts.resize(nbins, 0);      // allocate counts[t], now in parallel region
    for (auto i = brk[t]; i < brk[t + 1]; i++) {
      // find the bin index in however many dims are needed
      BIGINT i1 = fold_rescale(kx[i], N1) / bin_size_x, i2 = 0, i3 = 0;
      if (isky) i2 = fold_rescale(ky[i], N2) / bin_size_y;
      if (iskz) i3 = fold_rescale(kz[i], N3) / bin_size_z;
      const auto bin = i1 + nbins1 * (i2 + nbins2 * i3);
      ++my_counts[bin]; // no clash btw threads
    }
  }

  // inner sum along both bin and thread (inner) axes to get global offsets
  UBIGINT current_offset = 0;
  for (UBIGINT b = 0; b < nbins; ++b) // (not worth omp)
    for (int t = 0; t < nt; ++t) {
      UBIGINT tmp  = counts[t][b];
      counts[t][b] = current_offset;
      current_offset += tmp;
    } // counts[t][b] is now the index offset as if t ordered fast, b slow

#pragma omp parallel num_threads(nt)
  {
    int t = MY_OMP_GET_THREAD_NUM();
    auto &my_counts(counts[t]);
    for (UBIGINT i = brk[t]; i < brk[t + 1]; i++) {
      // find the bin index (again! but better than using RAM)
      UBIGINT i1 = fold_rescale(kx[i], N1) / bin_size_x, i2 = 0, i3 = 0;
      if (isky) i2 = fold_rescale(ky[i], N2) / bin_size_y;
      if (iskz) i3 = fold_rescale(kz[i], N3) / bin_size_z;
      UBIGINT bin         = i1 + nbins1 * (i2 + nbins2 * i3);
      ret[my_counts[bin]] = i; // inverse is offset for this NU pt and thread
      ++my_counts[bin];        // update the offsets; no thread clash
    }
  }
}

void get_subgrid(BIGINT &offset1, BIGINT &offset2, BIGINT &offset3, BIGINT &padded_size1,
                 BIGINT &size1, BIGINT &size2, BIGINT &size3, UBIGINT M, FLT *kx, FLT *ky,
                 FLT *kz, int ns, int ndims)
/* Writes out the integer offsets and sizes of a "subgrid" (cuboid subset of
   Z^ndims) large enough to enclose all of the nonuniform points with
   (non-periodic) padding of half the kernel width ns to each side in
   each relevant dimension.

 Inputs:
   M - number of nonuniform points, ie, length of kx array (and ky if ndims>1,
       and kz if ndims>2)
   kx,ky,kz - coords of nonuniform points (ky only read if ndims>1,
              kz only read if ndims>2). To be useful for spreading, they are
              assumed to be in [0,Nj] for dimension j=1,..,ndims.
   ns - (positive integer) spreading kernel width.
   ndims - space dimension (1,2, or 3).

 Outputs:
   offset1,2,3 - left-most coord of cuboid in each dimension (up to ndims)
   padded_size1,2,3   - size of cuboid in each dimension.
                 Thus the right-most coord of cuboid is offset+size-1.
   Returns offset 0 and size 1 for each unused dimension (ie when ndims<3);
   this is required by the calling code.

 Example:
      inputs:
          ndims=1, M=2, kx[0]=0.2, ks[1]=4.9, ns=3
      outputs:
          offset1=-1 (since kx[0] spreads to {-1,0,1}, and -1 is the min)
          padded_size1=8 (since kx[1] spreads to {4,5,6}, so subgrid is {-1,..,6}
                   hence 8 grid points).
 Notes:
   1) Works in all dims 1,2,3.
   2) Rounding of the kx (and ky, kz) to the grid is tricky and must match the
   rounding step used in spread_subproblem_{1,2,3}d. Namely, the ceil of
   (the NU pt coord minus ns/2) gives the left-most index, in each dimension.
   This being done consistently is crucial to prevent segfaults in subproblem
   spreading. This assumes that max() and ceil() commute in the floating pt
   implementation.
   Originally by J Magland, 2017. AHB realised the rounding issue in
   6/16/17, but only fixed a rounding bug causing segfault in (highly
   inaccurate) single-precision with N1>>1e7 on 11/30/20.
   3) Requires O(M) RAM reads to find the k array bnds. Almost negligible in
   tests.
*/
{
  FLT ns2 = (FLT)ns / 2;
  FLT min_kx, max_kx; // 1st (x) dimension: get min/max of nonuniform points
  arrayrange(M, kx, &min_kx, &max_kx);
  offset1      = (BIGINT)std::ceil(min_kx - ns2); // min index touched by kernel
  size1        = (BIGINT)std::ceil(max_kx - ns2) - offset1 + ns; // int(ceil) first!
  padded_size1 = size1 + get_padding<FLT>(2 * ns) / 2;
  if (ndims > 1) {
    FLT min_ky, max_ky; // 2nd (y) dimension: get min/max of nonuniform points
    arrayrange(M, ky, &min_ky, &max_ky);
    offset2 = (BIGINT)std::ceil(min_ky - ns2);
    size2   = (BIGINT)std::ceil(max_ky - ns2) - offset2 + ns;
  } else {
    offset2 = 0;
    size2   = 1;
  }
  if (ndims > 2) {
    FLT min_kz, max_kz; // 3rd (z) dimension: get min/max of nonuniform points
    arrayrange(M, kz, &min_kz, &max_kz);
    offset3 = (BIGINT)std::ceil(min_kz - ns2);
    size3   = (BIGINT)std::ceil(max_kz - ns2) - offset3 + ns;
  } else {
    offset3 = 0;
    size3   = 1;
  }
}
/* local NU coord fold+rescale macro: does the following affine transform to x:
    (x+PI) mod PI    each to [0,N)
   Note: folding big numbers can cause numerical inaccuracies
   Martin Reinecke, 8.5.2024 used floor to speedup the function and removed the range
   limitation Marco Barbone, 8.5.2024 Changed it from a Macro to an inline function
*/
FLT fold_rescale(const FLT x, const UBIGINT N) noexcept {
  static constexpr const FLT x2pi = FLT(M_1_2PI);
  const FLT result                = x * x2pi + FLT(0.5);
  return (result - floor(result)) * FLT(N);
}

template<class simd_type>
simd_type fold_rescale(const simd_type &x, const BIGINT N) noexcept {
  const simd_type x2pi   = FLT(M_1_2PI);
  const simd_type result = xsimd::fma(x, x2pi, simd_type(0.5));
  return (result - xsimd::floor(result)) * simd_type(FLT(N));
}

template<uint8_t ns, uint8_t kerevalmeth, class T, class simd_type, typename... V>
auto ker_eval(FLT *FINUFFT_RESTRICT ker, const finufft_spread_opts &opts,
              const V... elems) noexcept {
  /* Utility function that allows to move the kernel evaluation outside the spreader for
     clarity Inputs are: ns = kernel width kerevalmeth = kernel evaluation method T =
     (single or double precision) type of the kernel simd_type = xsimd::batch for Horner
     vectorization (default is the optimal simd size) finufft_spread_opts as Horner needs
     the oversampling factor elems = kernel arguments examples usage is ker_eval<ns,
     kerevalmeth>(opts, x, y, z) // for 3D or ker_eval<ns, kerevalmeth>(opts, x, y) // for
     2D or ker_eval<ns, kerevalmeth>(opts, x) // for 1D
   */
  const std::array inputs{elems...};
  // compile time loop, no performance overhead
  for (auto i = 0; i < sizeof...(elems); ++i) {
    // compile time branch no performance overhead
    if constexpr (kerevalmeth == 1) {
      eval_kernel_vec_Horner<ns, simd_type>(ker + (i * MAX_NSPREAD), inputs[i], opts);
    }
    if constexpr (kerevalmeth == 0) {
      alignas(simd_type::arch_type::alignment()) std::array<T, MAX_NSPREAD> kernel_args{};
      set_kernel_args<ns>(kernel_args.data(), inputs[i]);
      evaluate_kernel_vector<ns>(ker + (i * MAX_NSPREAD), kernel_args.data(), opts);
    }
  }
  return ker;
}

namespace {

template<typename T, std::size_t N, std::size_t M, std::size_t PaddedM>
constexpr array<std::array<T, PaddedM>, N> pad_2D_array_with_zeros(
    const array<std::array<T, M>, N> &input) noexcept {
  constexpr auto pad_with_zeros = [](const auto &input) constexpr noexcept {
    std::array<T, PaddedM> padded{0};
    for (auto i = 0; i < input.size(); ++i) {
      padded[i] = input[i];
    }
    return padded;
  };
  std::array<std::array<T, PaddedM>, N> output{};
  for (std::size_t i = 0; i < N; ++i) {
    output[i] = pad_with_zeros(input[i]);
  }
  return output;
}

template<class T, class V, size_t... Is>
constexpr T generate_sequence_impl(V a, V b, index_sequence<Is...>) noexcept {
  // utility function to generate a sequence of a, b interleaved as function arguments
  return T(((Is % 2 == 0) ? a : b)...);
}

template<class T, class V, std::size_t N>
constexpr auto initialize_complex_register(V a, V b) noexcept {
  // populates a SIMD register with a and b interleaved
  // for example:
  // +-------------------------------+
  // | a | b | a | b | a | b | a | b |
  // +-------------------------------+
  // it uses index_sequence to generate the sequence of a, b at compile time
  return generate_sequence_impl<T>(a, b, std::make_index_sequence<N>{});
}

// Below there is some template metaprogramming magic to find the best SIMD type
// for the given number of elements. The code is based on the xsimd library

// this finds the largest SIMD instruction set that can handle N elements
// void otherwise -> compile error
template<class T, uint8_t N, uint8_t K> constexpr auto BestSIMDHelper() {
  if constexpr (N % K == 0) { // returns void in the worst case
    return xsimd::make_sized_batch<T, K>{};
  } else {
    return BestSIMDHelper<T, N, (K >> 1)>();
  }
}

template<class T, uint8_t N> constexpr uint8_t min_simd_width() {
  // finds the smallest simd width that can handle N elements
  // simd size is batch size the SIMD width in xsimd terminology
  if constexpr (std::is_void_v<xsimd::make_sized_batch_t<T, N>>) {
    return min_simd_width<T, N * 2>();
  } else {
    return N;
  }
};

template<class T, uint8_t N> constexpr auto find_optimal_simd_width() {
  // finds the smallest simd width that minimizes the number of iterations
  // NOTE: might be suboptimal for some cases 2^N+1 for example
  // in the future we might want to implement a more sophisticated algorithm
  uint8_t optimal_simd_width = min_simd_width<T>();
  uint8_t min_iterations     = (N + optimal_simd_width - 1) / optimal_simd_width;
  for (uint8_t simd_width = optimal_simd_width;
       simd_width <= xsimd::batch<T, xsimd::best_arch>::size;
       simd_width *= 2) {
    uint8_t iterations = (N + simd_width - 1) / simd_width;
    if (iterations < min_iterations) {
      min_iterations     = iterations;
      optimal_simd_width = simd_width;
    }
  }
  return optimal_simd_width;
}

template<class T, uint8_t N> constexpr auto GetPaddedSIMDWidth() {
  // helper function to get the SIMD width with padding for the given number of elements
  // that minimizes the number of iterations
  return xsimd::make_sized_batch<T, find_optimal_simd_width<T, N>()>::type::size;
}

template<class T, uint8_t ns> constexpr auto get_padding() {
  // helper function to get the padding for the given number of elements
  // ns is known at compile time, rounds ns to the next multiple of the SIMD width
  // then subtracts ns to get the padding using a bitwise and trick
  // WARING: this trick works only for power of 2s
  // SOURCE: Agner Fog's VCL manual
  constexpr uint8_t width = GetPaddedSIMDWidth<T, ns>();
  return ((ns + width - 1) & (-width)) - ns;
}

template<class T, uint8_t ns> constexpr auto get_padding_helper(uint8_t runtime_ns) {
  // helper function to get the padding for the given number of elements where ns is
  // known at runtime, it uses recursion to find the padding
  // this allows to avoid having a function with a large number of switch cases
  // as GetPaddedSIMDWidth requires a compile time value
  // it cannot be a lambda function because of the template recursion
  if constexpr (ns < 2) {
    return 0;
  } else {
    if (runtime_ns == ns) {
      return get_padding<T, ns>();
    } else {
      return get_padding_helper<T, ns - 1>(runtime_ns);
    }
  }
}

template<class T> uint8_t get_padding(uint8_t ns) {
  // return the padding as a function of the number of elements
  // 2 * MAX_NSPREAD is the maximum number of elements that we can have
  // that's why is hardcoded here
  return get_padding_helper<T, 2 * MAX_NSPREAD>(ns);
}

struct zip_low {
  // helper struct to get the lower half of a SIMD register and zip it with itself
  // it returns index 0, 0, 1, 1, ... N/2, N/2
  static constexpr unsigned get(unsigned index, unsigned /*size*/) { return index / 2; }
};
struct zip_hi {
  // helper struct to get the upper half of a SIMD register and zip it with itself
  // it returns index N/2, N/2, N/2+1, N/2+1, ... N, N
  static constexpr unsigned get(unsigned index, unsigned size) {
    return (size + index) / 2;
  }
};

struct select_even {
  static constexpr unsigned get(unsigned index, unsigned /*size*/) { return index * 2; }
};
struct select_odd {
  static constexpr unsigned get(unsigned index, unsigned /*size*/) {
    return index * 2 + 1;
  }
};

template<typename T> auto xsimd_to_array(const T &vec) noexcept {
  constexpr auto alignment = T::arch_type::alignment();
  alignas(alignment) std::array<typename T::value_type, T::size> array{};
  vec.store_aligned(array.data());
  return array;
}

void print_subgrid_info(int ndims, BIGINT offset1, BIGINT offset2, BIGINT offset3,
                        UBIGINT padded_size1, UBIGINT size1, UBIGINT size2, UBIGINT size3,
                        UBIGINT M0) {
  printf("size1 %ld, padded_size1 %ld\n", size1, padded_size1);
  switch (ndims) {
  case 1:
    printf("\tsubgrid: off %lld\t siz %lld\t #NU %lld\n", (long long)offset1,
           (long long)padded_size1, (long long)M0);
    break;
  case 2:
    printf("\tsubgrid: off %lld,%lld\t siz %lld,%lld\t #NU %lld\n", (long long)offset1,
           (long long)offset2, (long long)padded_size1, (long long)size2, (long long)M0);
    break;
  case 3:
    printf("\tsubgrid: off %lld,%lld,%lld\t siz %lld,%lld,%lld\t #NU %lld\n",
           (long long)offset1, (long long)offset2, (long long)offset3,
           (long long)padded_size1, (long long)size2, (long long)size3, (long long)M0);
    break;
  default:
    printf("Invalid number of dimensions: %d\n", ndims);
    break;
  }
}
} // namespace
} // namespace finufft::spreadinterp<|MERGE_RESOLUTION|>--- conflicted
+++ resolved
@@ -68,19 +68,12 @@
 static FINUFFT_ALWAYS_INLINE auto ker_eval(FLT *FINUFFT_RESTRICT ker,
                                            const finufft_spread_opts &opts,
                                            const V... elems) noexcept;
-<<<<<<< HEAD
 static FINUFFT_ALWAYS_INLINE FLT fold_rescale(FLT x, UBIGINT N) noexcept;
 template<class simd_type>
 FINUFFT_ALWAYS_INLINE static simd_type fold_rescale(const simd_type &x,
                                                     UBIGINT N) noexcept;
 static FINUFFT_ALWAYS_INLINE void set_kernel_args(
     FLT *args, FLT x, const finufft_spread_opts &opts) noexcept;
-=======
-static FINUFFT_ALWAYS_INLINE FLT fold_rescale(FLT x, BIGINT N) noexcept;
-template<uint8_t ns>
-static FINUFFT_ALWAYS_INLINE void set_kernel_args(FLT *args, FLT x) noexcept;
-template<uint8_t N>
->>>>>>> 3110b60d
 static FINUFFT_ALWAYS_INLINE void evaluate_kernel_vector(
     FLT *ker, FLT *args, const finufft_spread_opts &opts) noexcept;
 template<uint8_t w, class simd_type = xsimd::make_sized_batch_t<
