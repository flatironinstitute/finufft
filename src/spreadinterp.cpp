// Spreading/interpolating module within FINUFFT.

#include <finufft/finufft_utils.hpp>
#include <finufft/spreadinterp.h>

#include "ker_horner_allw_loop_constexpr.h"
#include "ker_lowupsampfac_horner_allw_loop_constexpr.h"

#include <xsimd/xsimd.hpp>

#include <array>
#include <cinttypes>
#include <cmath>
#include <cstdio>
#include <cstdlib>
#include <vector>

using namespace std;
using namespace finufft::utils;  // access to timer
using namespace finufft::common; // access to constants and dispatch

namespace finufft::spreadinterp {

namespace { // anonymous namespace for internal structs equivalent to declaring everything
            // static
struct zip_low {
  // helper struct to get the lower half of a SIMD register and zip it with itself
  // it returns index 0, 0, 1, 1, ... N/2, N/2
  static constexpr unsigned get(unsigned index, unsigned /*size*/) { return index / 2; }
};
struct zip_hi {
  // helper struct to get the upper half of a SIMD register and zip it with itself
  // it returns index N/2, N/2, N/2+1, N/2+1, ... N, N
  static constexpr unsigned get(unsigned index, unsigned size) {
    return (size + index) / 2;
  }
};
template<unsigned cap> struct reverse_index {
  static constexpr unsigned get(unsigned index, const unsigned /*size*/) {
    return index < cap ? (cap - 1 - index) : index;
  }
};
template<unsigned cap> struct shuffle_index {
  static constexpr unsigned get(unsigned index, const unsigned size) {
    return index < cap ? (cap - 1 - index) : size + size + cap - 1 - index;
  }
};
struct [[maybe_unused]] select_even {
  static constexpr unsigned get(unsigned index, unsigned /*size*/) { return index * 2; }
};
struct [[maybe_unused]] select_odd {
  static constexpr unsigned get(unsigned index, unsigned /*size*/) {
    return index * 2 + 1;
  }
};

// this finds the largest SIMD instruction set that can handle N elements
// void otherwise -> compile error
template<class T, uint8_t N, uint8_t K = N> static constexpr auto BestSIMDHelper() {
  if constexpr (N % K == 0) { // returns void in the worst case
    return xsimd::make_sized_batch<T, K>{};
  } else {
    return BestSIMDHelper<T, N, (K >> 1)>();
  }
}
template<class T, uint8_t N = 1> constexpr uint8_t min_simd_width() {
  // finds the smallest simd width that can handle N elements
  // simd size is batch size the SIMD width in xsimd terminology
  if constexpr (std::is_void_v<xsimd::make_sized_batch_t<T, N>>) {
    return min_simd_width<T, N * 2>();
  } else {
    return N;
  }
};

template<class T, uint8_t N> constexpr auto find_optimal_simd_width() {
  // finds the smallest simd width that minimizes the number of iterations
  // NOTE: might be suboptimal for some cases 2^N+1 for example
  // in the future we might want to implement a more sophisticated algorithm
  uint8_t optimal_simd_width = min_simd_width<T>();
  uint8_t min_iterations     = (N + optimal_simd_width - 1) / optimal_simd_width;
  for (uint8_t simd_width = optimal_simd_width;
       simd_width <= xsimd::batch<T, xsimd::best_arch>::size; simd_width *= 2) {
    uint8_t iterations = (N + simd_width - 1) / simd_width;
    if (iterations < min_iterations) {
      min_iterations     = iterations;
      optimal_simd_width = simd_width;
    }
  }
  return optimal_simd_width;
}

template<class T, uint8_t N> constexpr auto GetPaddedSIMDWidth() {
  // helper function to get the SIMD width with padding for the given number of elements
  // that minimizes the number of iterations
  return xsimd::make_sized_batch<T, find_optimal_simd_width<T, N>()>::type::size;
}
template<class T, uint8_t N>
using PaddedSIMD = typename xsimd::make_sized_batch<T, GetPaddedSIMDWidth<T, N>()>::type;
template<class T, uint8_t ns> constexpr auto get_padding() {
  // helper function to get the padding for the given number of elements
  // ns is known at compile time, rounds ns to the next multiple of the SIMD width
  // then subtracts ns to get the padding using a bitwise and trick
  // WARING: this trick works only for power of 2s
  // SOURCE: Agner Fog's VCL manual
  constexpr uint8_t width = GetPaddedSIMDWidth<T, ns>();
  return ((ns + width - 1) & (-width)) - ns;
}

template<class T, uint8_t ns> constexpr auto get_padding_helper(uint8_t runtime_ns) {
  // helper function to get the padding for the given number of elements where ns is
  // known at runtime, it uses recursion to find the padding
  // this allows to avoid having a function with a large number of switch cases
  // as GetPaddedSIMDWidth requires a compile time value
  // it cannot be a lambda function because of the template recursion
  if constexpr (ns < 2) {
    return 0;
  } else {
    if (runtime_ns == ns) {
      return get_padding<T, ns>();
    } else {
      return get_padding_helper<T, ns - 1>(runtime_ns);
    }
  }
}

template<class T> uint8_t get_padding(uint8_t ns) {
  // return the padding as a function of the number of elements
  // 2 * MAX_NSPREAD is the maximum number of elements that we can have
  // that's why is hardcoded here
  return get_padding_helper<T, 2 * MAX_NSPREAD>(ns);
}
template<class T, uint8_t N>
using BestSIMD = typename decltype(BestSIMDHelper<T, N, xsimd::batch<T>::size>())::type;
template<class T, class V, size_t... Is>
constexpr T generate_sequence_impl(V a, V b, index_sequence<Is...>) noexcept {
  // utility function to generate a sequence of a, b interleaved as function arguments
  return T(((Is % 2 == 0) ? a : b)...);
}

template<class T, class V = typename T::value_type, std::size_t N = T::size>
constexpr auto initialize_complex_register(V a, V b) noexcept {
  // populates a SIMD register with a and b interleaved
  // for example:
  // +-------------------------------+
  // | a | b | a | b | a | b | a | b |
  // +-------------------------------+
  // it uses index_sequence to generate the sequence of a, b at compile time
  return generate_sequence_impl<T>(a, b, std::make_index_sequence<N>{});
}
template<class arch_t, typename T>
constexpr auto zip_low_index =
    xsimd::make_batch_constant<xsimd::as_unsigned_integer_t<T>, arch_t, zip_low>();
template<class arch_t, typename T>
constexpr auto zip_hi_index =
    xsimd::make_batch_constant<xsimd::as_unsigned_integer_t<T>, arch_t, zip_hi>();
// template<class arch_t, typename T>
// constexpr auto select_even_mask =
//     xsimd::make_batch_constant<xsimd::as_unsigned_integer_t<T>, arch_t, select_even>();
// template<class arch_t, typename T>
// constexpr auto select_odd_mask =
//     xsimd::make_batch_constant<xsimd::as_unsigned_integer_t<T>, arch_t, select_odd>();
template<typename T, std::size_t N, std::size_t M, std::size_t PaddedM>
constexpr std::array<std::array<T, PaddedM>, N> pad_2D_array_with_zeros(
    const std::array<std::array<T, M>, N> &input) noexcept {
  constexpr auto pad_with_zeros = [](const auto &input) constexpr noexcept {
    std::array<T, PaddedM> padded{0};
    for (size_t i = 0; i < input.size(); ++i) {
      padded[i] = input[i];
    }
    return padded;
  };
  std::array<std::array<T, PaddedM>, N> output{};
  for (std::size_t i = 0; i < N; ++i) {
    output[i] = pad_with_zeros(input[i]);
  }
  return output;
}

template<typename T> FINUFFT_ALWAYS_INLINE auto xsimd_to_array(const T &vec) noexcept {
  constexpr auto alignment = T::arch_type::alignment();
  alignas(alignment) std::array<typename T::value_type, T::size> array{};
  vec.store_aligned(array.data());
  return array;
}

FINUFFT_NEVER_INLINE
void print_subgrid_info(int ndims, BIGINT offset1, BIGINT offset2, BIGINT offset3,
                        UBIGINT padded_size1, UBIGINT size1, UBIGINT size2, UBIGINT size3,
                        UBIGINT M0) {
  printf("size1 %" PRIu64 ", padded_size1 %" PRIu64 "\n", size1, padded_size1);
  switch (ndims) {
  case 1:
    printf("\tsubgrid: off %" PRId64 "\t siz %" PRIu64 "\t #NU %" PRIu64 "\n", offset1,
           padded_size1, M0);
    break;
  case 2:
    printf("\tsubgrid: off %" PRId64 ",%" PRId64 "\t siz %" PRIu64 ",%" PRIu64
           "\t #NU %" PRIu64 "\n",
           offset1, offset2, padded_size1, size2, M0);
    break;
  case 3:
    printf("\tsubgrid: off %" PRId64 ",%" PRId64 ",%" PRId64 "\t siz %" PRIu64 ",%" PRIu64
           ",%" PRIu64 "\t #NU %" PRIu64 "\n",
           offset1, offset2, offset3, padded_size1, size2, size3, M0);
    break;
  default:
    printf("Invalid number of dimensions: %d\n", ndims);
    break;
  }
}
} // namespace
// declarations of purely internal functions... (thus need not be in .h)

/* local NU coord fold+rescale macro: does the following affine transform to x:
    (x+PI) mod PI    each to [0,N)
   Note: folding big numbers can cause numerical inaccuracies
   Martin Reinecke, 8.5.2024 used floor to speedup the function and removed the range
   limitation Marco Barbone, 8.5.2024 Changed it from a Macro to an inline function
*/
template<typename T>
static FINUFFT_ALWAYS_INLINE T fold_rescale(const T x, const UBIGINT N) noexcept {
  const T result = x * T(INV_2PI) + T(0.5);
  return (result - floor(result)) * T(N);
}

template<typename T, uint8_t ns>
static void set_kernel_args(T *args, T x) noexcept
// Fills vector args[] with kernel arguments x, x+1, ..., x+ns-1.
// needed for the vectorized kernel eval of Ludvig af K.
{
  for (int i = 0; i < ns; i++) args[i] = x + T(i);
}
template<typename T, uint8_t N>
static void evaluate_kernel_vector(T *ker, T *args,
                                   const finufft_spread_opts &opts) noexcept
/* Evaluate ES kernel for a vector of N arguments; by Ludvig af K.
   If opts.kerpad true, args and ker must be allocated for Npad, and args is
   written to (to pad to length Npad), only first N outputs are correct.
   Barnett 4/24/18 option to pad to mult of 4 for better SIMD vectorization.
   Rescaled so max is 1, Barnett 7/21/24

   Obsolete (replaced by Horner), but keep around for experimentation since
   works for arbitrary beta. Formula must match reference implementation.
*/
{
  T b = (T)opts.ES_beta;
  T c = (T)opts.ES_c;
  if (!(opts.flags & TF_OMIT_EVALUATE_KERNEL)) {
    // Note (by Ludvig af K): Splitting kernel evaluation into two loops
    // seems to benefit auto-vectorization.
    // gcc 5.4 vectorizes first loop; gcc 7.2 vectorizes both loops
    int Npad = N;
    if (opts.kerpad) {               // since always same branch, no speed hit
      Npad = 4 * (1 + (N - 1) / 4);  // pad N to mult of 4; help i7 GCC, not xeon
      for (int i = N; i < Npad; ++i) // pad with 1-3 zeros for safe eval
        args[i] = 0.0;
    }
    for (int i = 0; i < Npad; i++) { // Loop 1: Compute exponential arguments
      // care! 1.0 is double...
      ker[i] = b * (sqrt((T)1.0 - c * args[i] * args[i]) - (T)1.0);
    }
    if (!(opts.flags & TF_OMIT_EVALUATE_EXPONENTIAL))
      for (int i = 0; i < Npad; i++) // Loop 2: Compute exponentials
        ker[i] = exp(ker[i]);
    if (opts.kerpad) {
      // padded part should be zero, in spread_subproblem_nd_kernels, there are
      // out of bound writes to trg arrays
      for (int i = N; i < Npad; ++i) ker[i] = 0.0;
    }
  } else {
    for (int i = 0; i < N; i++) // dummy for timing only
      ker[i] = 1.0;
  }
  // Separate check from arithmetic (Is this really needed? doesn't slow down)
  for (int i = 0; i < N; i++)
    if (abs(args[i]) >= (T)opts.ES_halfwidth) ker[i] = 0.0;
}

template<typename T, uint8_t w, uint8_t upsampfact,
         class simd_type =
             xsimd::make_sized_batch_t<T, find_optimal_simd_width<T, w>()>> // aka ns
static FINUFFT_ALWAYS_INLINE void eval_kernel_vec_Horner(T *FINUFFT_RESTRICT ker, T x,
                                                         const finufft_spread_opts &opts
                                                         [[maybe_unused]]) noexcept
/* Fill ker[] with Horner piecewise poly approx to [-w/2,w/2] ES kernel eval at
x_j = x + j,  for j=0,..,w-1.  Thus x in [-w/2,-w/2+1].   w is aka ns.
This is the current evaluation method, since it's faster (except i7 w=16).
Two upsampfacs implemented. Params must match ref formula. Barnett 4/24/18 */

{
  // scale so local grid offset z in[-1,1]
  const T z                           = std::fma(T(2.0), x, T(w - 1));
  using arch_t                        = typename simd_type::arch_type;
  static constexpr auto alignment     = arch_t::alignment();
  static constexpr auto simd_size     = simd_type::size;
  static constexpr auto padded_ns     = (w + simd_size - 1) & ~(simd_size - 1);
  static constexpr auto horner_coeffs = []() constexpr noexcept {
    if constexpr (upsampfact == 200) {
      return get_horner_coeffs_200<T, w>();
    } else if constexpr (upsampfact == 125) {
      return get_horner_coeffs_125<T, w>();
    }
  }();
  static constexpr auto nc          = horner_coeffs.size();
  static constexpr auto use_ker_sym = (simd_size < w);

  alignas(alignment) static constexpr auto padded_coeffs =
      pad_2D_array_with_zeros<T, nc, w, padded_ns>(horner_coeffs);

  // use kernel symmetry trick if w > simd_size
  if constexpr (use_ker_sym) {
    static constexpr uint8_t tail          = w % simd_size;
    static constexpr uint8_t if_odd_degree = ((nc + 1) % 2);
    static constexpr uint8_t offset_start  = tail ? w - tail : w - simd_size;
    static constexpr uint8_t end_idx       = (w + (tail > 0)) / 2;
    const simd_type zv{z};
    const auto z2v = zv * zv;

    // some xsimd constant for shuffle or inverse
    static constexpr auto shuffle_batch = []() constexpr noexcept {
      if constexpr (tail) {
        return xsimd::make_batch_constant<xsimd::as_unsigned_integer_t<T>, arch_t,
                                          shuffle_index<tail>>();
      } else {
        return xsimd::make_batch_constant<xsimd::as_unsigned_integer_t<T>, arch_t,
                                          reverse_index<simd_size>>();
      }
    }();

    // process simd vecs
    simd_type k_prev, k_sym{0};
    for (uint8_t i{0}, offset = offset_start; i < end_idx;
         i += simd_size, offset -= simd_size) {
      auto k_odd = [i]() constexpr noexcept {
        if constexpr (if_odd_degree) {
          return simd_type::load_aligned(padded_coeffs[0].data() + i);
        } else {
          return simd_type{0};
        }
      }();
      auto k_even = simd_type::load_aligned(padded_coeffs[if_odd_degree].data() + i);
      for (uint8_t j{1 + if_odd_degree}; j < nc; j += 2) {
        const auto cji_odd  = simd_type::load_aligned(padded_coeffs[j].data() + i);
        const auto cji_even = simd_type::load_aligned(padded_coeffs[j + 1].data() + i);
        k_odd               = xsimd::fma(k_odd, z2v, cji_odd);
        k_even              = xsimd::fma(k_even, z2v, cji_even);
      }
      // left part
      xsimd::fma(k_odd, zv, k_even).store_aligned(ker + i);
      // right part symmetric to the left part
      if (offset >= end_idx) {
        if constexpr (tail) {
          // to use aligned store, we need shuffle the previous k_sym and current k_sym
          k_prev = k_sym;
          k_sym  = xsimd::fnma(k_odd, zv, k_even);
          xsimd::shuffle(k_sym, k_prev, shuffle_batch).store_aligned(ker + offset);
        } else {
          xsimd::swizzle(xsimd::fnma(k_odd, zv, k_even), shuffle_batch)
              .store_aligned(ker + offset);
        }
      }
    }
  } else {
    const simd_type zv(z);
    for (uint8_t i = 0; i < w; i += simd_size) {
      auto k = simd_type::load_aligned(padded_coeffs[0].data() + i);
      for (uint8_t j = 1; j < nc; ++j) {
        const auto cji = simd_type::load_aligned(padded_coeffs[j].data() + i);
        k              = xsimd::fma(k, zv, cji);
      }
      k.store_aligned(ker + i);
    }
  }
}

template<typename T, uint8_t ns>
static void interp_line_wrap(T *FINUFFT_RESTRICT target, const T *du, const T *ker,
                             const BIGINT i1, const UBIGINT N1) {
  /* This function is called when the kernel wraps around the grid. It is
     slower than interp_line.
     M. Barbone July 2024: - moved the logic to a separate function
                           - using fused multiply-add (fma) for better performance
     */
  std::array<T, 2> out{0};
  BIGINT j = i1;
  if (i1 < 0) { // wraps at left
    j += BIGINT(N1);
    for (uint8_t dx = 0; dx < -i1; ++dx, ++j) {
      out[0] = std::fma(du[2 * j], ker[dx], out[0]);
      out[1] = std::fma(du[2 * j + 1], ker[dx], out[1]);
    }
    j -= BIGINT(N1);
    for (uint8_t dx = -i1; dx < ns; ++dx, ++j) {
      out[0] = std::fma(du[2 * j], ker[dx], out[0]);
      out[1] = std::fma(du[2 * j + 1], ker[dx], out[1]);
    }
  } else if (i1 + ns >= BIGINT(N1)) { // wraps at right
    for (uint8_t dx = 0; dx < N1 - i1; ++dx, ++j) {
      out[0] = std::fma(du[2 * j], ker[dx], out[0]);
      out[1] = std::fma(du[2 * j + 1], ker[dx], out[1]);
    }
    j -= BIGINT(N1);
    for (uint8_t dx = N1 - i1; dx < ns; ++dx, ++j) {
      out[0] = std::fma(du[2 * j], ker[dx], out[0]);
      out[1] = std::fma(du[2 * j + 1], ker[dx], out[1]);
    }
  } else {
    // padding is okay for ker, but it might spill over du array
    // so this checks for that case and does not explicitly vectorize
    for (uint8_t dx = 0; dx < ns; ++dx, ++j) {
      out[0] = std::fma(du[2 * j], ker[dx], out[0]);
      out[1] = std::fma(du[2 * j + 1], ker[dx], out[1]);
    }
  }
  target[0] = out[0];
  target[1] = out[1];
}

template<typename T, uint8_t ns, class simd_type = PaddedSIMD<T, 2 * ns>>
static void interp_line(T *FINUFFT_RESTRICT target, const T *du, const T *ker, BIGINT i1,
                        UBIGINT N1) {
  /* 1D interpolate complex values from size-ns block of the du (uniform grid
   data) array to a single complex output value "target", using as weights the
   1d kernel evaluation list ker1.
   Inputs:
   du : input regular grid of size 2*N1 (alternating real,imag)
   ker1 : length-ns real array of 1d kernel evaluations
   i1 : start (left-most) x-coord index to read du from, where the indices
        of du run from 0 to N1-1, and indices outside that range are wrapped.
   ns : kernel width (must be <=MAX_NSPREAD)
   Outputs:
   target : size 2 array (containing real,imag) of interpolated output

   Periodic wrapping in the du array is applied, assuming N1>=ns.
   Internally, dx indices into ker array j is index in complex du array.
   Barnett 6/16/17.
    M. Barbone July 2024: - moved wrapping logic to interp_line_wrap
                          - using explicit SIMD vectorization to overcome the out[2] array
                            limitation
*/
  using arch_t                       = typename simd_type::arch_type;
  static constexpr auto padding      = get_padding<T, 2 * ns>();
  static constexpr auto simd_size    = simd_type::size;
  static constexpr auto regular_part = (2 * ns + padding) & (-(2 * simd_size));
  std::array<T, 2> out{0};
  const auto j = i1;
  // removing the wrapping leads up to 10% speedup in certain cases
  // moved the wrapping to another function to reduce instruction cache pressure
  if (i1 < 0 || i1 + ns >= BIGINT(N1) || i1 + ns + (padding + 1) / 2 >= BIGINT(N1)) {
    return interp_line_wrap<T, ns>(target, du, ker, i1, N1);
  } else { // doesn't wrap
    // logic largely similar to spread 1D kernel, please see the explanation there
    // for the first part of this code
    const auto res = [du, j, ker]() constexpr noexcept {
      const auto du_ptr = du + 2 * j;
      simd_type res_low{0}, res_hi{0};
      for (uint8_t dx{0}; dx < regular_part; dx += 2 * simd_size) {
        const auto ker_v   = simd_type::load_aligned(ker + dx / 2);
        const auto du_pt0  = simd_type::load_unaligned(du_ptr + dx);
        const auto du_pt1  = simd_type::load_unaligned(du_ptr + dx + simd_size);
        const auto ker0low = xsimd::swizzle(ker_v, zip_low_index<arch_t, T>);
        const auto ker0hi  = xsimd::swizzle(ker_v, zip_hi_index<arch_t, T>);
        res_low            = xsimd::fma(ker0low, du_pt0, res_low);
        res_hi             = xsimd::fma(ker0hi, du_pt1, res_hi);
      }

      if constexpr (regular_part < 2 * ns) {
        const auto ker0    = simd_type::load_unaligned(ker + (regular_part / 2));
        const auto du_pt   = simd_type::load_unaligned(du_ptr + regular_part);
        const auto ker0low = xsimd::swizzle(ker0, zip_low_index<arch_t, T>);
        res_low            = xsimd::fma(ker0low, du_pt, res_low);
      }

      // This does a horizontal sum using a loop instead of relying on SIMD instructions
      // this is faster than the code below but less elegant.
      // lambdas here to limit the scope of temporary variables and have the compiler
      // optimize the code better
      return res_low + res_hi;
    }();
    const auto res_array = xsimd_to_array(res);
    for (uint8_t i{0}; i < simd_size; i += 2) {
      out[0] += res_array[i];
      out[1] += res_array[i + 1];
    }
    // this is where the code differs from spread_kernel, the interpolator does an extra
    // reduction step to SIMD elements down to 2 elements
    // This is known as horizontal sum in SIMD terminology

    // This does a horizontal sum using vector instruction,
    // is slower than summing and looping
    // clang-format off
    // const auto res_real = xsimd::shuffle(res_low, res_hi, select_even_mask<arch_t>);
    // const auto res_imag = xsimd::shuffle(res_low, res_hi, select_odd_mask<arch_t>);
    // out[0]              = xsimd::reduce_add(res_real);
    // out[1]              = xsimd::reduce_add(res_imag);
    // clang-format on
  }
  target[0] = out[0];
  target[1] = out[1];
}

template<typename T, uint8_t ns, class simd_type>
static void interp_square_wrap(T *FINUFFT_RESTRICT target, const T *du, const T *ker1,
                               const T *ker2, const BIGINT i1, const BIGINT i2,
                               const UBIGINT N1, const UBIGINT N2) {
  /*
   * This function is called when the kernel wraps around the grid. It is slower than
   * the non wrapping version.
   * There is an extra case for when ker is padded and spills over the du array.
   * In this case uses the old non wrapping version.
   */
  std::array<T, 2> out{0};
  using arch_t                    = typename simd_type::arch_type;
  static constexpr auto alignment = arch_t::alignment();
  if (i1 >= 0 && i1 + ns <= BIGINT(N1) && i2 >= 0 && i2 + ns <= BIGINT(N2)) {
    // store a horiz line (interleaved real,imag)
    alignas(alignment) std::array<T, 2 * ns> line{0};
    // add remaining const-y lines to the line (expensive inner loop)
    for (uint8_t dy{0}; dy < ns; ++dy) {
      const auto *l_ptr = du + 2 * (N1 * (i2 + dy) + i1); // (see above)
      for (uint8_t l{0}; l < 2 * ns; ++l) {
        line[l] = std::fma(ker2[dy], l_ptr[l], line[l]);
      }
    }
    // apply x kernel to the (interleaved) line and add together
    for (uint8_t dx{0}; dx < ns; dx++) {
      out[0] = std::fma(line[2 * dx], ker1[dx], out[0]);
      out[1] = std::fma(line[2 * dx + 1], ker1[dx], out[1]);
    }
  } else {
    std::array<UBIGINT, ns> j1{}, j2{}; // 1d ptr lists
    auto x = i1, y = i2;                // initialize coords
    for (uint8_t d{0}; d < ns; d++) {   // set up ptr lists
      if (x < 0) x += BIGINT(N1);
      if (x >= BIGINT(N1)) x -= BIGINT(N1);
      j1[d] = x++;
      if (y < 0) y += BIGINT(N2);
      if (y >= BIGINT(N2)) y -= BIGINT(N2);
      j2[d] = y++;
    }
    for (uint8_t dy{0}; dy < ns; dy++) { // use the pts lists
      const UBIGINT oy = N1 * j2[dy];    // offset due to y
      for (uint8_t dx{0}; dx < ns; dx++) {
        const auto k    = ker1[dx] * ker2[dy];
        const UBIGINT j = oy + j1[dx];
        out[0] += du[2 * j] * k;
        out[1] += du[2 * j + 1] * k;
      }
    }
  }
  target[0] = out[0];
  target[1] = out[1];
}

template<typename T, uint8_t ns, class simd_type = PaddedSIMD<T, 2 * ns>>
static void interp_square(T *FINUFFT_RESTRICT target, const T *du, const T *ker1,
                          const T *ker2, BIGINT i1, BIGINT i2, UBIGINT N1, UBIGINT N2)
/* 2D interpolate complex values from a ns*ns block of the du (uniform grid
   data) array to a single complex output value "target", using as weights the
   ns*ns outer product of the 1d kernel lists ker1 and ker2.
   Inputs:
   du : input regular grid of size 2*N1*N2 (alternating real,imag)
   ker1, ker2 : length-ns real arrays of 1d kernel evaluations
   i1 : start (left-most) x-coord index to read du from, where the indices
        of du run from 0 to N1-1, and indices outside that range are wrapped.
   i2 : start (bottom) y-coord index to read du from.
   ns : kernel width (must be <=MAX_NSPREAD)
   Outputs:
   target : size 2 array (containing real,imag) of interpolated output

   Periodic wrapping in the du array is applied, assuming N1,N2>=ns.
   Internally, dx,dy indices into ker array, l indices the 2*ns interleaved
   line array, j is index in complex du array.
   Barnett 6/16/17.
   No-wrap case sped up for FMA/SIMD by Martin Reinecke 6/19/23, with this note:
   "It reduces the number of arithmetic operations per "iteration" in the
   innermost loop from 2.5 to 2, and these two can be converted easily to a
   fused multiply-add instruction (potentially vectorized). Also the strides
   of all invoved arrays in this loop are now 1, instead of the mixed 1 and 2
   before. Also the accumulation onto a double[2] is limiting the vectorization
   pretty badly. I think this is now much more analogous to the way the spread
   operation is implemented, which has always been much faster when I tested
   it."
   M. Barbone July 2024: - moved the wrapping logic to interp_square_wrap
                         - using explicit SIMD vectorization to overcome the out[2] array
                           limitation
   The code is largely similar to 1D interpolation, please see the explanation there
*/
{
  std::array<T, 2> out{0};
  // no wrapping: avoid ptrs
  using arch_t                          = typename simd_type::arch_type;
  static constexpr auto padding         = get_padding<T, 2 * ns>();
  static constexpr auto simd_size       = simd_type::size;
  static constexpr uint8_t line_vectors = (2 * ns + padding) / simd_size;
  if (i1 >= 0 && i1 + ns <= BIGINT(N1) && i2 >= 0 && i2 + ns <= BIGINT(N2) &&
      (i1 + ns + (padding + 1) / 2 < BIGINT(N1))) {
    const auto line = [du, N1, i1 = UBIGINT(i1), i2 = UBIGINT(i2),
                       ker2]() constexpr noexcept {
      // new array du_pts to store the du values for the current y line
      std::array<simd_type, line_vectors> line{0};
      // block for first y line, to avoid explicitly initializing line with zeros
      // add remaining const-y lines to the line (expensive inner loop)
      for (uint8_t dy{0}; dy < ns; dy++) {
        const auto l_ptr = du + 2 * (N1 * (i2 + dy) + i1); // (see above)
        const simd_type ker2_v{ker2[dy]};
        for (uint8_t l{0}; l < line_vectors; ++l) {
          const auto du_pt = simd_type::load_unaligned(l * simd_size + l_ptr);
          line[l]          = xsimd::fma(ker2_v, du_pt, line[l]);
        }
      }
      return line;
    }();
    // This is the same as 1D interpolation
    // using lambda to limit the scope of the temporary variables
    const auto res = [ker1, &line]() constexpr noexcept {
      // apply x kernel to the (interleaved) line and add together
      simd_type res_low{0}, res_hi{0};
      // Start the loop from the second iteration
      for (uint8_t i{0}; i < (line_vectors & ~1); // NOLINT(*-too-small-loop-variable)
           i += 2) {
        const auto ker1_v  = simd_type::load_aligned(ker1 + i * simd_size / 2);
        const auto ker1low = xsimd::swizzle(ker1_v, zip_low_index<arch_t, T>);
        const auto ker1hi  = xsimd::swizzle(ker1_v, zip_hi_index<arch_t, T>);
        res_low            = xsimd::fma(ker1low, line[i], res_low);
        res_hi             = xsimd::fma(ker1hi, line[i + 1], res_hi);
      }
      if constexpr (line_vectors % 2) {
        const auto ker1_v =
            simd_type::load_aligned(ker1 + (line_vectors - 1) * simd_size / 2);
        const auto ker1low = xsimd::swizzle(ker1_v, zip_low_index<arch_t, T>);
        res_low            = xsimd::fma(ker1low, line.back(), res_low);
      }
      return res_low + res_hi;
    }();
    const auto res_array = xsimd_to_array(res);
    for (uint8_t i{0}; i < simd_size; i += 2) {
      out[0] += res_array[i];
      out[1] += res_array[i + 1];
    }
  } else { // wraps somewhere: use ptr list
    // this is slower than above, but occurs much less often, with fractional
    // rate O(ns/min(N1,N2)). Thus this code doesn't need to be so optimized.
    return interp_square_wrap<T, ns, simd_type>(target, du, ker1, ker2, i1, i2, N1, N2);
  }
  target[0] = out[0];
  target[1] = out[1];
}

template<typename T, uint8_t ns, class simd_type>
static void interp_cube_wrapped(T *FINUFFT_RESTRICT target, const T *du, const T *ker1,
                                const T *ker2, const T *ker3, const BIGINT i1,
                                const BIGINT i2, const BIGINT i3, const UBIGINT N1,
                                const UBIGINT N2, const UBIGINT N3) {
  /*
   * This function is called when the kernel wraps around the cube.
   * Similarly to 2D and 1D wrapping, this is slower than the non wrapping version.
   */
  using arch_t                    = typename simd_type::arch_type;
  static constexpr auto alignment = arch_t::alignment();
  const auto in_bounds_1          = (i1 >= 0) & (i1 + ns <= BIGINT(N1));
  const auto in_bounds_2          = (i2 >= 0) & (i2 + ns <= BIGINT(N2));
  const auto in_bounds_3          = (i3 >= 0) & (i3 + ns <= BIGINT(N3));
  std::array<T, 2> out{0};
  // case no wrapping needed but padding spills over du array.
  // Hence, no explicit vectorization but the code is still faster
  if (FINUFFT_LIKELY(in_bounds_1 && in_bounds_2 && in_bounds_3)) {
    // no wrapping: avoid ptrs (by far the most common case)
    // store a horiz line (interleaved real,imag)
    // initialize line with zeros; hard to avoid here, but overhead small in 3D
    alignas(alignment) std::array<T, 2 * ns> line{0};
    // co-add y and z contributions to line in x; do not apply x kernel yet
    // This is expensive innermost loop
    for (uint8_t dz{0}; dz < ns; ++dz) {
      const auto oz = N1 * N2 * (i3 + dz);                      // offset due to z
      for (uint8_t dy{0}; dy < ns; ++dy) {
        const auto l_ptr = du + 2 * (oz + N1 * (i2 + dy) + i1); // ptr start of line
        const auto ker23 = ker2[dy] * ker3[dz];
        for (uint8_t l{0}; l < 2 * ns; ++l) { // loop over ns interleaved (R,I) pairs
          line[l] = std::fma(l_ptr[l], ker23, line[l]);
        }
      }
    }
    // apply x kernel to the (interleaved) line and add together (cheap)
    for (uint8_t dx{0}; dx < ns; ++dx) {
      out[0] = std::fma(line[2 * dx], ker1[dx], out[0]);
      out[1] = std::fma(line[2 * dx + 1], ker1[dx], out[1]);
    }
  } else {
    // ...can be slower since this case only happens with probability
    // O(ns/min(N1,N2,N3))
    alignas(alignment) std::array<UBIGINT, ns> j1{}, j2{}, j3{}; // 1d ptr lists
    auto x = i1, y = i2, z = i3;                                 // initialize coords
    for (uint8_t d{0}; d < ns; d++) {                            // set up ptr lists
      if (x < 0) x += BIGINT(N1);
      if (x >= BIGINT(N1)) x -= BIGINT(N1);
      j1[d] = x++;
      if (y < 0) y += BIGINT(N2);
      if (y >= BIGINT(N2)) y -= BIGINT(N2);
      j2[d] = y++;
      if (z < 0) z += BIGINT(N3);
      if (z >= BIGINT(N3)) z -= BIGINT(N3);
      j3[d] = z++;
    }
    for (uint8_t dz{0}; dz < ns; dz++) {     // use the pts lists
      const auto oz = N1 * N2 * j3[dz];      // offset due to z
      for (uint8_t dy{0}; dy < ns; dy++) {
        const auto oy    = oz + N1 * j2[dy]; // offset due to y & z
        const auto ker23 = ker2[dy] * ker3[dz];
        for (uint8_t dx{0}; dx < ns; dx++) {
          const auto k = ker1[dx] * ker23;
          const auto j = oy + j1[dx];
          out[0] += du[2 * j] * k;
          out[1] += du[2 * j + 1] * k;
        }
      }
    }
  }
  target[0] = out[0];
  target[1] = out[1];
}

template<typename T, uint8_t ns, class simd_type = PaddedSIMD<T, 2 * ns>>
static void interp_cube(T *FINUFFT_RESTRICT target, const T *du, const T *ker1,
                        const T *ker2, const T *ker3, BIGINT i1, BIGINT i2, BIGINT i3,
                        UBIGINT N1, UBIGINT N2, UBIGINT N3)
/* 3D interpolate complex values from a ns*ns*ns block of the du (uniform grid
   data) array to a single complex output value "target", using as weights the
   ns*ns*ns outer product of the 1d kernel lists ker1, ker2, and ker3.
   Inputs:
   du : input regular grid of size 2*N1*N2*N3 (alternating real,imag)
   ker1, ker2, ker3 : length-ns real arrays of 1d kernel evaluations
   i1 : start (left-most) x-coord index to read du from, where the indices
        of du run from 0 to N1-1, and indices outside that range are wrapped.
   i2 : start (bottom) y-coord index to read du from.
   i3 : start (lowest) z-coord index to read du from.
   ns : kernel width (must be <=MAX_NSPREAD)
   Outputs:
   target : size 2 array (containing real,imag) of interpolated output

   Periodic wrapping in the du array is applied, assuming N1,N2,N3>=ns.
   Internally, dx,dy,dz indices into ker array, l indices the 2*ns interleaved
   line array, j is index in complex du array.

   Internally, dx,dy,dz indices into ker array, j index in complex du array.
   Barnett 6/16/17.
   No-wrap case sped up for FMA/SIMD by Reinecke 6/19/23
   (see above note in interp_square)
   Barbone July 2024: - moved wrapping logic to interp_cube_wrapped
                      - using explicit SIMD vectorization to overcome the out[2] array
                        limitation
   The code is largely similar to 2D and 1D interpolation, please see the explanation
   there
*/
{
  using arch_t                          = typename simd_type::arch_type;
  static constexpr auto padding         = get_padding<T, 2 * ns>();
  static constexpr auto simd_size       = simd_type::size;
  static constexpr uint8_t line_vectors = (2 * ns + padding) / simd_size;
  const auto in_bounds_1                = (i1 >= 0) & (i1 + ns <= BIGINT(N1));
  const auto in_bounds_2                = (i2 >= 0) & (i2 + ns <= BIGINT(N2));
  const auto in_bounds_3                = (i3 >= 0) & (i3 + ns <= BIGINT(N3));
  std::array<T, 2> out{0};
  if (in_bounds_1 && in_bounds_2 && in_bounds_3 &&
      (i1 + ns + (padding + 1) / 2 < BIGINT(N1))) {
    const auto line = [N1, N2, i1 = UBIGINT(i1), i2 = UBIGINT(i2), i3 = UBIGINT(i3), ker2,
                       ker3, du]() constexpr noexcept {
      std::array<simd_type, line_vectors> line{0};
      for (uint8_t dz{0}; dz < ns; ++dz) {
        const auto oz = N1 * N2 * (i3 + dz);                      // offset due to z
        for (uint8_t dy{0}; dy < ns; ++dy) {
          const auto l_ptr = du + 2 * (oz + N1 * (i2 + dy) + i1); // ptr start of line
          const simd_type ker23{ker2[dy] * ker3[dz]};
          for (uint8_t l{0}; l < line_vectors; ++l) {
            const auto du_pt = simd_type::load_unaligned(l * simd_size + l_ptr);
            line[l]          = xsimd::fma(ker23, du_pt, line[l]);
          }
        }
      }
      return line;
    }();
    const auto res = [ker1, &line]() constexpr noexcept {
      // apply x kernel to the (interleaved) line and add together
      simd_type res_low{0}, res_hi{0};
      // Start the loop from the second iteration
      for (uint8_t i{0}; i < (line_vectors & ~1); // NOLINT(*-too-small-loop-variable)
           i += 2) {
        const auto ker1_v  = simd_type::load_aligned(ker1 + i * simd_size / 2);
        const auto ker1low = xsimd::swizzle(ker1_v, zip_low_index<arch_t, T>);
        const auto ker1hi  = xsimd::swizzle(ker1_v, zip_hi_index<arch_t, T>);
        res_low            = xsimd::fma(ker1low, line[i], res_low);
        res_hi             = xsimd::fma(ker1hi, line[i + 1], res_hi);
      }
      if constexpr (line_vectors % 2) {
        const auto ker1_v =
            simd_type::load_aligned(ker1 + (line_vectors - 1) * simd_size / 2);
        const auto ker1low = xsimd::swizzle(ker1_v, zip_low_index<arch_t, T>);
        res_low            = xsimd::fma(ker1low, line.back(), res_low);
      }
      return res_low + res_hi;
    }();
    const auto res_array = xsimd_to_array(res);
    for (uint8_t i{0}; i < simd_size; i += 2) {
      out[0] += res_array[i];
      out[1] += res_array[i + 1];
    }
  } else {
    return interp_cube_wrapped<T, ns, simd_type>(target, du, ker1, ker2, ker3, i1, i2, i3,
                                                 N1, N2, N3);
  }
  target[0] = out[0];
  target[1] = out[1];
}

template<int ns, int kerevalmeth, class T,
         class simd_type = xsimd::make_sized_batch_t<T, find_optimal_simd_width<T, ns>()>,
         typename... V>
static FINUFFT_ALWAYS_INLINE auto ker_eval(
    T *FINUFFT_RESTRICT ker, const finufft_spread_opts &opts, const V... elems) noexcept {
  /* Utility function that allows to move the kernel evaluation outside the spreader for
     clarity
     Inputs are:
     ns = kernel width
     kerevalmeth = kernel evaluation method
     T = (single or double precision) type of the kernel
     simd_type = xsimd::batch for Horner
     vectorization (default is the optimal simd size)
     finufft_spread_opts as Horner needs
     the oversampling factor
     elems = kernel arguments
     Examples usage is
     ker_eval<ns,kerevalmeth>(opts, x, y, z) // for 3D or
     ker_eval<ns, kerevalmeth>(opts, x, y) // for 2D or
     ker_eval<ns, kerevalmeth>(opts, x) // for 1D
   */
  const std::array inputs{elems...};
  // compile time loop, no performance overhead
  for (size_t i = 0; i < sizeof...(elems); ++i) {
    // compile time branch no performance overhead
    if constexpr (kerevalmeth == 1) {
      if (opts.upsampfac == 2.0) {
        eval_kernel_vec_Horner<T, ns, 200, simd_type>(ker + (i * MAX_NSPREAD), inputs[i],
                                                      opts);
      }
      if (opts.upsampfac == 1.25) {
        eval_kernel_vec_Horner<T, ns, 125, simd_type>(ker + (i * MAX_NSPREAD), inputs[i],
                                                      opts);
      }
    }
    if constexpr (kerevalmeth == 0) {
      alignas(simd_type::arch_type::alignment()) std::array<T, MAX_NSPREAD> kernel_args{};
      set_kernel_args<T, ns>(kernel_args.data(), inputs[i]);
      evaluate_kernel_vector<T, ns>(ker + (i * MAX_NSPREAD), kernel_args.data(), opts);
    }
  }
  return ker;
}

template<typename T, int ns, int kerevalmeth>
FINUFFT_NEVER_INLINE void spread_subproblem_1d_kernel(
    const BIGINT off1, const UBIGINT size1, T *FINUFFT_RESTRICT du, const UBIGINT M,
    const T *const kx, const T *const dd, const finufft_spread_opts &opts) noexcept {
  /* 1D spreader from nonuniform to uniform subproblem grid, without wrapping.
     Inputs:
     off1 - integer offset of left end of du subgrid from that of overall fine
            periodized output grid {0,1,...N-1}.
     size1 - integer length of output subgrid du
     M - number of NU pts in subproblem
     kx (length M) - are rescaled NU source locations, should lie in
                     [off1+ns/2,off1+size1-1-ns/2] so as kernels stay in bounds
     dd (length M complex, interleaved) - source strengths
     Outputs:
     du (length size1 complex, interleaved) - preallocated uniform subgrid array

     The reason periodic wrapping is avoided in subproblems is speed: avoids
     conditionals, indirection (pointers), and integer mod. Originally 2017.
     Kernel eval mods by Ludvig al Klinteberg.
     Fixed so rounding to integer grid consistent w/ get_subgrid, prevents
     chance of segfault when epsmach*N1>O(1), assuming max() and ceil() commute.
     This needed off1 as extra arg. AHB 11/30/20.
     Vectorized using xsimd by M. Barbone 06/24.
  */
  using simd_type                 = PaddedSIMD<T, 2 * ns>;
  using arch_t                    = typename simd_type::arch_type;
  static constexpr auto padding   = get_padding<T, 2 * ns>();
  static constexpr auto alignment = arch_t::alignment();
  static constexpr auto simd_size = simd_type::size;
  static constexpr auto ns2       = ns * T(0.5); // half spread width
  // something weird here. Reversing ker{0} and std fill causes ker
  // to be zeroed inside the loop GCC uses AVX, clang AVX2
  alignas(alignment) std::array<T, MAX_NSPREAD> ker{0};
  std::fill(du, du + 2 * size1, 0); // zero output
  // no padding needed if MAX_NSPREAD is 16
  // the largest read is 16 floats with avx512
  // if larger instructions will be available or half precision is used, this should be
  // padded
  for (uint64_t i{0}; i < M; i++) { // loop over NU pts
    // initializes a dd_pt that is const
    // should not make a difference in performance
    // but is a hint to the compiler that after the lambda
    // dd_pt is not modified and can be kept as is in a register
    // given (re, im) in this case dd[i*2] and dd[i*2+1]
    // this function returns a simd register of size simd_size
    // initialized as follows:
    // +-----------------------+
    // |re|im|re|im|re|im|re|im|
    // +-----------------------+
    const auto dd_pt = initialize_complex_register<simd_type>(dd[i * 2], dd[i * 2 + 1]);
    // ceil offset, hence rounding, must match that in get_subgrid...
    const auto i1 = BIGINT(std::ceil(kx[i] - ns2)); // fine grid start index
    // T(i1) has different semantics and results an extra cast
    const auto x1 = [i, kx]() constexpr noexcept {
      auto x1 = std::ceil(kx[i] - ns2) - kx[i]; // x1 in [-w/2,-w/2+1], up to rounding
      // However if N1*epsmach>O(1) then can cause O(1) errors in x1, hence ppoly
      // kernel evaluation will fall outside their designed domains, >>1 errors.
      // This can only happen if the overall error would be O(1) anyway. Clip x1??
      if (x1 < -ns2) x1 = -ns2;
      if (x1 > -ns2 + 1) x1 = -ns2 + 1; // ***
      return x1;
    }();
    // Libin improvement: pass ker as a parameter and allocate it outside the loop
    // gcc13 + 10% speedup
    ker_eval<ns, kerevalmeth, T, simd_type>(ker.data(), opts, x1);
    //    const auto ker = ker_eval<ns, kerevalmeth, T, simd_type>(opts, x1);
    const auto j = i1 - off1; // offset rel to subgrid, starts the output indices
    auto *FINUFFT_RESTRICT trg = du + 2 * j; // restrict helps compiler to vectorize
    // du is padded, so we can use SIMD even if we write more than ns values in du
    // ker is also padded.
    // regular_part, source Agner Fog
    // [VCL](https://www.agner.org/optimize/vcl_manual.pdf)
    // Given 2*ns+padding=L so that L = M*simd_size
    // if M is even then regular_part == M else regular_part == (M-1) * simd_size
    // this means that the elements from regular_part to L are a special case that
    // needs a different handling. These last elements are not computed in the loop but,
    // the if constexpr block at the end of the loop takes care of them.
    // This allows to save one load at each loop iteration.
    // The special case, allows to minimize padding otherwise out of bounds access.
    // See below for the details.
    static constexpr auto regular_part = (2 * ns + padding) & (-(2 * simd_size));
    // this loop increment is 2*simd_size by design
    // it allows to save one load this way at each iteration

    // This does for each element e of the subgrid, x1 defined above and pt the NU point
    // the following: e += scaled_kernel(2*x1/n_s)*pt, where "scaled_kernel" is defined
    // on [-1,1].
    // Using uint8_t in loops to favor unrolling.
    // Most compilers limit the unrolling to 255, uint8_t is at most 255
    for (uint8_t dx{0}; dx < regular_part; dx += 2 * simd_size) {
      // read ker_v which is simd_size wide from ker
      // ker_v looks like this:
      // +-----------------------+
      // |y0|y1|y2|y3|y4|y5|y6|y7|
      // +-----------------------+
      const auto ker_v = simd_type::load_aligned(ker.data() + dx / 2);
      // read 2*SIMD vectors from the subproblem grid
      const auto du_pt0 = simd_type::load_unaligned(trg + dx);
      const auto du_pt1 = simd_type::load_unaligned(trg + dx + simd_size);
      // swizzle is faster than zip_lo(ker_v, ker_v) and zip_hi(ker_v, ker_v)
      // swizzle in this case is equivalent to zip_lo and zip_hi respectively
      const auto ker0low = xsimd::swizzle(ker_v, zip_low_index<arch_t, T>);
      // ker 0 looks like this now:
      // +-----------------------+
      // |y0|y0|y1|y1|y2|y2|y3|y3|
      // +-----------------------+
      const auto ker0hi = xsimd::swizzle(ker_v, zip_hi_index<arch_t, T>);
      // ker 1 looks like this now:
      // +-----------------------+
      // |y4|y4|y5|y5|y6|y6|y7|y7|
      // +-----------------------+
      // same as before each element of the subproblem grid is multiplied by the
      // corresponding element of the kernel since dd_pt is re|im interleaves res0 is also
      // correctly re|im interleaved
      // doing this for two SIMD vectors at once allows to fully utilize ker_v instead of
      // wasting the higher half
      const auto res0 = xsimd::fma(ker0low, dd_pt, du_pt0);
      const auto res1 = xsimd::fma(ker0hi, dd_pt, du_pt1);
      res0.store_unaligned(trg + dx);
      res1.store_unaligned(trg + dx + simd_size);
    }
    // sanity check at compile time that all the elements are computed
    static_assert(regular_part + simd_size >= 2 * ns);
    // case where the 2*ns is not a multiple of 2*simd_size
    // checking 2*ns instead of 2*ns+padding as we do not need to compute useless zeros...
    if constexpr (regular_part < 2 * ns) {
      // here we need to load the last kernel values,
      // but we can avoid computing extra padding
      // also this padding will result in out-of-bounds access to trg
      // The difference between this and the loop is that ker0hi is not computed and
      // the corresponding memory is not accessed
      const auto ker0    = simd_type::load_unaligned(ker.data() + (regular_part / 2));
      const auto du_pt   = simd_type::load_unaligned(trg + regular_part);
      const auto ker0low = xsimd::swizzle(ker0, zip_low_index<arch_t, T>);
      const auto res     = xsimd::fma(ker0low, dd_pt, du_pt);
      res.store_unaligned(trg + regular_part);
    }
  }
}

namespace {

template<typename T> struct SpreadSubproblem1dCaller {
  BIGINT off1;
  UBIGINT size1;
  T *du;
  UBIGINT M;
  const T *kx;
  const T *dd;
  const finufft_spread_opts &opts;
  template<int NS, int KM> int operator()() const {
    spread_subproblem_1d_kernel<T, NS, KM>(off1, size1, du, M, kx, dd, opts);
    return 0;
  }
};

} // namespace

template<typename T>
static void spread_subproblem_1d(BIGINT off1, UBIGINT size1, T *du, UBIGINT M, T *kx,
                                 T *dd, const finufft_spread_opts &opts) noexcept {
  SpreadSubproblem1dCaller<T> caller{off1, size1, du, M, kx, dd, opts};
  using NsSeq  = make_range<MIN_NSPREAD, MAX_NSPREAD>;
  using KerSeq = std::make_integer_sequence<int, KEREVAL_METHODS>;
  auto params  = std::make_tuple(DispatchParam<NsSeq>{opts.nspread},
                                 DispatchParam<KerSeq>{opts.kerevalmeth});
  dispatch(caller, params);
}

template<typename T, int ns, int kerevalmeth>
FINUFFT_NEVER_INLINE static void spread_subproblem_2d_kernel(
    const BIGINT off1, const BIGINT off2, const UBIGINT size1, const UBIGINT size2,
    T *FINUFFT_RESTRICT du, const UBIGINT M, const T *kx, const T *ky, const T *dd,
    const finufft_spread_opts &opts) noexcept
/* spreader from dd (NU) to du (uniform) in 2D without wrapping.
   See above docs/notes for spread_subproblem_2d.
   kx,ky (size M) are NU locations in [off+ns/2,off+size-1-ns/2] in both dims.
   dd (size M complex) are complex source strengths
   du (size size1*size2) is complex uniform output array
   For algoritmic details see spread_subproblem_1d_kernel.
*/
{
  using simd_type                 = PaddedSIMD<T, 2 * ns>;
  using arch_t                    = typename simd_type::arch_type;
  static constexpr auto padding   = get_padding<T, 2 * ns>();
  static constexpr auto simd_size = simd_type::size;
  static constexpr auto alignment = arch_t::alignment();
  // Kernel values stored in consecutive memory. This allows us to compute
  // values in all three directions in a single kernel evaluation call.
  static constexpr auto ns2 = ns * T(0.5);  // half spread width
  alignas(alignment) std::array<T, 2 * MAX_NSPREAD> kernel_values{0};
  std::fill(du, du + 2 * size1 * size2, 0); // initialized to 0 due to the padding
  for (uint64_t pt = 0; pt < M; pt++) {     // loop over NU pts
    const auto dd_pt = initialize_complex_register<simd_type>(dd[pt * 2], dd[pt * 2 + 1]);
    // ceil offset, hence rounding, must match that in get_subgrid...
    const auto i1 = (BIGINT)std::ceil(kx[pt] - ns2); // fine grid start indices
    const auto i2 = (BIGINT)std::ceil(ky[pt] - ns2);
    const auto x1 = (T)std::ceil(kx[pt] - ns2) - kx[pt];
    const auto x2 = (T)std::ceil(ky[pt] - ns2) - ky[pt];
    ker_eval<ns, kerevalmeth, T, simd_type>(kernel_values.data(), opts, x1, x2);
    const auto *ker1 = kernel_values.data();
    const auto *ker2 = kernel_values.data() + MAX_NSPREAD;
    // Combine kernel with complex source value to simplify inner loop
    // here 2* is because of complex
    static constexpr uint8_t kerval_vectors = (2 * ns + padding) / simd_size;
    static_assert(kerval_vectors > 0, "kerval_vectors must be greater than 0");
    // wrapping this in a lambda gives an extra 10% speedup (gcc13)
    // the compiler realizes the values are constant after the lambda
    // Guess: it realizes what is the invariant and moves some operations outside the loop
    //        it might also realize that some variables are not needed anymore and can
    //        re-use the registers with other data.
    const auto ker1val_v = [ker1, dd_pt]() constexpr noexcept {
      // array of simd_registers that will store the kernel values
      std::array<simd_type, kerval_vectors> ker1val_v{};
      // similar to the 1D case, we compute the kernel values in advance
      // and store them in simd_registers.
      // Compared to the 1D case the difference is that here ker values are stored in
      // an array of simd_registers.
      // This is a hint to the compiler to keep the values in registers, instead of
      // pushing them to the stack.
      // Same as the 1D case, the loop is structured in a way to half the number of loads
      // This cause an issue with the last elements, but this is handled in the
      // `if constexpr`.
      // For more details please read the 1D case. The difference is that
      // here the loop is on the number of simd vectors In the 1D case the loop is on the
      // number of elements in the kernel
      for (uint8_t i = 0; i < (kerval_vectors & ~1); // NOLINT(*-too-small-loop-variable)
           i += 2) {
        const auto ker1_v  = simd_type::load_aligned(ker1 + i * simd_size / 2);
        const auto ker1low = xsimd::swizzle(ker1_v, zip_low_index<arch_t, T>);
        const auto ker1hi  = xsimd::swizzle(ker1_v, zip_hi_index<arch_t, T>);
        // this initializes the entire vector registers with the same value
        // the ker1val_v[i] looks like this:
        // +-----------------------+
        // |y0|y0|y0|y0|y0|y0|y0|y0|
        // +-----------------------+
        ker1val_v[i]     = ker1low * dd_pt;
        ker1val_v[i + 1] = ker1hi * dd_pt; // same as above
      }
      if constexpr (kerval_vectors % 2) {
        const auto ker1_v =
            simd_type::load_unaligned(ker1 + (kerval_vectors - 1) * simd_size / 2);
        const auto res = xsimd::swizzle(ker1_v, zip_low_index<arch_t, T>) * dd_pt;
        ker1val_v[kerval_vectors - 1] = res;
      }
      return ker1val_v;
    }();

    // critical inner loop:
    for (auto dy = 0; dy < ns; ++dy) {
      const auto j = size1 * (i2 - off2 + dy) + i1 - off1; // should be in subgrid
      auto *FINUFFT_RESTRICT trg = du + 2 * j;
      const simd_type kerval_v(ker2[dy]);
      for (uint8_t i = 0; i < kerval_vectors; ++i) {
        const auto trg_v  = simd_type::load_unaligned(trg + i * simd_size);
        const auto result = xsimd::fma(kerval_v, ker1val_v[i], trg_v);
        result.store_unaligned(trg + i * simd_size);
      }
    }
  }
}

namespace {

template<typename T> struct SpreadSubproblem2dCaller {
  BIGINT off1, off2;
  UBIGINT size1, size2;
  T *du;
  UBIGINT M;
  const T *kx;
  const T *ky;
  const T *dd;
  const finufft_spread_opts &opts;
  template<int NS, int KM> int operator()() const {
    spread_subproblem_2d_kernel<T, NS, KM>(off1, off2, size1, size2, du, M, kx, ky, dd,
                                           opts);
    return 0;
  }
};

} // namespace

template<typename T>
static void spread_subproblem_2d(BIGINT off1, BIGINT off2, UBIGINT size1, UBIGINT size2,
                                 T *FINUFFT_RESTRICT du, UBIGINT M, const T *kx,
                                 const T *ky, const T *dd,
                                 const finufft_spread_opts &opts) noexcept
/* spreader from dd (NU) to du (uniform) in 2D without wrapping.
   See above docs/notes for spread_subproblem_2d.
   kx,ky (size M) are NU locations in [off+ns/2,off+size-1-ns/2] in both dims.
   dd (size M complex) are complex source strengths
   du (size size1*size2) is complex uniform output array
   For algoritmic details see spread_subproblem_1d_kernel.
*/
{
  SpreadSubproblem2dCaller<T> caller{off1, off2, size1, size2, du, M, kx, ky, dd, opts};
  using NsSeq  = make_range<MIN_NSPREAD, MAX_NSPREAD>;
  using KerSeq = std::make_integer_sequence<int, KEREVAL_METHODS>;
  auto params  = std::make_tuple(DispatchParam<NsSeq>{opts.nspread},
                                 DispatchParam<KerSeq>{opts.kerevalmeth});
  dispatch(caller, params);
}

template<typename T, int ns, int kerevalmeth>
FINUFFT_NEVER_INLINE void spread_subproblem_3d_kernel(
    const BIGINT off1, const BIGINT off2, const BIGINT off3, const UBIGINT size1,
    const UBIGINT size2, const UBIGINT size3, T *FINUFFT_RESTRICT du, const UBIGINT M,
    const T *kx, const T *ky, const T *kz, const T *dd,
    const finufft_spread_opts &opts) noexcept {
  using simd_type                 = PaddedSIMD<T, 2 * ns>;
  using arch_t                    = typename simd_type::arch_type;
  static constexpr auto padding   = get_padding<T, 2 * ns>();
  static constexpr auto simd_size = simd_type::size;
  static constexpr auto alignment = arch_t::alignment();

  static constexpr auto ns2 = ns * T(0.5); // half spread width
  alignas(alignment) std::array<T, 3 * MAX_NSPREAD> kernel_values{0};
  std::fill(du, du + 2 * size1 * size2 * size3, 0);

  for (uint64_t pt = 0; pt < M; pt++) { // loop over NU pts
    const auto dd_pt = initialize_complex_register<simd_type>(dd[pt * 2], dd[pt * 2 + 1]);
    // ceil offset, hence rounding, must match that in get_subgrid...
    const auto i1 = (BIGINT)std::ceil(kx[pt] - ns2); // fine grid start indices
    const auto i2 = (BIGINT)std::ceil(ky[pt] - ns2);
    const auto i3 = (BIGINT)std::ceil(kz[pt] - ns2);
    const auto x1 = std::ceil(kx[pt] - ns2) - kx[pt];
    const auto x2 = std::ceil(ky[pt] - ns2) - ky[pt];
    const auto x3 = std::ceil(kz[pt] - ns2) - kz[pt];

    ker_eval<ns, kerevalmeth, T, simd_type>(kernel_values.data(), opts, x1, x2, x3);
    const auto *ker1 = kernel_values.data();
    const auto *ker2 = kernel_values.data() + MAX_NSPREAD;
    const auto *ker3 = kernel_values.data() + 2 * MAX_NSPREAD;
    // Combine kernel with complex source value to simplify inner loop
    // here 2* is because of complex
    // kerval_vectors is the number of SIMD iterations needed to compute all the elements
    static constexpr uint8_t kerval_vectors = (2 * ns + padding) / simd_size;
    static_assert(kerval_vectors > 0, "kerval_vectors must be greater than 0");
    const auto ker1val_v = [ker1, dd_pt]() constexpr noexcept {
      std::array<simd_type, kerval_vectors> ker1val_v{};
      // Iterate over kerval_vectors but in case the number of kerval_vectors is odd
      // we need to handle the last batch separately
      // to the & ~1 is to ensure that we do not iterate over the last batch if it is odd
      // as it sets the last bit to 0
      for (uint8_t i = 0; i < (kerval_vectors & ~1); // NOLINT(*-too-small-loop-variable
           i += 2) {
        const auto ker1_v  = simd_type::load_aligned(ker1 + i * simd_size / 2);
        const auto ker1low = xsimd::swizzle(ker1_v, zip_low_index<arch_t, T>);
        const auto ker1hi  = xsimd::swizzle(ker1_v, zip_hi_index<arch_t, T>);
        ker1val_v[i]       = ker1low * dd_pt;
        ker1val_v[i + 1]   = ker1hi * dd_pt;
      }
      // (at compile time) check if the number of kerval_vectors is odd
      // if it is we need to handle the last batch separately
      if constexpr (kerval_vectors % 2) {
        const auto ker1_v =
            simd_type::load_unaligned(ker1 + (kerval_vectors - 1) * simd_size / 2);
        const auto res = xsimd::swizzle(ker1_v, zip_low_index<arch_t, T>) * dd_pt;
        ker1val_v[kerval_vectors - 1] = res;
      }
      return ker1val_v;
    }();
    // critical inner loop:
    for (uint8_t dz{0}; dz < ns; ++dz) {
      const auto oz = size1 * size2 * (i3 - off3 + dz);           // offset due to z
      for (uint8_t dy{0}; dy < ns; ++dy) {
        const auto j = oz + size1 * (i2 - off2 + dy) + i1 - off1; // should be in subgrid
        auto *FINUFFT_RESTRICT trg = du + 2 * j;
        const simd_type kerval_v(ker2[dy] * ker3[dz]);
        for (uint8_t i{0}; i < kerval_vectors; ++i) {
          const auto trg_v  = simd_type::load_unaligned(trg + i * simd_size);
          const auto result = xsimd::fma(kerval_v, ker1val_v[i], trg_v);
          result.store_unaligned(trg + i * simd_size);
        }
      }
    }
  }
}

namespace {

template<typename T> struct SpreadSubproblem3dCaller {
  BIGINT off1, off2, off3;
  UBIGINT size1, size2, size3;
  T *du;
  UBIGINT M;
  T *kx;
  T *ky;
  T *kz;
  T *dd;
  const finufft_spread_opts &opts;
  template<int NS, int KM> int operator()() const {
    spread_subproblem_3d_kernel<T, NS, KM>(off1, off2, off3, size1, size2, size3, du, M,
                                           kx, ky, kz, dd, opts);
    return 0;
  }
};

} // namespace

template<typename T>
static void spread_subproblem_3d(BIGINT off1, BIGINT off2, BIGINT off3, UBIGINT size1,
                                 UBIGINT size2, UBIGINT size3, T *du, UBIGINT M, T *kx,
                                 T *ky, T *kz, T *dd,
                                 const finufft_spread_opts &opts) noexcept
/* spreader from dd (NU) to du (uniform) in 3D without wrapping.
See above docs/notes for spread_subproblem_2d.
kx,ky,kz (size M) are NU locations in [off+ns/2,off+size-1-ns/2] in each dim.
dd (size M complex) are complex source strengths
du (size size1*size2*size3) is uniform complex output array
*/
{
  SpreadSubproblem3dCaller<T> caller{off1, off2, off3, size1, size2, size3, du,
                                     M,    kx,   ky,   kz,    dd,    opts};
  using NsSeq  = make_range<MIN_NSPREAD, MAX_NSPREAD>;
  using KerSeq = std::make_integer_sequence<int, KEREVAL_METHODS>;
  auto params  = std::make_tuple(DispatchParam<NsSeq>{opts.nspread},
                                 DispatchParam<KerSeq>{opts.kerevalmeth});
  dispatch(caller, params);
}

template<typename T, bool thread_safe>
static void add_wrapped_subgrid(BIGINT offset1, BIGINT offset2, BIGINT offset3,
                                UBIGINT padded_size1, UBIGINT size1, UBIGINT size2,
                                UBIGINT size3, UBIGINT N1, UBIGINT N2, UBIGINT N3,
                                T *FINUFFT_RESTRICT data_uniform, const T *du0)
/* Add a large subgrid (du0) to output grid (data_uniform),
   with periodic wrapping to N1,N2,N3 box.
   offset1,2,3 give the offset of the subgrid from the lowest corner of output.
   padded_size1,2,3 give the size of subgrid.
   Works in all dims. Thread-safe variant of the above routine,
   using atomic writes (R Blackwell, Nov 2020).
   Merged the thread_safe and the not thread_safe version of the function into one
   (M. Barbone 06/24).
*/
{
  std::vector<BIGINT> o2(size2), o3(size3);
  static auto accumulate = [](T &a, T b) {
    if constexpr (thread_safe) { // NOLINT(*-branch-clone)
#pragma omp atomic
      a += b;
    } else {
      a += b;
    }
  };

  BIGINT y = offset2, z = offset3; // fill wrapped ptr lists in slower dims y,z...
  for (UBIGINT i = 0; i < size2; ++i) {
    if (y < 0) y += BIGINT(N2);
    if (y >= BIGINT(N2)) y -= BIGINT(N2);
    o2[i] = y++;
  }
  for (UBIGINT i = 0; i < size3; ++i) {
    if (z < 0) z += BIGINT(N3);
    if (z >= BIGINT(N3)) z -= BIGINT(N3);
    o3[i] = z++;
  }
  UBIGINT nlo = (offset1 < 0) ? -offset1 : 0; // # wrapping below in x
  UBIGINT nhi = (offset1 + size1 > N1) ? offset1 + size1 - N1 : 0; // " above in x
  // this triple loop works in all dims
  for (UBIGINT dz = 0; dz < size3; dz++) {           // use ptr lists in each axis
    const auto oz = N1 * N2 * o3[dz];                // offset due to z (0 in <3D)
    for (UBIGINT dy = 0; dy < size2; dy++) {
      const auto oy              = N1 * o2[dy] + oz; // off due to y & z (0 in 1D)
      auto *FINUFFT_RESTRICT out = data_uniform + 2 * oy;
      const auto in = du0 + 2 * padded_size1 * (dy + size2 * dz); // ptr to subgrid array
      auto o        = 2 * (offset1 + N1);                         // 1d offset for output
      for (UBIGINT j = 0; j < 2 * nlo; j++) { // j is really dx/2 (since re,im parts)
        accumulate(out[j + o], in[j]);
      }
      o = 2 * offset1;
      for (auto j = 2 * nlo; j < 2 * (size1 - nhi); j++) {
        accumulate(out[j + o], in[j]);
      }
      o = 2 * (offset1 - N1);
      for (auto j = 2 * (size1 - nhi); j < 2 * size1; j++) {
        accumulate(out[j + o], in[j]);
      }
    }
  }
}

template<typename T>
static void bin_sort_singlethread(std::vector<BIGINT> &ret, UBIGINT M, const T *kx,
                                  const T *ky, const T *kz, UBIGINT N1, UBIGINT N2,
                                  UBIGINT N3, double bin_size_x, double bin_size_y,
                                  double bin_size_z, int debug [[maybe_unused]])
/* Returns permutation of all nonuniform points with good RAM access,
 * ie less cache misses for spreading, in 1D, 2D, or 3D. Single-threaded version
 *
 * This is achieved by binning into cuboids (of given bin_size within the
 * overall box domain), then reading out the indices within
 * these bins in a Cartesian cuboid ordering (x fastest, y med, z slowest).
 * Finally the permutation is inverted, so that the good ordering is: the
 * NU pt of index ret[0], the NU pt of index ret[1],..., NU pt of index ret[M-1]
 *
 * Inputs: M - number of input NU points.
 *         kx,ky,kz - length-M arrays of real coords of NU pts in [-pi, pi).
 *                    Points outside this range are folded into it.
 *         N1,N2,N3 - integer sizes of overall box (N2=N3=1 for 1D, N3=1 for 2D)
 *         bin_size_x,y,z - what binning box size to use in each dimension
 *                    (in rescaled coords where ranges are [0,Ni] ).
 *                    For 1D, only bin_size_x is used; for 2D, it & bin_size_y.
 * Output:
 *         writes to ret a vector list of indices, each in the range 0,..,M-1.
 *         Thus, ret must have been preallocated for M BIGINTs.
 *
 * Notes: I compared RAM usage against declaring an internal vector and passing
 * back; the latter used more RAM and was slower.
 * Avoided the bins array, as in JFM's spreader of 2016,
 * tidied up, early 2017, Barnett.
 * Timings (2017): 3s for M=1e8 NU pts on 1 core of i7; 5s on 1 core of xeon.
 * Simplified by Martin Reinecke, 6/19/23 (no apparent effect on speed).
 */
{
  const auto isky = (N2 > 1), iskz = (N3 > 1); // ky,kz avail? (cannot access if not)
  // here the +1 is needed to allow round-off error causing i1=N1/bin_size_x,
  // for kx near +pi, ie foldrescale gives N1 (exact arith would be 0 to N1-1).
  // Note that round-off near kx=-pi stably rounds negative to i1=0.
  const auto nbins1         = BIGINT(T(N1) / bin_size_x + 1);
  const auto nbins2         = isky ? BIGINT(T(N2) / bin_size_y + 1) : 1;
  const auto nbins3         = iskz ? BIGINT(T(N3) / bin_size_z + 1) : 1;
  const auto nbins          = nbins1 * nbins2 * nbins3;
  const auto inv_bin_size_x = T(1.0 / bin_size_x);
  const auto inv_bin_size_y = T(1.0 / bin_size_y);
  const auto inv_bin_size_z = T(1.0 / bin_size_z);
  // count how many pts in each bin
  std::vector<BIGINT> counts(nbins, 0);

  for (UBIGINT i = 0; i < M; i++) {
    // find the bin index in however many dims are needed
    const auto i1  = BIGINT(fold_rescale<T>(kx[i], N1) * inv_bin_size_x);
    const auto i2  = isky ? BIGINT(fold_rescale<T>(ky[i], N2) * inv_bin_size_y) : 0;
    const auto i3  = iskz ? BIGINT(fold_rescale<T>(kz[i], N3) * inv_bin_size_z) : 0;
    const auto bin = i1 + nbins1 * (i2 + nbins2 * i3);
    ++counts[bin];
  }

  // compute the offsets directly in the counts array (no offset array)
  BIGINT current_offset = 0;
  for (BIGINT i = 0; i < nbins; i++) {
    BIGINT tmp = counts[i];
    counts[i]  = current_offset; // Reinecke's cute replacement of counts[i]
    current_offset += tmp;
  } // (counts now contains the index offsets for each bin)

  for (UBIGINT i = 0; i < M; i++) {
    // find the bin index (again! but better than using RAM)
    const auto i1    = BIGINT(fold_rescale<T>(kx[i], N1) * inv_bin_size_x);
    const auto i2    = isky ? BIGINT(fold_rescale<T>(ky[i], N2) * inv_bin_size_y) : 0;
    const auto i3    = iskz ? BIGINT(fold_rescale<T>(kz[i], N3) * inv_bin_size_z) : 0;
    const auto bin   = i1 + nbins1 * (i2 + nbins2 * i3);
    ret[counts[bin]] = BIGINT(i); // fill the inverse map on the fly
    ++counts[bin];                // update the offsets
  }
}

template<typename T>
static void bin_sort_multithread(std::vector<BIGINT> &ret, UBIGINT M, const T *kx,
                                 const T *ky, const T *kz, UBIGINT N1, UBIGINT N2,
                                 UBIGINT N3, double bin_size_x, double bin_size_y,
                                 double bin_size_z, int debug [[maybe_unused]], int nthr)
/* Mostly-OpenMP'ed version of bin_sort.
   For documentation see: bin_sort_singlethread.
   Caution: when M (# NU pts) << N (# U pts), is SLOWER than single-thread.
   Originally by Barnett 2/8/18
   Explicit #threads control argument 7/20/20.
   Improved by Martin Reinecke, 6/19/23 (up to 50% faster at 1 thr/core).
   Todo: if debug, print timing breakdowns.
 */
{
  bool isky = (N2 > 1), iskz = (N3 > 1); // ky,kz avail? (cannot access if not)
  UBIGINT nbins1 = N1 / bin_size_x + 1, nbins2, nbins3; // see above note on why +1
  nbins2         = isky ? N2 / bin_size_y + 1 : 1;
  nbins3         = iskz ? N3 / bin_size_z + 1 : 1;
  UBIGINT nbins  = nbins1 * nbins2 * nbins3;
  if (nthr == 0)                       // should never happen in spreadinterp use
    fprintf(stderr, "[%s] nthr (%d) must be positive!\n", __func__, nthr);
  int nt = std::min(M, UBIGINT(nthr)); // handle case of less points than threads
  std::vector<UBIGINT> brk(nt + 1);    // list of start NU pt indices per thread

  // distribute the NU pts to threads once & for all...
  for (int t = 0; t <= nt; ++t)
    brk[t] = (UBIGINT)(0.5 + M * t / (double)nt); // start index for t'th chunk

  // set up 2d array (nthreads * nbins), just its pointers for now
  // (sub-vectors will be initialized later)
  std::vector<std::vector<UBIGINT>> counts(nt);

#pragma omp parallel num_threads(nt)
  { // parallel binning to each thread's count. Block done once per thread
    int t = MY_OMP_GET_THREAD_NUM(); // (we assume all nt threads created)
    auto &my_counts(counts[t]);      // name for counts[t]
    my_counts.resize(nbins, 0);      // allocate counts[t], now in parallel region
    for (auto i = brk[t]; i < brk[t + 1]; i++) {
      // find the bin index in however many dims are needed
      BIGINT i1 = fold_rescale<T>(kx[i], N1) / bin_size_x, i2 = 0, i3 = 0;
      if (isky) i2 = fold_rescale<T>(ky[i], N2) / bin_size_y;
      if (iskz) i3 = fold_rescale<T>(kz[i], N3) / bin_size_z;
      const auto bin = i1 + nbins1 * (i2 + nbins2 * i3);
      ++my_counts[bin]; // no clash btw threads
    }
  }

  // inner sum along both bin and thread (inner) axes to get global offsets
  UBIGINT current_offset = 0;
  for (UBIGINT b = 0; b < nbins; ++b) // (not worth omp)
    for (int t = 0; t < nt; ++t) {
      UBIGINT tmp  = counts[t][b];
      counts[t][b] = current_offset;
      current_offset += tmp;
    } // counts[t][b] is now the index offset as if t ordered fast, b slow

#pragma omp parallel num_threads(nt)
  {
    int t = MY_OMP_GET_THREAD_NUM();
    auto &my_counts(counts[t]);
    for (UBIGINT i = brk[t]; i < brk[t + 1]; i++) {
      // find the bin index (again! but better than using RAM)
      UBIGINT i1 = fold_rescale<T>(kx[i], N1) / bin_size_x, i2 = 0, i3 = 0;
      if (isky) i2 = fold_rescale<T>(ky[i], N2) / bin_size_y;
      if (iskz) i3 = fold_rescale<T>(kz[i], N3) / bin_size_z;
      UBIGINT bin         = i1 + nbins1 * (i2 + nbins2 * i3);
      ret[my_counts[bin]] = i; // inverse is offset for this NU pt and thread
      ++my_counts[bin];        // update the offsets; no thread clash
    }
  }
}

template<typename T>
static void get_subgrid(BIGINT &offset1, BIGINT &offset2, BIGINT &offset3,
                        BIGINT &padded_size1, BIGINT &size1, BIGINT &size2, BIGINT &size3,
                        UBIGINT M, const T *kx, const T *ky, const T *kz, int ns,
                        int ndims)
/* Writes out the integer offsets and sizes of a "subgrid" (cuboid subset of
   Z^ndims) large enough to enclose all of the nonuniform points with
   (non-periodic) padding of half the kernel width ns to each side in
   each relevant dimension.

 Inputs:
   M - number of nonuniform points, ie, length of kx array (and ky if ndims>1,
       and kz if ndims>2)
   kx,ky,kz - coords of nonuniform points (ky only read if ndims>1,
              kz only read if ndims>2). To be useful for spreading, they are
              assumed to be in [0,Nj] for dimension j=1,..,ndims.
   ns - (positive integer) spreading kernel width.
   ndims - space dimension (1,2, or 3).

 Outputs:
   offset1,2,3 - left-most coord of cuboid in each dimension (up to ndims)
   padded_size1,2,3   - size of cuboid in each dimension.
                 Thus the right-most coord of cuboid is offset+size-1.
   Returns offset 0 and size 1 for each unused dimension (ie when ndims<3);
   this is required by the calling code.

 Example:
      inputs:
          ndims=1, M=2, kx[0]=0.2, ks[1]=4.9, ns=3
      outputs:
          offset1=-1 (since kx[0] spreads to {-1,0,1}, and -1 is the min)
          padded_size1=8 (since kx[1] spreads to {4,5,6}, so subgrid is {-1,..,6}
                   hence 8 grid points).
 Notes:
   1) Works in all dims 1,2,3.
   2) Rounding of the kx (and ky, kz) to the grid is tricky and must match the
   rounding step used in spread_subproblem_{1,2,3}d. Namely, the ceil of
   (the NU pt coord minus ns/2) gives the left-most index, in each dimension.
   This being done consistently is crucial to prevent segfaults in subproblem
   spreading. This assumes that max() and ceil() commute in the floating pt
   implementation.
   Originally by J Magland, 2017. AHB realised the rounding issue in
   6/16/17, but only fixed a rounding bug causing segfault in (highly
   inaccurate) single-precision with N1>>1e7 on 11/30/20.
   3) Requires O(M) RAM reads to find the k array bnds. Almost negligible in
   tests.
*/
{
  T ns2 = (T)ns / 2;
  T min_kx, max_kx; // 1st (x) dimension: get min/max of nonuniform points
  arrayrange(M, kx, &min_kx, &max_kx);
  offset1      = (BIGINT)std::ceil(min_kx - ns2); // min index touched by kernel
  size1        = (BIGINT)std::ceil(max_kx - ns2) - offset1 + ns; // int(ceil) first!
  padded_size1 = size1 + get_padding<T>(2 * ns) / 2;
  if (ndims > 1) {
    T min_ky, max_ky; // 2nd (y) dimension: get min/max of nonuniform points
    arrayrange(M, ky, &min_ky, &max_ky);
    offset2 = (BIGINT)std::ceil(min_ky - ns2);
    size2   = (BIGINT)std::ceil(max_ky - ns2) - offset2 + ns;
  } else {
    offset2 = 0;
    size2   = 1;
  }
  if (ndims > 2) {
    T min_kz, max_kz; // 3rd (z) dimension: get min/max of nonuniform points
    arrayrange(M, kz, &min_kz, &max_kz);
    offset3 = (BIGINT)std::ceil(min_kz - ns2);
    size3   = (BIGINT)std::ceil(max_kz - ns2) - offset3 + ns;
  } else {
    offset3 = 0;
    size3   = 1;
  }
}

// ==========================================================================
template<typename T>
<<<<<<< HEAD
int spreadinterp(
    UBIGINT N1, UBIGINT N2, UBIGINT N3, T *data_uniform, UBIGINT M, T *kx, T *ky, T *kz,
    T *data_nonuniform, const finufft_spread_opts &opts)
=======
FINUFFT_EXPORT int FINUFFT_CDECL spreadinterp(
    UBIGINT N1, UBIGINT N2, UBIGINT N3, T *data_uniform, UBIGINT M, const T *kx,
    const T *ky, const T *kz, T *data_nonuniform, const finufft_spread_opts &opts)
>>>>>>> b344ba20
/* ------------Spreader/interpolator for 1, 2, or 3 dimensions --------------
   If opts.spread_direction=1, evaluate, in the 1D case,

                         N1-1
   data_nonuniform[j] =  SUM phi(kx[j] - n) data_uniform[n],   for j=0...M-1
                         n=0

   If opts.spread_direction=2, evaluate its transpose, in the 1D case,

                      M-1
   data_uniform[n] =  SUM phi(kx[j] - n) data_nonuniform[j],   for n=0...N1-1
                      j=0

   In each case phi is the spreading kernel, which has support
   [-opts.nspread/2,opts.nspread/2]. In 2D or 3D, the generalization with
   product of 1D kernels is performed.
   For 1D set N2=N3=1; for 2D set N3=1; for 3D set N1,N2,N3>1.

   Notes:
   No particular normalization of the spreading kernel is assumed.
   Uniform (U) points are centered at coords
   [0,1,...,N1-1] in 1D, analogously in 2D and 3D. They are stored in x
   fastest, y medium, z slowest ordering, up to however many
   dimensions are relevant; note that this is Fortran-style ordering for an
   array f(x,y,z), but C style for f[z][y][x]. This is to match the Fortran
   interface of the original CMCL libraries.
   Non-uniform (NU) points kx,ky,kz are real, and may lie in the central three
   periods in each coordinate (these are folded into the central period).
   The finufft_spread_opts struct must have been set up already by calling setup_kernel.
   It is assumed that 2*opts.nspread < min(N1,N2,N3), so that the kernel
   only ever wraps once when falls below 0 or off the top of a uniform grid
   dimension.

   Inputs:
   N1,N2,N3 - grid sizes in x (fastest), y (medium), z (slowest) respectively.
              If N2==1, 1D spreading is done. If N3==1, 2D spreading.
          Otherwise, 3D.
   M - number of NU pts.
   kx, ky, kz - length-M real arrays of NU point coordinates (only kx read in
                1D, only kx and ky read in 2D).

        These should lie in the box -pi<=kx<=pi. Points outside this domain are also
        correctly folded back into this domain.
   opts - spread/interp options struct, documented in ../include/finufft_spread_opts.h

   Inputs/Outputs:
   data_uniform - output values on grid (dir=1) OR input grid data (dir=2)
   data_nonuniform - input strengths of the sources (dir=1)
                     OR output values at targets (dir=2)
   Returned value:
   0 indicates success; other values have meanings in ../docs/error.rst, with
   following modifications:
      3 : one or more non-trivial box dimensions is less than 2.nspread.
      5 : failed allocate sort indices

   Magland Dec 2016. Barnett openmp version, many speedups 1/16/17-2/16/17
   error codes 3/13/17. pirange 3/28/17. Rewritten 6/15/17. parallel sort 2/9/18
   No separate subprob indices in t-1 2/11/18.
   sort_threads (since for M<<N, multithread sort slower than single) 3/27/18
   kereval, kerpad 4/24/18
   Melody Shih split into 3 routines: check, sort, spread. Jun 2018, making
   this routine just a caller to them. Name change, Barnett 7/27/18
   Tidy, Barnett 5/20/20. Tidy doc, Barnett 10/22/20.
*/
{
  int ier = spreadcheck(N1, N2, N3, opts);
  if (ier) return ier;
  std::vector<BIGINT> sort_indices(M);
  int did_sort = indexSort(sort_indices, N1, N2, N3, M, kx, ky, kz, opts);
  spreadinterpSorted<T>(sort_indices, N1, N2, N3, data_uniform, M, kx, ky, kz,
                        data_nonuniform, opts, did_sort, false);
  return 0;
}

<<<<<<< HEAD
template FINUFFT_EXPORT_TEST int spreadinterp<float>(
    UBIGINT N1, UBIGINT N2, UBIGINT N3, float *data_uniform, UBIGINT M, float *kx,
    float *ky, float *kz, float *data_nonuniform, const finufft_spread_opts &opts);
template FINUFFT_EXPORT_TEST int spreadinterp<double>(
    UBIGINT N1, UBIGINT N2, UBIGINT N3, double *data_uniform, UBIGINT M, double *kx,
    double *ky, double *kz, double *data_nonuniform, const finufft_spread_opts &opts);
=======
template FINUFFT_EXPORT int FINUFFT_CDECL spreadinterp<float>(
    UBIGINT N1, UBIGINT N2, UBIGINT N3, float *data_uniform, UBIGINT M, const float *kx,
    const float *ky, const float *kz, float *data_nonuniform,
    const finufft_spread_opts &opts);
template FINUFFT_EXPORT int FINUFFT_CDECL spreadinterp<double>(
    UBIGINT N1, UBIGINT N2, UBIGINT N3, double *data_uniform, UBIGINT M, const double *kx,
    const double *ky, const double *kz, double *data_nonuniform,
    const finufft_spread_opts &opts);
>>>>>>> b344ba20

static constexpr uint8_t ndims_from_Ns(const UBIGINT /*N1*/, const UBIGINT N2,
                                       const UBIGINT N3)
/* rule for getting number of spreading dimensions from the list of Ns per dim.
   Split out, Barnett 7/26/18
*/
{
  return 1 + (N2 > 1) + (N3 > 1);
}

int spreadcheck(UBIGINT N1, UBIGINT N2, UBIGINT N3, const finufft_spread_opts &opts)
/* This does just the input checking and reporting for the spreader.
   See spreadinterp() for input arguments and meaning of returned value.
   Split out by Melody Shih, Jun 2018. Finiteness chk Barnett 7/30/18.
   Marco Barbone 5.8.24 removed bounds check as new foldrescale is not limited to
   [-3pi,3pi)
*/
{
  // INPUT CHECKING & REPORTING .... cuboid not too small for spreading?
  UBIGINT minN = UBIGINT(2 * opts.nspread);
  if (N1 < minN || (N2 > 1 && N2 < minN) || (N3 > 1 && N3 < minN)) {
    fprintf(stderr,
            "%s error: one or more non-trivial box dims is less than 2.nspread!\n",
            __func__);
    return FINUFFT_ERR_SPREAD_BOX_SMALL;
  }
  if (opts.spread_direction != 1 && opts.spread_direction != 2) {
    fprintf(stderr, "%s error: opts.spread_direction must be 1 or 2!\n", __func__);
    return FINUFFT_ERR_SPREAD_DIR;
  }
  return 0;
}

template<typename T>
int indexSort(std::vector<BIGINT> &sort_indices, UBIGINT N1, UBIGINT N2, UBIGINT N3,
              UBIGINT M, const T *kx, const T *ky, const T *kz,
              const finufft_spread_opts &opts)
/* This makes a decision whether or not to sort the NU pts (influenced by
   opts.sort), and if yes, calls either single- or multi-threaded bin sort,
   writing reordered index list to sort_indices. If decided not to sort, the
   identity permutation is written to sort_indices.
   The permutation is designed to make RAM access close to contiguous, to
   speed up spreading/interpolation, in the case of disordered NU points.

   Inputs:
    M        - number of input NU points.
    kx,ky,kz - length-M arrays of real coords of NU pts. Domain is [-pi, pi),
                points outside are folded in.
               (only kz used in 1D, only kx and ky used in 2D.)
    N1,N2,N3 - integer sizes of overall box (set N2=N3=1 for 1D, N3=1 for 2D).
               1 = x (fastest), 2 = y (medium), 3 = z (slowest).
    opts     - spreading options struct, see ../include/finufft_spread_opts.h
   Outputs:
    sort_indices - a good permutation of NU points. (User must preallocate
                   to length M.) Ie, kx[sort_indices[j]], j=0,..,M-1, is a good
                   ordering for the x-coords of NU pts, etc.
    returned value - whether a sort was done (1) or not (0).

   Barnett 2017; split out by Melody Shih, Jun 2018. Barnett nthr logic 2024.
*/
{
  CNTime timer{};
  uint8_t ndims = ndims_from_Ns(N1, N2, N3);
  auto N        = N1 * N2 * N3; // U grid (periodic box) sizes

  // heuristic binning box size for U grid... affects performance:
  double bin_size_x = 16, bin_size_y = 4, bin_size_z = 4;
  // put in heuristics based on cache sizes (only useful for single-thread) ?

  int better_to_sort =
      !(ndims == 1 && (opts.spread_direction == 2 || (M > 1000 * N1))); // 1D small-N or
                                                                        // dir=2 case:
                                                                        // don't sort

  timer.start();                           // if needed, sort all the NU pts...
  int did_sort = 0;
  auto maxnthr = MY_OMP_GET_MAX_THREADS(); // used if both below opts default
  if (opts.nthreads > 0)
    maxnthr = opts.nthreads;               // user nthreads overrides, without limit
  if (opts.sort_threads > 0)
    maxnthr = opts.sort_threads;           // high-priority override, also no limit
  // At this point: maxnthr = the max threads sorting could use
  // (we don't print warning here, since: no showwarn in spread_opts, and finufft
  // already warned about it. spreadinterp-only advanced users will miss a warning)
  if (opts.sort == 1 || (opts.sort == 2 && better_to_sort)) {
    // store a good permutation ordering of all NU pts (dim=1,2 or 3)
    int sort_debug = (opts.debug >= 2); // show timing output?
    int sort_nthr  = opts.sort_threads; // 0, or user max # threads for sort
#ifndef _OPENMP
    sort_nthr = 1;                      // if single-threaded lib, override user
#endif
    if (sort_nthr == 0) // multithreaded auto choice: when N>>M, one thread is better!
      sort_nthr = (10 * M > N) ? maxnthr : 1; // heuristic
    if (sort_nthr == 1)
      bin_sort_singlethread(sort_indices, M, kx, ky, kz, N1, N2, N3, bin_size_x,
                            bin_size_y, bin_size_z, sort_debug);
    else // sort_nthr>1, user fixes # threads (>=2)
      bin_sort_multithread(sort_indices, M, kx, ky, kz, N1, N2, N3, bin_size_x,
                           bin_size_y, bin_size_z, sort_debug, sort_nthr);
    if (opts.debug)
      printf("\tsorted (%d threads):\t%.3g s\n", sort_nthr, timer.elapsedsec());
    did_sort = 1;
  } else {
#pragma omp parallel for num_threads(maxnthr) schedule(static, 1000000)
    for (BIGINT i = 0; i < BIGINT(M); i++) // here omp helps xeon, hinders i7
      sort_indices[i] = i;                 // the identity permutation
    if (opts.debug)
      printf("\tnot sorted (sort=%d): \t%.3g s\n", (int)opts.sort, timer.elapsedsec());
  }
  return did_sort;
}
template int indexSort<float>(std::vector<BIGINT> &sort_indices, UBIGINT N1, UBIGINT N2,
                              UBIGINT N3, UBIGINT M, const float *kx, const float *ky,
                              const float *kz, const finufft_spread_opts &opts);
template int indexSort<double>(std::vector<BIGINT> &sort_indices, UBIGINT N1, UBIGINT N2,
                               UBIGINT N3, UBIGINT M, const double *kx, const double *ky,
                               const double *kz, const finufft_spread_opts &opts);

// --------------------------------------------------------------------------
template<typename T>
static int spreadSorted(const std::vector<BIGINT> &sort_indices, UBIGINT N1, UBIGINT N2,
                        UBIGINT N3, T *FINUFFT_RESTRICT data_uniform, UBIGINT M,
                        const T *FINUFFT_RESTRICT kx, const T *FINUFFT_RESTRICT ky,
                        const T *FINUFFT_RESTRICT kz, const T *data_nonuniform,
                        const finufft_spread_opts &opts, int did_sort)
// Spread NU pts in sorted order to a uniform grid. See spreadinterp() for doc.
{
  CNTime timer{};
  const auto ndims = ndims_from_Ns(N1, N2, N3);
  const auto N     = N1 * N2 * N3;             // output array size
  const auto ns    = opts.nspread;             // abbrev. for w, kernel width
  auto nthr        = MY_OMP_GET_MAX_THREADS(); // guess # threads to use to spread
  if (opts.nthreads > 0) nthr = opts.nthreads; // user override, now without limit
#ifndef _OPENMP
  nthr = 1;                                    // single-threaded lib must override user
#endif
  if (opts.debug)
    printf("\tspread %dD (M=%lld; N1=%lld,N2=%lld,N3=%lld), nthr=%d\n", ndims,
           (long long)M, (long long)N1, (long long)N2, (long long)N3, nthr);
  timer.start();
  std::fill(data_uniform, data_uniform + 2 * N, 0.0); // zero the output array
  if (opts.debug) printf("\tzero output array\t%.3g s\n", timer.elapsedsec());
  if (M == 0)                                         // no NU pts, we're done
    return 0;

  auto spread_single = (nthr == 1) || (M * 100 < N); // low-density heuristic?
  spread_single      = false;                        // for now
  timer.start();
  if (spread_single) { // ------- Basic single-core t1 spreading ------
    for (UBIGINT j = 0; j < M; j++) {
      // *** todo, not urgent
      // ... (question is: will the index wrapping per NU pt slow it down?)
    }
    if (opts.debug) printf("\tt1 simple spreading:\t%.3g s\n", timer.elapsedsec());
  } else { // ------- Fancy multi-core blocked t1 spreading ----
           // Splits sorted inds (jfm's advanced2), could double RAM.
    // choose nb (# subprobs) via used nthreads:
    auto nb = std::min((UBIGINT)nthr, M); // simply split one subprob per thr...
    if (nb * (BIGINT)opts.max_subproblem_size < M) { // ...or more subprobs to cap size
      nb = 1 + (M - 1) / opts.max_subproblem_size;   // int div does
                                                     // ceil(M/opts.max_subproblem_size)
      if (opts.debug)
        printf("\tcapping subproblem sizes to max of %d\n", opts.max_subproblem_size);
    }
    if (M * 1000 < N) { // low-density heuristic: one thread per NU pt!
      nb = M;
      if (opts.debug) printf("\tusing low-density speed rescue nb=M...\n");
    }
    if (!did_sort && nthr == 1) {
      nb = 1;
      if (opts.debug) printf("\tunsorted nthr=1: forcing single subproblem...\n");
    }
    if (opts.debug && nthr > opts.atomic_threshold)
      printf("\tnthr big: switching add_wrapped OMP from critical to atomic (!)\n");

    std::vector<UBIGINT> brk(nb + 1); // NU index breakpoints defining nb subproblems
    for (UBIGINT p = 0; p <= nb; ++p) brk[p] = (M * p + nb - 1) / nb;

#pragma omp parallel num_threads(nthr)
    {
      // local copies of NU pts and data for each subproblem
      std::vector<T> kx0{}, ky0{}, kz0{}, dd0{}, du0{};
#pragma omp for schedule(dynamic, 1)                     // each is big
      for (BIGINT isub = 0; isub < BIGINT(nb); isub++) { // Main loop through the
                                                         // subproblems
        const auto M0 = brk[isub + 1] - brk[isub];       // # NU pts in this subproblem
        // copy the location and data vectors for the nonuniform points
        kx0.resize(M0);
        ky0.resize(M0 * (N2 > 1));
        kz0.resize(M0 * (N3 > 1));
        dd0.resize(2 * M0);                            // complex strength data
        for (UBIGINT j = 0; j < M0; j++) {             // todo: can avoid this copying?
          const auto kk = sort_indices[j + brk[isub]]; // NU pt from subprob index list
          kx0[j]        = fold_rescale<T>(kx[kk], N1);
          if (N2 > 1) ky0[j] = fold_rescale<T>(ky[kk], N2);
          if (N3 > 1) kz0[j] = fold_rescale<T>(kz[kk], N3);
          dd0[j * 2]     = data_nonuniform[kk * 2];     // real part
          dd0[j * 2 + 1] = data_nonuniform[kk * 2 + 1]; // imag part
        }
        // get the subgrid which will include padding by roughly nspread/2
        // get_subgrid sets
        BIGINT offset1, offset2, offset3, padded_size1, size1, size2, size3;
        // sets offsets and sizes
        get_subgrid(offset1, offset2, offset3, padded_size1, size1, size2, size3, M0,
                    kx0.data(), ky0.data(), kz0.data(), ns, ndims);
        if (opts.debug > 1) {
          print_subgrid_info(ndims, offset1, offset2, offset3, padded_size1, size1, size2,
                             size3, M0);
        }
        // allocate output data for this subgrid
        du0.resize(2 * padded_size1 * size2 * size3); // complex
        // Spread to subgrid without need for bounds checking or wrapping
        if (!(opts.flags & TF_OMIT_SPREADING)) {
          if (ndims == 1)
            spread_subproblem_1d(offset1, padded_size1, du0.data(), M0, kx0.data(),
                                 dd0.data(), opts);
          else if (ndims == 2)
            spread_subproblem_2d(offset1, offset2, padded_size1, size2, du0.data(), M0,
                                 kx0.data(), ky0.data(), dd0.data(), opts);
          else
            spread_subproblem_3d(offset1, offset2, offset3, padded_size1, size2, size3,
                                 du0.data(), M0, kx0.data(), ky0.data(), kz0.data(),
                                 dd0.data(), opts);
        }
        // do the adding of subgrid to output
        if (!(opts.flags & TF_OMIT_WRITE_TO_GRID)) {
          if (nthr > opts.atomic_threshold) { // see above for debug reporting
            add_wrapped_subgrid<T, true>(offset1, offset2, offset3, padded_size1, size1,
                                         size2, size3, N1, N2, N3, data_uniform,
                                         du0.data()); // R Blackwell's atomic version
          } else {
#pragma omp critical
            add_wrapped_subgrid<T, false>(offset1, offset2, offset3, padded_size1, size1,
                                          size2, size3, N1, N2, N3, data_uniform,
                                          du0.data());
          }
        }
      } // end main loop over subprobs
    }
    if (opts.debug)
      printf("\tt1 fancy spread: \t%.3g s (%" PRIu64 " subprobs)\n", timer.elapsedsec(),
             nb);
  } // end of choice of which t1 spread type to use
  return 0;
};

// --------------------------------------------------------------------------
template<typename T, int ns, int kerevalmeth>
FINUFFT_NEVER_INLINE static int interpSorted_kernel(
    const std::vector<BIGINT> &sort_indices, const UBIGINT N1, const UBIGINT N2,
    const UBIGINT N3, const T *data_uniform, const UBIGINT M,
    const T *FINUFFT_RESTRICT kx, const T *FINUFFT_RESTRICT ky,
    const T *FINUFFT_RESTRICT kz, T *FINUFFT_RESTRICT data_nonuniform,
    const finufft_spread_opts &opts)
// Interpolate to NU pts in sorted order from a uniform grid.
// See spreadinterp() for doc.
{
  using simd_type                 = PaddedSIMD<T, 2 * ns>;
  using arch_t                    = typename simd_type::arch_type;
  static constexpr auto alignment = arch_t::alignment();
  static constexpr auto simd_size = simd_type::size;
  static constexpr auto ns2 = ns * T(0.5); // half spread width, used as stencil shift

  CNTime timer{};
  const auto ndims = ndims_from_Ns(N1, N2, N3);
  auto nthr        = MY_OMP_GET_MAX_THREADS(); // guess # threads to use to interp
  if (opts.nthreads > 0) nthr = opts.nthreads; // user override, now without limit
#ifndef _OPENMP
  nthr = 1;                                    // single-threaded lib must override user
#endif
  if (opts.debug)
    printf("\tinterp %dD (M=%lld; N1=%lld,N2=%lld,N3=%lld), nthr=%d\n", ndims,
           (long long)M, (long long)N1, (long long)N2, (long long)N3, nthr);
  timer.start();
#pragma omp parallel num_threads(nthr)
  {
    static constexpr auto CHUNKSIZE = simd_size; // number of targets per chunk
    alignas(alignment) UBIGINT jlist[CHUNKSIZE];
    alignas(alignment) T xjlist[CHUNKSIZE], yjlist[CHUNKSIZE], zjlist[CHUNKSIZE];
    alignas(alignment) T outbuf[2 * CHUNKSIZE];
    // Kernels: static alloc is faster, so we do it for up to 3D...
    alignas(alignment) std::array<T, 3 * MAX_NSPREAD> kernel_values{0};
    auto *FINUFFT_RESTRICT ker1 = kernel_values.data();
    auto *FINUFFT_RESTRICT ker2 = kernel_values.data() + MAX_NSPREAD;
    auto *FINUFFT_RESTRICT ker3 = kernel_values.data() + 2 * MAX_NSPREAD;

    // Loop over interpolation chunks
    // main loop over NU trgs, interp each from U
    // (note: windows omp doesn't like unsigned loop vars)
#pragma omp for schedule(dynamic, 1000) // assign threads to NU targ pts:
    for (BIGINT i = 0; i < BIGINT(M); i += CHUNKSIZE) {
      // Setup buffers for this chunk
      const UBIGINT bufsize = (i + CHUNKSIZE > M) ? M - i : CHUNKSIZE;
      for (UBIGINT ibuf = 0; ibuf < bufsize; ibuf++) {
        UBIGINT j    = sort_indices[i + ibuf];
        jlist[ibuf]  = j;
        xjlist[ibuf] = fold_rescale<T>(kx[j], N1);
        if (ndims >= 2) yjlist[ibuf] = fold_rescale<T>(ky[j], N2);
        if (ndims == 3) zjlist[ibuf] = fold_rescale<T>(kz[j], N3);
      }

      // Loop over targets in chunk
      for (UBIGINT ibuf = 0; ibuf < bufsize; ibuf++) {
        const auto xj = xjlist[ibuf];
        const auto yj = (ndims > 1) ? yjlist[ibuf] : 0;
        const auto zj = (ndims > 2) ? zjlist[ibuf] : 0;

        auto *FINUFFT_RESTRICT target = outbuf + 2 * ibuf;

        // coords (x,y,z), spread block corner index (i1,i2,i3) of current NU targ
        const auto i1 = BIGINT(std::ceil(xj - ns2)); // leftmost grid index
        const auto i2 = (ndims > 1) ? BIGINT(std::ceil(yj - ns2)) : 0; // min y grid index
        const auto i3 = (ndims > 2) ? BIGINT(std::ceil(zj - ns2)) : 0; // min z grid index

        const auto x1 = std::ceil(xj - ns2) - xj; // shift of ker center, in [-w/2,-w/2+1]
        const auto x2 = (ndims > 1) ? std::ceil(yj - ns2) - yj : 0;
        const auto x3 = (ndims > 2) ? std::ceil(zj - ns2) - zj : 0;

        // eval kernel values patch and use to interpolate from uniform data...
        if (!(opts.flags & TF_OMIT_SPREADING)) {
          switch (ndims) {
          case 1:
            ker_eval<ns, kerevalmeth, T, simd_type>(kernel_values.data(), opts, x1);
            interp_line<T, ns, simd_type>(target, data_uniform, ker1, i1, N1);
            break;
          case 2:
            ker_eval<ns, kerevalmeth, T, simd_type>(kernel_values.data(), opts, x1, x2);
            interp_square<T, ns, simd_type>(target, data_uniform, ker1, ker2, i1, i2, N1,
                                            N2);
            break;
          case 3:
            ker_eval<ns, kerevalmeth, T, simd_type>(kernel_values.data(), opts, x1, x2,
                                                    x3);
            interp_cube<T, ns, simd_type>(target, data_uniform, ker1, ker2, ker3, i1, i2,
                                          i3, N1, N2, N3);
            break;
          default: // can't get here
            FINUFFT_UNREACHABLE;
            break;
          }
        }
      } // end loop over targets in chunk

      // Copy result buffer to output array
      for (UBIGINT ibuf = 0; ibuf < bufsize; ibuf++) {
        const UBIGINT j            = jlist[ibuf];
        data_nonuniform[2 * j]     = outbuf[2 * ibuf];
        data_nonuniform[2 * j + 1] = outbuf[2 * ibuf + 1];
      }

    } // end NU targ loop
  } // end parallel section
  if (opts.debug) printf("\tt2 spreading loop: \t%.3g s\n", timer.elapsedsec());
  return 0;
}

namespace {

template<typename T> struct InterpSortedCaller {
  const std::vector<BIGINT> &sort_indices;
  UBIGINT N1, N2, N3;
  T *data_uniform;
  UBIGINT M;
  const T *kx;
  const T *ky;
  const T *kz;
  T *data_nonuniform;
  const finufft_spread_opts &opts;
  template<int NS, int KM> int operator()() const {
    return interpSorted_kernel<T, NS, KM>(sort_indices, N1, N2, N3, data_uniform, M, kx,
                                          ky, kz, data_nonuniform, opts);
  }
};

} // namespace

template<typename T>
static int interpSorted(
    const std::vector<BIGINT> &sort_indices, const UBIGINT N1, const UBIGINT N2,
    const UBIGINT N3, T *FINUFFT_RESTRICT data_uniform, const UBIGINT M,
    const T *FINUFFT_RESTRICT kx, const T *FINUFFT_RESTRICT ky, const T *FINUFFT_RESTRICT kz,
    T *FINUFFT_RESTRICT data_nonuniform, const finufft_spread_opts &opts) {
  InterpSortedCaller<T> caller{sort_indices,    N1,  N2, N3, data_uniform, M, kx, ky, kz,
                               data_nonuniform, opts};
  using NsSeq  = make_range<MIN_NSPREAD, MAX_NSPREAD>;
  using KerSeq = std::make_integer_sequence<int, KEREVAL_METHODS>;
  auto params  = std::make_tuple(DispatchParam<NsSeq>{opts.nspread},
                                 DispatchParam<KerSeq>{opts.kerevalmeth});
  return dispatch(caller, params);
}

template<typename T>
int spreadinterpSorted(const std::vector<BIGINT> &sort_indices, const UBIGINT N1,
                       const UBIGINT N2, const UBIGINT N3, T *data_uniform,
                       const UBIGINT M, const T *FINUFFT_RESTRICT kx,
                       const T *FINUFFT_RESTRICT ky, const T *FINUFFT_RESTRICT kz,
                       T *FINUFFT_RESTRICT data_nonuniform,
                       const finufft_spread_opts &opts, int did_sort, bool adjoint)
/* Logic to select the main spreading (dir=1) vs interpolation (dir=2) routine.
   See spreadinterp() above for inputs arguments and definitions.
   Return value should always be 0 (no error reporting).
   Split out by Melody Shih, Jun 2018; renamed Barnett 5/20/20.
*/
{
  if ((opts.spread_direction == 1) != adjoint) // ========= direction 1 (spreading)
                                               // =======
    spreadSorted(sort_indices, N1, N2, N3, data_uniform, M, kx, ky, kz, data_nonuniform,
                 opts, did_sort);

  else // ================= direction 2 (interpolation) ===========
    interpSorted(sort_indices, N1, N2, N3, data_uniform, M, kx, ky, kz, data_nonuniform,
                 opts);

  return 0;
}
template int spreadinterpSorted<float>(
    const std::vector<BIGINT> &sort_indices, const UBIGINT N1, const UBIGINT N2,
    const UBIGINT N3, float *data_uniform, const UBIGINT M,
    const float *FINUFFT_RESTRICT kx, const float *FINUFFT_RESTRICT ky,
    const float *FINUFFT_RESTRICT kz, float *FINUFFT_RESTRICT data_nonuniform,
    const finufft_spread_opts &opts, int did_sort, bool adjoint);
template int spreadinterpSorted<double>(
    const std::vector<BIGINT> &sort_indices, const UBIGINT N1, const UBIGINT N2,
    const UBIGINT N3, double *data_uniform, const UBIGINT M,
    const double *FINUFFT_RESTRICT kx, const double *FINUFFT_RESTRICT ky,
    const double *FINUFFT_RESTRICT kz, double *FINUFFT_RESTRICT data_nonuniform,
    const finufft_spread_opts &opts, int did_sort, bool adjoint);

///////////////////////////////////////////////////////////////////////////

template<typename T>
int setup_spreader(
    finufft_spread_opts &opts, T eps, double upsampfac, int kerevalmeth, int debug,
    int showwarn, int dim, int spreadinterponly)
/* Initializes spreader kernel parameters given desired NUFFT tolerance eps,
   upsampling factor (=sigma in paper, or R in Dutt-Rokhlin), ker eval meth
   (either 0:exp(sqrt()), 1: Horner ppval), and some debug-level flags.
   Also sets all default options in finufft_spread_opts. See finufft_spread_opts.h for
   opts. dim is spatial dimension (1,2, or 3). See finufft_core:finufft_plan() for where
   upsampfac is set. Must call this before any kernel evals done, otherwise segfault
   likely.
   Returns: 0  : success
            FINUFFT_WARN_EPS_TOO_SMALL : requested eps cannot be achieved,
                                         but proceed with best possible eps
            otherwise : failure (see codes in finufft_errors.h); spreading must
                        not proceed
   Barnett 2017. debug, loosened eps logic 6/14/20.
*/
{
  constexpr T EPSILON = std::numeric_limits<T>::epsilon();
  if (upsampfac != 2.0 && upsampfac != 1.25) { // nonstandard sigma
    if (kerevalmeth == 1) {
      fprintf(stderr,
              "FINUFFT setup_spreader: nonstandard upsampfac=%.3g cannot be handled by "
              "kerevalmeth=1\n",
              upsampfac);
      return FINUFFT_ERR_HORNER_WRONG_BETA;
    }
    if (upsampfac <= 1.0) { // no digits would result, ns infinite
      fprintf(stderr, "FINUFFT setup_spreader: error, upsampfac=%.3g is <= 1.0\n",
              upsampfac);
      return FINUFFT_ERR_UPSAMPFAC_TOO_SMALL;
    }
    // calling routine must abort on above errors, since (spread)opts is garbage!
    if (showwarn && !spreadinterponly && upsampfac > 4.0)
      fprintf(stderr,
              "FINUFFT setup_spreader warning: upsampfac=%.3g way too large to be "
              "beneficial.\n",
              upsampfac);
  }

  // write out default finufft_spread_opts (some overridden in setup_spreader_for_nufft)
  opts.spread_direction = 0; // user should always set to 1 or 2 as desired
  opts.sort             = 2; // 2:auto-choice
  opts.kerpad           = 0; // affects only evaluate_kernel_vector
  opts.kerevalmeth      = kerevalmeth;
  opts.upsampfac        = upsampfac;
  opts.nthreads         = 0; // all avail
  opts.sort_threads     = 0; // 0:auto-choice
  // heuristic dir=1 chunking for nthr>>1, typical for intel i7 and skylake...
  opts.max_subproblem_size = (dim == 1) ? 10000 : 100000;
  opts.flags               = 0; // 0:no timing flags (>0 for experts only)
  opts.debug               = 0; // 0:no debug output
  // heuristic nthr above which switch OMP critical to atomic (add_wrapped...):
  opts.atomic_threshold = 10; // R Blackwell's value

  int ns, ier = 0;            // Set kernel width w (aka ns, nspread) then copy to opts...
  if (eps < EPSILON) {        // safety; there's no hope of beating e_mach
    if (showwarn)
      fprintf(stderr, "%s warning: increasing tol=%.3g to eps_mach=%.3g.\n", __func__,
              (double)eps, (double)EPSILON);
    eps = EPSILON; // only changes local copy (not any opts)
    ier = FINUFFT_WARN_EPS_TOO_SMALL;
  }
  if (upsampfac == 2.0)                    // standard sigma (see SISC paper)
    ns = std::ceil(-log10(eps / (T)10.0)); // 1 digit per power of 10
  else                                     // custom sigma
    ns = std::ceil(-log(eps) / (T(PI) * sqrt(1.0 - 1.0 / upsampfac))); // formula,
                                                                       // gam=1
  ns = max(2, ns);        // (we don't have ns=1 version yet)
  if (ns > MAX_NSPREAD) { // clip to fit allocated arrays, Horner rules
    if (showwarn)
      fprintf(stderr,
              "%s warning: at upsampfac=%.3g, tol=%.3g would need kernel width ns=%d; "
              "clipping to max %d.\n",
              __func__, upsampfac, (double)eps, ns, MAX_NSPREAD);
    ns  = MAX_NSPREAD;
    ier = FINUFFT_WARN_EPS_TOO_SMALL;
  }
  opts.nspread = ns;
  // setup for reference kernel eval (via formula): select beta width param...
  // (even when kerevalmeth=1, this ker eval needed for FTs in onedim_*_kernel)
  opts.ES_halfwidth = (double)ns / 2; // constants to help (see below routines)
  opts.ES_c         = 4.0 / (double)(ns * ns);
  double betaoverns = 2.30;           // gives decent betas for default sigma=2.0
  if (ns == 2) betaoverns = 2.20;     // some small-width tweaks...
  if (ns == 3) betaoverns = 2.26;
  if (ns == 4) betaoverns = 2.38;
  if (upsampfac != 2.0) { // again, override beta for custom sigma
    T gamma    = 0.97;    // must match devel/gen_all_horner_C_code.m !
    betaoverns = gamma * T(PI) * (1.0 - 1.0 / (2 * upsampfac)); // formula based
                                                                // on cutoff
  }
  opts.ES_beta = betaoverns * ns; // set the kernel beta parameter
  if (debug)
    printf("%s (kerevalmeth=%d) eps=%.3g sigma=%.3g: chose ns=%d beta=%.3g\n", __func__,
           kerevalmeth, (double)eps, upsampfac, ns, opts.ES_beta);

  return ier;
}

template FINUFFT_EXPORT_TEST int setup_spreader<float>(
    finufft_spread_opts &opts, float eps, double upsampfac, int kerevalmeth, int debug,
    int showwarn, int dim, int spreadinterponly);
template FINUFFT_EXPORT_TEST int setup_spreader<double>(
    finufft_spread_opts &opts, double eps, double upsampfac, int kerevalmeth, int debug,
    int showwarn, int dim, int spreadinterponly);

template<typename T>
T evaluate_kernel(T x, const finufft_spread_opts &opts)
/* ES ("exp sqrt") kernel evaluation at single real argument:
      phi(x) = exp(beta.(sqrt(1 - (2x/n_s)^2) - 1)),    for |x| < nspread/2
   related to an asymptotic approximation to the Kaiser--Bessel, itself an
   approximation to prolate spheroidal wavefunction (PSWF) of order 0.
   This is the "reference implementation", used by eg finufft/onedim_* 2/17/17.
   Rescaled so max is 1, Barnett 7/21/24
*/
{
  if (abs(x) >= (T)opts.ES_halfwidth)
    // if spreading/FT careful, shouldn't need this if, but causes no speed hit
    return 0.0;
  else
    return exp((T)opts.ES_beta * (sqrt((T)1.0 - (T)opts.ES_c * x * x) - (T)1.0));
}

template float evaluate_kernel<float>(float x, const finufft_spread_opts &opts);
template double evaluate_kernel<double>(double x, const finufft_spread_opts &opts);

template<typename T, uint8_t ns, uint8_t upsampfact>
T evaluate_kernel_horner_kernel(T x, const finufft_spread_opts &opts)
/* Templated ES ("exp sqrt") kernel evaluation at single real argument:
      phi(x) = exp(beta.(sqrt(1 - (2x/n_s)^2) - 1)),    for |x| < nspread/2
   using generated piecewise polynomial approximation to the kernel.
*/
{
  if (abs(x) >= (T)opts.ES_halfwidth) {
    // if spreading/FT careful, shouldn't need this if, but causes no speed hit
    return 0.0;
  } else {
    static constexpr auto horner_coeffs = []() constexpr noexcept {
      if constexpr (upsampfact == 200) {
        return get_horner_coeffs_200<T, ns>();
      } else if constexpr (upsampfact == 125) {
        return get_horner_coeffs_125<T, ns>();
      }
    }();
    static constexpr auto nc = horner_coeffs.size();
    T res                    = 0.0;
    for (uint8_t i = 0; i < ns; i++) {
      if (x > -opts.ES_halfwidth + i && x <= -opts.ES_halfwidth + i + 1) {
        T z = std::fma(T(2.0), x - T(i), T(ns - 1));
        for (uint8_t j = 0; j < nc; ++j) {
          res = std::fma(res, z, horner_coeffs[j][i]);
        }
        break;
      }
    }
    return res;
  }
}

template<typename T, uint8_t ns>
T evaluate_kernel_horner_dispatch(T x, const finufft_spread_opts &opts) {
  /* Template dispatcher ES ("exp sqrt") kernel evaluation at single real argument:
        phi(x) = exp(beta.(sqrt(1 - (2x/n_s)^2) - 1)),    for |x| < nspread/2
     using generated piecewise polynomial approximation to the kernel.
  */
  static_assert(MIN_NSPREAD <= ns && ns <= MAX_NSPREAD,
                "ns must be in the range (MIN_NSPREAD, MAX_NSPREAD)");
  if constexpr (ns == MIN_NSPREAD) { // Base case
    if (opts.upsampfac == 2.0) {
      return evaluate_kernel_horner_kernel<T, MIN_NSPREAD, 200>(x, opts);
    }
    if (opts.upsampfac == 1.25) {
      return evaluate_kernel_horner_kernel<T, MIN_NSPREAD, 125>(x, opts);
    }
    fprintf(stderr, "[%s] upsampfac (%lf) not supported!\n", __func__, opts.upsampfac);
    return 0.0;
  } else {
    if (opts.nspread == ns) {
      if (opts.upsampfac == 2.0) {
        return evaluate_kernel_horner_kernel<T, ns, 200>(x, opts);
      }
      if (opts.upsampfac == 1.25) {
        return evaluate_kernel_horner_kernel<T, ns, 125>(x, opts);
      }
      fprintf(stderr, "[%s] upsampfac (%lf) not supported!\n", __func__, opts.upsampfac);
      return 0.0;
    }
    return evaluate_kernel_horner_dispatch<T, ns - 1>(x, opts);
  }
}

template<typename T>
T evaluate_kernel_horner(T x, const finufft_spread_opts &opts)
/* ES ("exp sqrt") kernel evaluation at single real argument:
      phi(x) = exp(beta.(sqrt(1 - (2x/n_s)^2) - 1)),    for |x| < nspread/2
   using generated piecewise polynomial approximation to the kernel.
*/
{
  return evaluate_kernel_horner_dispatch<T, MAX_NSPREAD>(x, opts);
}

template float evaluate_kernel_horner<float>(float x, const finufft_spread_opts &opts);
template double evaluate_kernel_horner<double>(double x, const finufft_spread_opts &opts);

} // namespace finufft::spreadinterp<|MERGE_RESOLUTION|>--- conflicted
+++ resolved
@@ -1562,15 +1562,9 @@
 
 // ==========================================================================
 template<typename T>
-<<<<<<< HEAD
-int spreadinterp(
-    UBIGINT N1, UBIGINT N2, UBIGINT N3, T *data_uniform, UBIGINT M, T *kx, T *ky, T *kz,
-    T *data_nonuniform, const finufft_spread_opts &opts)
-=======
-FINUFFT_EXPORT int FINUFFT_CDECL spreadinterp(
-    UBIGINT N1, UBIGINT N2, UBIGINT N3, T *data_uniform, UBIGINT M, const T *kx,
-    const T *ky, const T *kz, T *data_nonuniform, const finufft_spread_opts &opts)
->>>>>>> b344ba20
+int spreadinterp(UBIGINT N1, UBIGINT N2, UBIGINT N3, T *data_uniform, UBIGINT M,
+                 const T *kx, const T *ky, const T *kz, T *data_nonuniform,
+                 const finufft_spread_opts &opts)
 /* ------------Spreader/interpolator for 1, 2, or 3 dimensions --------------
    If opts.spread_direction=1, evaluate, in the 1D case,
 
@@ -1645,23 +1639,14 @@
   return 0;
 }
 
-<<<<<<< HEAD
 template FINUFFT_EXPORT_TEST int spreadinterp<float>(
-    UBIGINT N1, UBIGINT N2, UBIGINT N3, float *data_uniform, UBIGINT M, float *kx,
-    float *ky, float *kz, float *data_nonuniform, const finufft_spread_opts &opts);
-template FINUFFT_EXPORT_TEST int spreadinterp<double>(
-    UBIGINT N1, UBIGINT N2, UBIGINT N3, double *data_uniform, UBIGINT M, double *kx,
-    double *ky, double *kz, double *data_nonuniform, const finufft_spread_opts &opts);
-=======
-template FINUFFT_EXPORT int FINUFFT_CDECL spreadinterp<float>(
     UBIGINT N1, UBIGINT N2, UBIGINT N3, float *data_uniform, UBIGINT M, const float *kx,
     const float *ky, const float *kz, float *data_nonuniform,
     const finufft_spread_opts &opts);
-template FINUFFT_EXPORT int FINUFFT_CDECL spreadinterp<double>(
+template FINUFFT_EXPORT_TEST int spreadinterp<double>(
     UBIGINT N1, UBIGINT N2, UBIGINT N3, double *data_uniform, UBIGINT M, const double *kx,
     const double *ky, const double *kz, double *data_nonuniform,
     const finufft_spread_opts &opts);
->>>>>>> b344ba20
 
 static constexpr uint8_t ndims_from_Ns(const UBIGINT /*N1*/, const UBIGINT N2,
                                        const UBIGINT N3)
