// Spreading/interpolating module within FINUFFT.

#include <finufft/defs.h>
#include <finufft/spreadinterp.h>
#include <finufft/utils.h>

#include "ker_horner_allw_loop_constexpr.h"
#include "ker_lowupsampfac_horner_allw_loop_constexpr.h"

#include <xsimd/xsimd.hpp>

#include <cmath>
#include <cstdio>
#include <cstdlib>
#include <vector>

using namespace std;
using namespace finufft::utils; // access to timer

namespace finufft::spreadinterp {

namespace { // anonymous namespace for internal structs equivalent to declaring everything
            // static
struct zip_low {
  // helper struct to get the lower half of a SIMD register and zip it with itself
  // it returns index 0, 0, 1, 1, ... N/2, N/2
  static constexpr unsigned get(unsigned index, unsigned /*size*/) { return index / 2; }
};
struct zip_hi {
  // helper struct to get the upper half of a SIMD register and zip it with itself
  // it returns index N/2, N/2, N/2+1, N/2+1, ... N, N
  static constexpr unsigned get(unsigned index, unsigned size) {
    return (size + index) / 2;
  }
};
template<unsigned cap> struct reverse_index {
  static constexpr unsigned get(unsigned index, const unsigned size) {
    return index < cap ? (cap - 1 - index) : index;
  }
};
template<unsigned cap> struct shuffle_index {
  static constexpr unsigned get(unsigned index, const unsigned size) {
    return index < cap ? (cap - 1 - index) : size + size + cap - 1 - index;
  }
};
struct select_even {
  static constexpr unsigned get(unsigned index, unsigned /*size*/) { return index * 2; }
};
struct select_odd {
  static constexpr unsigned get(unsigned index, unsigned /*size*/) {
    return index * 2 + 1;
  }
};

// this finds the largest SIMD instruction set that can handle N elements
// void otherwise -> compile error
template<class T, uint8_t N, uint8_t K = N> static constexpr auto BestSIMDHelper() {
  if constexpr (N % K == 0) { // returns void in the worst case
    return xsimd::make_sized_batch<T, K>{};
  } else {
    return BestSIMDHelper<T, N, (K >> 1)>();
  }
}
template<class T, uint8_t N = 1> constexpr uint8_t min_simd_width() {
  // finds the smallest simd width that can handle N elements
  // simd size is batch size the SIMD width in xsimd terminology
  if constexpr (std::is_void_v<xsimd::make_sized_batch_t<T, N>>) {
    return min_simd_width<T, N * 2>();
  } else {
    return N;
  }
};

template<class T, uint8_t N> constexpr auto find_optimal_simd_width() {
  // finds the smallest simd width that minimizes the number of iterations
  // NOTE: might be suboptimal for some cases 2^N+1 for example
  // in the future we might want to implement a more sophisticated algorithm
  uint8_t optimal_simd_width = min_simd_width<T>();
  uint8_t min_iterations     = (N + optimal_simd_width - 1) / optimal_simd_width;
  for (uint8_t simd_width = optimal_simd_width;
       simd_width <= xsimd::batch<T, xsimd::best_arch>::size;
       simd_width *= 2) {
    uint8_t iterations = (N + simd_width - 1) / simd_width;
    if (iterations < min_iterations) {
      min_iterations     = iterations;
      optimal_simd_width = simd_width;
    }
  }
  return optimal_simd_width;
}

template<class T, uint8_t N> constexpr auto GetPaddedSIMDWidth() {
  // helper function to get the SIMD width with padding for the given number of elements
  // that minimizes the number of iterations
  return xsimd::make_sized_batch<T, find_optimal_simd_width<T, N>()>::type::size;
}
template<class T, uint8_t N>
using PaddedSIMD = typename xsimd::make_sized_batch<T, GetPaddedSIMDWidth<T, N>()>::type;
template<class T, uint8_t ns> constexpr auto get_padding() {
  // helper function to get the padding for the given number of elements
  // ns is known at compile time, rounds ns to the next multiple of the SIMD width
  // then subtracts ns to get the padding using a bitwise and trick
  // WARING: this trick works only for power of 2s
  // SOURCE: Agner Fog's VCL manual
  constexpr uint8_t width = GetPaddedSIMDWidth<T, ns>();
  return ((ns + width - 1) & (-width)) - ns;
}

template<class T, uint8_t ns> constexpr auto get_padding_helper(uint8_t runtime_ns) {
  // helper function to get the padding for the given number of elements where ns is
  // known at runtime, it uses recursion to find the padding
  // this allows to avoid having a function with a large number of switch cases
  // as GetPaddedSIMDWidth requires a compile time value
  // it cannot be a lambda function because of the template recursion
  if constexpr (ns < 2) {
    return 0;
  } else {
    if (runtime_ns == ns) {
      return get_padding<T, ns>();
    } else {
      return get_padding_helper<T, ns - 1>(runtime_ns);
    }
  }
}

template<class T> uint8_t get_padding(uint8_t ns) {
  // return the padding as a function of the number of elements
  // 2 * MAX_NSPREAD is the maximum number of elements that we can have
  // that's why is hardcoded here
  return get_padding_helper<T, 2 * MAX_NSPREAD>(ns);
}
template<class T, uint8_t N>
using BestSIMD = typename decltype(BestSIMDHelper<T, N, xsimd::batch<T>::size>())::type;
template<class T, class V, size_t... Is>
constexpr T generate_sequence_impl(V a, V b, index_sequence<Is...>) noexcept {
  // utility function to generate a sequence of a, b interleaved as function arguments
  return T(((Is % 2 == 0) ? a : b)...);
}

template<class T, class V = typename T::value_type, std::size_t N = T::size>
constexpr auto initialize_complex_register(V a, V b) noexcept {
  // populates a SIMD register with a and b interleaved
  // for example:
  // +-------------------------------+
  // | a | b | a | b | a | b | a | b |
  // +-------------------------------+
  // it uses index_sequence to generate the sequence of a, b at compile time
  return generate_sequence_impl<T>(a, b, std::make_index_sequence<N>{});
}
template<class arch_t, typename T>
constexpr auto zip_low_index =
    xsimd::make_batch_constant<xsimd::as_unsigned_integer_t<T>, arch_t, zip_low>();
template<class arch_t, typename T>
constexpr auto zip_hi_index =
    xsimd::make_batch_constant<xsimd::as_unsigned_integer_t<T>, arch_t, zip_hi>();
// template<class arch_t, typename T>
// constexpr auto select_even_mask =
//     xsimd::make_batch_constant<xsimd::as_unsigned_integer_t<T>, arch_t, select_even>();
// template<class arch_t, typename T>
// constexpr auto select_odd_mask =
//     xsimd::make_batch_constant<xsimd::as_unsigned_integer_t<T>, arch_t, select_odd>();
template<typename T, std::size_t N, std::size_t M, std::size_t PaddedM>
constexpr std::array<std::array<T, PaddedM>, N> pad_2D_array_with_zeros(
    const std::array<std::array<T, M>, N> &input) noexcept {
  constexpr auto pad_with_zeros = [](const auto &input) constexpr noexcept {
    std::array<T, PaddedM> padded{0};
    for (auto i = 0; i < input.size(); ++i) {
      padded[i] = input[i];
    }
    return padded;
  };
  std::array<std::array<T, PaddedM>, N> output{};
  for (std::size_t i = 0; i < N; ++i) {
    output[i] = pad_with_zeros(input[i]);
  }
  return output;
}

template<typename T> FINUFFT_ALWAYS_INLINE auto xsimd_to_array(const T &vec) noexcept {
  constexpr auto alignment = T::arch_type::alignment();
  alignas(alignment) std::array<typename T::value_type, T::size> array{};
  vec.store_aligned(array.data());
  return array;
}

FINUFFT_NEVER_INLINE
void print_subgrid_info(int ndims, BIGINT offset1, BIGINT offset2, BIGINT offset3,
                        UBIGINT padded_size1, UBIGINT size1, UBIGINT size2, UBIGINT size3,
                        UBIGINT M0) {
  printf("size1 %ld, padded_size1 %ld\n", size1, padded_size1);
  switch (ndims) {
  case 1:
    printf("\tsubgrid: off %lld\t siz %lld\t #NU %lld\n", (long long)offset1,
           (long long)padded_size1, (long long)M0);
    break;
  case 2:
    printf("\tsubgrid: off %lld,%lld\t siz %lld,%lld\t #NU %lld\n", (long long)offset1,
           (long long)offset2, (long long)padded_size1, (long long)size2, (long long)M0);
    break;
  case 3:
    printf("\tsubgrid: off %lld,%lld,%lld\t siz %lld,%lld,%lld\t #NU %lld\n",
           (long long)offset1, (long long)offset2, (long long)offset3,
           (long long)padded_size1, (long long)size2, (long long)size3, (long long)M0);
    break;
  default:
    printf("Invalid number of dimensions: %d\n", ndims);
    break;
  }
}
} // namespace
// declarations of purely internal functions... (thus need not be in .h)

/* local NU coord fold+rescale macro: does the following affine transform to x:
    (x+PI) mod PI    each to [0,N)
   Note: folding big numbers can cause numerical inaccuracies
   Martin Reinecke, 8.5.2024 used floor to speedup the function and removed the range
   limitation Marco Barbone, 8.5.2024 Changed it from a Macro to an inline function
*/
template<typename T>
static FINUFFT_ALWAYS_INLINE T fold_rescale(const T x, const UBIGINT N) noexcept {
  static constexpr const T x2pi = T(M_1_2PI);
  const T result                = x * x2pi + T(0.5);
  return (result - floor(result)) * T(N);
}

template<typename T, class simd_type>
static FINUFFT_ALWAYS_INLINE simd_type fold_rescale(const simd_type &x,
                                                    const BIGINT N) noexcept {
  const simd_type x2pi   = T(M_1_2PI);
  const simd_type result = xsimd::fma(x, x2pi, simd_type(0.5));
  return (result - xsimd::floor(result)) * simd_type(T(N));
}
template<typename T, uint8_t ns>
static void set_kernel_args(T *args, T x) noexcept
// Fills vector args[] with kernel arguments x, x+1, ..., x+ns-1.
// needed for the vectorized kernel eval of Ludvig af K.
{
  for (int i = 0; i < ns; i++) args[i] = x + T(i);
}
template<typename T, uint8_t N>
static void evaluate_kernel_vector(T *ker, T *args,
                                   const finufft_spread_opts &opts) noexcept
/* Evaluate ES kernel for a vector of N arguments; by Ludvig af K.
   If opts.kerpad true, args and ker must be allocated for Npad, and args is
   written to (to pad to length Npad), only first N outputs are correct.
   Barnett 4/24/18 option to pad to mult of 4 for better SIMD vectorization.
   Rescaled so max is 1, Barnett 7/21/24

   Obsolete (replaced by Horner), but keep around for experimentation since
   works for arbitrary beta. Formula must match reference implementation.
*/
{
  T b = (T)opts.ES_beta;
  T c = (T)opts.ES_c;
  if (!(opts.flags & TF_OMIT_EVALUATE_KERNEL)) {
    // Note (by Ludvig af K): Splitting kernel evaluation into two loops
    // seems to benefit auto-vectorization.
    // gcc 5.4 vectorizes first loop; gcc 7.2 vectorizes both loops
    int Npad = N;
    if (opts.kerpad) {               // since always same branch, no speed hit
      Npad = 4 * (1 + (N - 1) / 4);  // pad N to mult of 4; help i7 GCC, not xeon
      for (int i = N; i < Npad; ++i) // pad with 1-3 zeros for safe eval
        args[i] = 0.0;
    }
    for (int i = 0; i < Npad; i++) { // Loop 1: Compute exponential arguments
      // care! 1.0 is double...
      ker[i] = b * (sqrt((T)1.0 - c * args[i] * args[i]) - (T)1.0);
    }
    if (!(opts.flags & TF_OMIT_EVALUATE_EXPONENTIAL))
      for (int i = 0; i < Npad; i++) // Loop 2: Compute exponentials
        ker[i] = exp(ker[i]);
    if (opts.kerpad) {
      // padded part should be zero, in spread_subproblem_nd_kernels, there are
      // out of bound writes to trg arrays
      for (int i = N; i < Npad; ++i) ker[i] = 0.0;
    }
  } else {
    for (int i = 0; i < N; i++) // dummy for timing only
      ker[i] = 1.0;
  }
  // Separate check from arithmetic (Is this really needed? doesn't slow down)
  for (int i = 0; i < N; i++)
    if (abs(args[i]) >= (T)opts.ES_halfwidth) ker[i] = 0.0;
}

template<typename T, uint8_t w, uint8_t upsampfact,
         class simd_type =
             xsimd::make_sized_batch_t<T, find_optimal_simd_width<T, w>()>> // aka ns
static FINUFFT_ALWAYS_INLINE void eval_kernel_vec_Horner(
    T *FINUFFT_RESTRICT ker, T x, const finufft_spread_opts &opts) noexcept
/* Fill ker[] with Horner piecewise poly approx to [-w/2,w/2] ES kernel eval at
x_j = x + j,  for j=0,..,w-1.  Thus x in [-w/2,-w/2+1].   w is aka ns.
This is the current evaluation method, since it's faster (except i7 w=16).
Two upsampfacs implemented. Params must match ref formula. Barnett 4/24/18 */

{
  // scale so local grid offset z in[-1,1]
  const T z                           = std::fma(T(2.0), x, T(w - 1));
  using arch_t                        = typename simd_type::arch_type;
  static constexpr auto alignment     = arch_t::alignment();
  static constexpr auto simd_size     = simd_type::size;
  static constexpr auto padded_ns     = (w + simd_size - 1) & ~(simd_size - 1);
  static constexpr auto horner_coeffs = []() constexpr noexcept {
    if constexpr (upsampfact == 200) {
      return get_horner_coeffs_200<T, w>();
    } else if constexpr (upsampfact == 125) {
      return get_horner_coeffs_125<T, w>();
    }
  }();
  static constexpr auto nc          = horner_coeffs.size();
  static constexpr auto use_ker_sym = (simd_size < w);

  alignas(alignment) static constexpr auto padded_coeffs =
      pad_2D_array_with_zeros<T, nc, w, padded_ns>(horner_coeffs);

  // use kernel symmetry trick if w > simd_size
  if constexpr (use_ker_sym) {
    static constexpr uint8_t tail          = w % simd_size;
    static constexpr uint8_t if_odd_degree = ((nc + 1) % 2);
    static constexpr uint8_t offset_start  = tail ? w - tail : w - simd_size;
    static constexpr uint8_t end_idx       = (w + (tail > 0)) / 2;
    const simd_type zv{z};
    const auto z2v = zv * zv;

    // some xsimd constant for shuffle or inverse
    static constexpr auto shuffle_batch = []() constexpr noexcept {
      if constexpr (tail) {
        return xsimd::make_batch_constant<xsimd::as_unsigned_integer_t<T>, arch_t,
                                          shuffle_index<tail>>();
      } else {
        return xsimd::make_batch_constant<xsimd::as_unsigned_integer_t<T>, arch_t,
                                          reverse_index<simd_size>>();
      }
    }();

    // process simd vecs
    simd_type k_prev, k_sym{0};
    for (uint8_t i{0}, offset = offset_start; i < end_idx;
         i += simd_size, offset -= simd_size) {
      auto k_odd = [i]() constexpr noexcept {
        if constexpr (if_odd_degree) {
          return simd_type::load_aligned(padded_coeffs[0].data() + i);
        } else {
          return simd_type{0};
        }
      }();
      auto k_even = simd_type::load_aligned(padded_coeffs[if_odd_degree].data() + i);
      for (uint8_t j{1 + if_odd_degree}; j < nc; j += 2) {
        const auto cji_odd  = simd_type::load_aligned(padded_coeffs[j].data() + i);
        const auto cji_even = simd_type::load_aligned(padded_coeffs[j + 1].data() + i);
        k_odd               = xsimd::fma(k_odd, z2v, cji_odd);
        k_even              = xsimd::fma(k_even, z2v, cji_even);
      }
      // left part
      xsimd::fma(k_odd, zv, k_even).store_aligned(ker + i);
      // right part symmetric to the left part
      if (offset >= end_idx) {
        if constexpr (tail) {
          // to use aligned store, we need shuffle the previous k_sym and current k_sym
          k_prev = k_sym;
          k_sym  = xsimd::fnma(k_odd, zv, k_even);
          xsimd::shuffle(k_sym, k_prev, shuffle_batch).store_aligned(ker + offset);
        } else {
          xsimd::swizzle(xsimd::fnma(k_odd, zv, k_even), shuffle_batch)
              .store_aligned(ker + offset);
        }
      }
    }
  } else {
    const simd_type zv(z);
    for (uint8_t i = 0; i < w; i += simd_size) {
      auto k = simd_type::load_aligned(padded_coeffs[0].data() + i);
      for (uint8_t j = 1; j < nc; ++j) {
        const auto cji = simd_type::load_aligned(padded_coeffs[j].data() + i);
        k              = xsimd::fma(k, zv, cji);
      }
      k.store_aligned(ker + i);
    }
  }
}

template<typename T, uint8_t ns>
static void interp_line_wrap(T *FINUFFT_RESTRICT target, const T *du, const T *ker,
                             const BIGINT i1, const UBIGINT N1) {
  /* This function is called when the kernel wraps around the grid. It is
     slower than interp_line.
     M. Barbone July 2024: - moved the logic to a separate function
                           - using fused multiply-add (fma) for better performance
     */
  std::array<T, 2> out{0};
  BIGINT j = i1;
  if (i1 < 0) { // wraps at left
    j += BIGINT(N1);
    for (uint8_t dx = 0; dx < -i1; ++dx, ++j) {
      out[0] = std::fma(du[2 * j], ker[dx], out[0]);
      out[1] = std::fma(du[2 * j + 1], ker[dx], out[1]);
    }
    j -= BIGINT(N1);
    for (uint8_t dx = -i1; dx < ns; ++dx, ++j) {
      out[0] = std::fma(du[2 * j], ker[dx], out[0]);
      out[1] = std::fma(du[2 * j + 1], ker[dx], out[1]);
    }
  } else if (i1 + ns >= N1) { // wraps at right
    for (uint8_t dx = 0; dx < N1 - i1; ++dx, ++j) {
      out[0] = std::fma(du[2 * j], ker[dx], out[0]);
      out[1] = std::fma(du[2 * j + 1], ker[dx], out[1]);
    }
    j -= BIGINT(N1);
    for (uint8_t dx = N1 - i1; dx < ns; ++dx, ++j) {
      out[0] = std::fma(du[2 * j], ker[dx], out[0]);
      out[1] = std::fma(du[2 * j + 1], ker[dx], out[1]);
    }
  } else {
    // padding is okay for ker, but it might spill over du array
    // so this checks for that case and does not explicitly vectorize
    for (uint8_t dx = 0; dx < ns; ++dx, ++j) {
      out[0] = std::fma(du[2 * j], ker[dx], out[0]);
      out[1] = std::fma(du[2 * j + 1], ker[dx], out[1]);
    }
  }
  target[0] = out[0];
  target[1] = out[1];
}

<<<<<<< HEAD
// --------------------------------------------------------------------------
int spreadSorted(const BIGINT *sort_indices, UBIGINT N1, UBIGINT N2, UBIGINT N3,
                 FLT *FINUFFT_RESTRICT data_uniform, UBIGINT M, FLT *FINUFFT_RESTRICT kx,
                 FLT *FINUFFT_RESTRICT ky, FLT *FINUFFT_RESTRICT kz,
                 const FLT *data_nonuniform, const finufft_spread_opts &opts,
                 int did_sort)
// Spread NU pts in sorted order to a uniform grid. See spreadinterp() for doc.
{
  CNTime timer{};
  const auto ndims = ndims_from_Ns(N1, N2, N3);
  const auto N     = N1 * N2 * N3;             // output array size
  const auto ns    = opts.nspread;             // abbrev. for w, kernel width
  auto nthr        = MY_OMP_GET_MAX_THREADS(); // guess # threads to use to spread
  if (opts.nthreads > 0) nthr = opts.nthreads; // user override, now without limit
#ifndef _OPENMP
  nthr = 1;                                    // single-threaded lib must override user
#endif
  if (opts.debug)
    printf("\tspread %dD (M=%lld; N1=%lld,N2=%lld,N3=%lld), nthr=%d\n", ndims,
           (long long)M, (long long)N1, (long long)N2, (long long)N3, nthr);
  timer.start();
  std::fill(data_uniform, data_uniform + 2 * N, 0.0); // zero the output array
  if (opts.debug) printf("\tzero output array\t%.3g s\n", timer.elapsedsec());
  if (M == 0)                                         // no NU pts, we're done
    return 0;

  auto spread_single = (nthr == 1) || (M * 100 < N); // low-density heuristic?
  spread_single      = false;                        // for now
  timer.start();
  if (spread_single) { // ------- Basic single-core t1 spreading ------
    for (UBIGINT j = 0; j < M; j++) {
      // *** todo, not urgent
      // ... (question is: will the index wrapping per NU pt slow it down?)
    }
    if (opts.debug) printf("\tt1 simple spreading:\t%.3g s\n", timer.elapsedsec());
  } else { // ------- Fancy multi-core blocked t1 spreading ----
           // Splits sorted inds (jfm's advanced2), could double RAM.
    // choose nb (# subprobs) via used nthreads:
    auto nb = std::min((UBIGINT)nthr, M); // simply split one subprob per thr...
    if (nb * (BIGINT)opts.max_subproblem_size < M) { // ...or more subprobs to cap size
      nb = 1 + (M - 1) / opts.max_subproblem_size;   // int div does
                                                     // ceil(M/opts.max_subproblem_size)
      if (opts.debug)
        printf("\tcapping subproblem sizes to max of %d\n", opts.max_subproblem_size);
    }
    if (M * 1000 < N) { // low-density heuristic: one thread per NU pt!
      nb = M;
      if (opts.debug) printf("\tusing low-density speed rescue nb=M...\n");
    }
    if (!did_sort && nthr == 1) {
      nb = 1;
      if (opts.debug) printf("\tunsorted nthr=1: forcing single subproblem...\n");
    }
    if (opts.debug && nthr > opts.atomic_threshold)
      printf("\tnthr big: switching add_wrapped OMP from critical to atomic (!)\n");

    std::vector<UBIGINT> brk(nb + 1); // NU index breakpoints defining nb subproblems
    for (int p = 0; p <= nb; ++p) brk[p] = (M * p + nb - 1) / nb;

#pragma omp parallel num_threads(nthr)
    {
      // local copies of NU pts and data for each subproblem
      std::vector<FLT> kx0{}, ky0{}, kz0{}, dd0{}, du0{};
#pragma omp for schedule(dynamic, 1)               // each is big
      for (int isub = 0; isub < nb; isub++) {      // Main loop through the subproblems
        const auto M0 = brk[isub + 1] - brk[isub]; // # NU pts in this subproblem
        // copy the location and data vectors for the nonuniform points
        kx0.resize(M0);
        ky0.resize(M0 * (N2 > 1));
        kz0.resize(M0 * (N3 > 1));
        dd0.resize(2 * M0);                            // complex strength data
        for (auto j = 0; j < M0; j++) {                // todo: can avoid this copying?
          const auto kk = sort_indices[j + brk[isub]]; // NU pt from subprob index list
          kx0[j]        = fold_rescale(kx[kk], N1);
          if (N2 > 1) ky0[j] = fold_rescale(ky[kk], N2);
          if (N3 > 1) kz0[j] = fold_rescale(kz[kk], N3);
          dd0[j * 2]     = data_nonuniform[kk * 2];     // real part
          dd0[j * 2 + 1] = data_nonuniform[kk * 2 + 1]; // imag part
        }
        // get the subgrid which will include padding by roughly nspread/2
        // get_subgrid sets
        BIGINT offset1, offset2, offset3, padded_size1, size1, size2, size3;
        // sets offsets and sizes
        get_subgrid(offset1, offset2, offset3, padded_size1, size1, size2, size3, M0,
                    kx0.data(), ky0.data(), kz0.data(), ns, ndims);
        if (opts.debug > 1) {
          print_subgrid_info(ndims, offset1, offset2, offset3, padded_size1, size1, size2,
                             size3, M0);
        }
        // allocate output data for this subgrid
        du0.resize(2 * padded_size1 * size2 * size3); // complex
        // Spread to subgrid without need for bounds checking or wrapping
        if (!(opts.flags & TF_OMIT_SPREADING)) {
          if (ndims == 1)
            spread_subproblem_1d(offset1, padded_size1, du0.data(), M0, kx0.data(),
                                 dd0.data(), opts);
          else if (ndims == 2)
            spread_subproblem_2d(offset1, offset2, padded_size1, size2, du0.data(), M0,
                                 kx0.data(), ky0.data(), dd0.data(), opts);
          else
            spread_subproblem_3d(offset1, offset2, offset3, padded_size1, size2, size3,
                                 du0.data(), M0, kx0.data(), ky0.data(), kz0.data(),
                                 dd0.data(), opts);
        }
        // do the adding of subgrid to output
        if (!(opts.flags & TF_OMIT_WRITE_TO_GRID)) {
          if (nthr > opts.atomic_threshold) { // see above for debug reporting
            add_wrapped_subgrid<true>(offset1, offset2, offset3, padded_size1, size1,
                                      size2, size3, N1, N2, N3, data_uniform,
                                      du0.data()); // R Blackwell's atomic version
          } else {
#pragma omp critical
            add_wrapped_subgrid<false>(offset1, offset2, offset3, padded_size1, size1,
                                       size2, size3, N1, N2, N3, data_uniform,
                                       du0.data());
          }
        }
      } // end main loop over subprobs
    }
    if (opts.debug)
      printf("\tt1 fancy spread: \t%.3g s (%ld subprobs)\n", timer.elapsedsec(), nb);
  } // end of choice of which t1 spread type to use
  return 0;
};

// --------------------------------------------------------------------------
template<uint16_t ns, uint16_t kerevalmeth>
FINUFFT_NEVER_INLINE static int interpSorted_kernel(
    const BIGINT *sort_indices, const UBIGINT N1, const UBIGINT N2, const UBIGINT N3,
    const FLT *data_uniform, const UBIGINT M, FLT *FINUFFT_RESTRICT kx,
    FLT *FINUFFT_RESTRICT ky, FLT *FINUFFT_RESTRICT kz,
    FLT *FINUFFT_RESTRICT data_nonuniform, const finufft_spread_opts &opts)
// Interpolate to NU pts in sorted order from a uniform grid.
// See spreadinterp() for doc.
{
  using simd_type                 = PaddedSIMD<FLT, 2 * ns>;
  using arch_t                    = typename simd_type::arch_type;
  static constexpr auto alignment = arch_t::alignment();
  static constexpr auto simd_size = simd_type::size;
  static constexpr auto ns2 = ns * FLT(0.5); // half spread width, used as stencil shift

  CNTime timer{};
  const auto ndims = ndims_from_Ns(N1, N2, N3);
  auto nthr        = MY_OMP_GET_MAX_THREADS(); // guess # threads to use to interp
  if (opts.nthreads > 0) nthr = opts.nthreads; // user override, now without limit
#ifndef _OPENMP
  nthr = 1;                                    // single-threaded lib must override user
#endif
  if (opts.debug)
    printf("\tinterp %dD (M=%lld; N1=%lld,N2=%lld,N3=%lld), nthr=%d\n", ndims,
           (long long)M, (long long)N1, (long long)N2, (long long)N3, nthr);
  timer.start();
#pragma omp parallel num_threads(nthr)
  {
    static constexpr auto CHUNKSIZE = simd_size; // number of targets per chunk
    alignas(alignment) UBIGINT jlist[CHUNKSIZE];
    alignas(alignment) FLT xjlist[CHUNKSIZE], yjlist[CHUNKSIZE], zjlist[CHUNKSIZE];
    alignas(alignment) FLT outbuf[2 * CHUNKSIZE];
    // Kernels: static alloc is faster, so we do it for up to 3D...
    alignas(alignment) std::array<FLT, 3 * MAX_NSPREAD> kernel_values{0};
    auto *FINUFFT_RESTRICT ker1 = kernel_values.data();
    auto *FINUFFT_RESTRICT ker2 = kernel_values.data() + MAX_NSPREAD;
    auto *FINUFFT_RESTRICT ker3 = kernel_values.data() + 2 * MAX_NSPREAD;

    // Loop over interpolation chunks
    // main loop over NU trgs, interp each from U
    // (note: windows omp doesn't like unsigned loop vars)
#pragma omp for schedule(dynamic, 1000) // assign threads to NU targ pts:
    for (BIGINT i = 0; i < M; i += CHUNKSIZE) {
      // Setup buffers for this chunk
      const UBIGINT bufsize = (i + CHUNKSIZE > M) ? M - i : CHUNKSIZE;
      for (int ibuf = 0; ibuf < bufsize; ibuf++) {
        UBIGINT j    = sort_indices[i + ibuf];
        jlist[ibuf]  = j;
        xjlist[ibuf] = fold_rescale(kx[j], N1);
        if (ndims >= 2) yjlist[ibuf] = fold_rescale(ky[j], N2);
        if (ndims == 3) zjlist[ibuf] = fold_rescale(kz[j], N3);
      }

      // Loop over targets in chunk
      for (int ibuf = 0; ibuf < bufsize; ibuf++) {
        const auto xj = xjlist[ibuf];
        const auto yj = (ndims > 1) ? yjlist[ibuf] : 0;
        const auto zj = (ndims > 2) ? zjlist[ibuf] : 0;

        auto *FINUFFT_RESTRICT target = outbuf + 2 * ibuf;

        // coords (x,y,z), spread block corner index (i1,i2,i3) of current NU targ
        const auto i1 = BIGINT(std::ceil(xj - ns2)); // leftmost grid index
        const auto i2 = (ndims > 1) ? BIGINT(std::ceil(yj - ns2)) : 0; // min y grid index
        const auto i3 = (ndims > 2) ? BIGINT(std::ceil(zj - ns2)) : 0; // min z grid index

        const auto x1 = std::ceil(xj - ns2) - xj; // shift of ker center, in [-w/2,-w/2+1]
        const auto x2 = (ndims > 1) ? std::ceil(yj - ns2) - yj : 0;
        const auto x3 = (ndims > 2) ? std::ceil(zj - ns2) - zj : 0;

        // eval kernel values patch and use to interpolate from uniform data...
        if (!(opts.flags & TF_OMIT_SPREADING)) {
          switch (ndims) {
          case 1:
            ker_eval<ns, kerevalmeth, FLT, simd_type>(kernel_values.data(), opts, x1);
            interp_line<ns, simd_type>(target, data_uniform, ker1, i1, N1);
            break;
          case 2:
            ker_eval<ns, kerevalmeth, FLT, simd_type>(kernel_values.data(), opts, x1, x2);
            interp_square<ns, simd_type>(target, data_uniform, ker1, ker2, i1, i2, N1,
                                         N2);
            break;
          case 3:
            ker_eval<ns, kerevalmeth, FLT, simd_type>(kernel_values.data(), opts, x1, x2,
                                                      x3);
            interp_cube<ns, simd_type>(target, data_uniform, ker1, ker2, ker3, i1, i2, i3,
                                       N1, N2, N3);
            break;
          default: // can't get here
            FINUFFT_UNREACHABLE;
            break;
          }
        }
      } // end loop over targets in chunk

      // Copy result buffer to output array
      for (int ibuf = 0; ibuf < bufsize; ibuf++) {
        const UBIGINT j            = jlist[ibuf];
        data_nonuniform[2 * j]     = outbuf[2 * ibuf];
        data_nonuniform[2 * j + 1] = outbuf[2 * ibuf + 1];
      }

    } // end NU targ loop
  } // end parallel section
  if (opts.debug) printf("\tt2 spreading loop: \t%.3g s\n", timer.elapsedsec());
  return 0;
}

template<uint16_t NS>
static int interpSorted_dispatch(
    const BIGINT *sort_indices, const UBIGINT N1, const UBIGINT N2, const UBIGINT N3,
    FLT *FINUFFT_RESTRICT data_uniform, const UBIGINT M, FLT *FINUFFT_RESTRICT kx,
    FLT *FINUFFT_RESTRICT ky, FLT *FINUFFT_RESTRICT kz,
    FLT *FINUFFT_RESTRICT data_nonuniform, const finufft_spread_opts &opts) {
  static_assert(MIN_NSPREAD <= NS && NS <= MAX_NSPREAD,
                "NS must be in the range (MIN_NSPREAD, MAX_NSPREAD)");
  if constexpr (NS == MIN_NSPREAD) { // Base case
    if (opts.kerevalmeth)
      return interpSorted_kernel<MIN_NSPREAD, true>(
          sort_indices, N1, N2, N3, data_uniform, M, kx, ky, kz, data_nonuniform, opts);
    else {
      return interpSorted_kernel<MIN_NSPREAD, false>(
          sort_indices, N1, N2, N3, data_uniform, M, kx, ky, kz, data_nonuniform, opts);
    }
  } else {
    if (opts.nspread == NS) {
      if (opts.kerevalmeth) {
        return interpSorted_kernel<NS, true>(sort_indices, N1, N2, N3, data_uniform, M,
                                             kx, ky, kz, data_nonuniform, opts);
      } else {
        return interpSorted_kernel<NS, false>(sort_indices, N1, N2, N3, data_uniform, M,
                                              kx, ky, kz, data_nonuniform, opts);
      }
    } else {
      return interpSorted_dispatch<NS - 1>(sort_indices, N1, N2, N3, data_uniform, M, kx,
                                           ky, kz, data_nonuniform, opts);
    }
  }
}

int interpSorted(const BIGINT *sort_indices, const UBIGINT N1, const UBIGINT N2,
                 const UBIGINT N3, FLT *FINUFFT_RESTRICT data_uniform, const UBIGINT M,
                 FLT *FINUFFT_RESTRICT kx, FLT *FINUFFT_RESTRICT ky,
                 FLT *FINUFFT_RESTRICT kz, FLT *FINUFFT_RESTRICT data_nonuniform,
                 const finufft_spread_opts &opts) {
  return interpSorted_dispatch<MAX_NSPREAD>(sort_indices, N1, N2, N3, data_uniform, M, kx,
                                            ky, kz, data_nonuniform, opts);
}

///////////////////////////////////////////////////////////////////////////

int setup_spreader(finufft_spread_opts &opts, FLT eps, double upsampfac, int kerevalmeth,
                   int debug, int showwarn, int dim)
/* Initializes spreader kernel parameters given desired NUFFT tolerance eps,
   upsampling factor (=sigma in paper, or R in Dutt-Rokhlin), ker eval meth
   (either 0:exp(sqrt()), 1: Horner ppval), and some debug-level flags.
   Also sets all default options in finufft_spread_opts. See finufft_spread_opts.h for
   opts. dim is spatial dimension (1,2, or 3). See finufft.cpp:finufft_plan() for where
   upsampfac is set. Must call this before any kernel evals done, otherwise segfault
   likely. Returns: 0  : success FINUFFT_WARN_EPS_TOO_SMALL : requested eps cannot be
   achieved, but proceed with best possible eps otherwise : failure (see codes in defs.h);
   spreading must not proceed Barnett 2017. debug, loosened eps logic 6/14/20.
*/
{
  if (upsampfac != 2.0 && upsampfac != 1.25) { // nonstandard sigma
    if (kerevalmeth == 1) {
      fprintf(stderr,
              "FINUFFT setup_spreader: nonstandard upsampfac=%.3g cannot be handled by "
              "kerevalmeth=1\n",
              upsampfac);
      return FINUFFT_ERR_HORNER_WRONG_BETA;
    }
    if (upsampfac <= 1.0) { // no digits would result
      fprintf(stderr, "FINUFFT setup_spreader: error, upsampfac=%.3g is <=1.0\n",
              upsampfac);
      return FINUFFT_ERR_UPSAMPFAC_TOO_SMALL;
    }
    // calling routine must abort on above errors, since opts is garbage!
    if (showwarn && upsampfac > 4.0)
      fprintf(stderr,
              "FINUFFT setup_spreader warning: upsampfac=%.3g way too large to be "
              "beneficial.\n",
              upsampfac);
  }

  // write out default finufft_spread_opts (some overridden in setup_spreader_for_nufft)
  opts.spread_direction = 0; // user should always set to 1 or 2 as desired
  opts.sort             = 2; // 2:auto-choice
  opts.kerpad           = 0; // affects only evaluate_kernel_vector
  opts.kerevalmeth      = kerevalmeth;
  opts.upsampfac        = upsampfac;
  opts.nthreads         = 0; // all avail
  opts.sort_threads     = 0; // 0:auto-choice
  // heuristic dir=1 chunking for nthr>>1, typical for intel i7 and skylake...
  opts.max_subproblem_size = (dim == 1) ? 10000 : 100000;
  opts.flags               = 0; // 0:no timing flags (>0 for experts only)
  opts.debug               = 0; // 0:no debug output
  // heuristic nthr above which switch OMP critical to atomic (add_wrapped...):
  opts.atomic_threshold = 10; // R Blackwell's value

  int ns, ier = 0;            // Set kernel width w (aka ns, nspread) then copy to opts...
  if (eps < EPSILON) {        // safety; there's no hope of beating e_mach
    if (showwarn)
      fprintf(stderr, "%s warning: increasing tol=%.3g to eps_mach=%.3g.\n", __func__,
              (double)eps, (double)EPSILON);
    eps = EPSILON; // only changes local copy (not any opts)
    ier = FINUFFT_WARN_EPS_TOO_SMALL;
  }
  if (upsampfac == 2.0)                      // standard sigma (see SISC paper)
    ns = std::ceil(-log10(eps / (FLT)10.0)); // 1 digit per power of 10
  else                                       // custom sigma
    ns = std::ceil(-log(eps) / (PI * sqrt(1.0 - 1.0 / upsampfac))); // formula, gam=1
  ns = max(2, ns);        // (we don't have ns=1 version yet)
  if (ns > MAX_NSPREAD) { // clip to fit allocated arrays, Horner rules
    if (showwarn)
      fprintf(stderr,
              "%s warning: at upsampfac=%.3g, tol=%.3g would need kernel width ns=%d; "
              "clipping to max %d.\n",
              __func__, upsampfac, (double)eps, ns, MAX_NSPREAD);
    ns  = MAX_NSPREAD;
    ier = FINUFFT_WARN_EPS_TOO_SMALL;
  }
  opts.nspread = ns;
  // setup for reference kernel eval (via formula): select beta width param...
  // (even when kerevalmeth=1, this ker eval needed for FTs in onedim_*_kernel)
  opts.ES_halfwidth = (double)ns / 2; // constants to help (see below routines)
  opts.ES_c         = 4.0 / (double)(ns * ns);
  double betaoverns = 2.30;           // gives decent betas for default sigma=2.0
  if (ns == 2) betaoverns = 2.20;     // some small-width tweaks...
  if (ns == 3) betaoverns = 2.26;
  if (ns == 4) betaoverns = 2.38;
  if (upsampfac != 2.0) { // again, override beta for custom sigma
    FLT gamma  = 0.97;    // must match devel/gen_all_horner_C_code.m !
    betaoverns = gamma * PI * (1.0 - 1.0 / (2 * upsampfac)); // formula based on cutoff
  }
  opts.ES_beta = betaoverns * ns; // set the kernel beta parameter
  if (debug)
    printf("%s (kerevalmeth=%d) eps=%.3g sigma=%.3g: chose ns=%d beta=%.3g\n", __func__,
           kerevalmeth, (double)eps, upsampfac, ns, opts.ES_beta);

  return ier;
}

FLT evaluate_kernel(FLT x, const finufft_spread_opts &opts)
/* ES ("exp sqrt") kernel evaluation at single real argument:
      phi(x) = exp(beta.(sqrt(1 - (2x/n_s)^2) - 1)),    for |x| < nspread/2
   related to an asymptotic approximation to the Kaiser--Bessel, itself an
   approximation to prolate spheroidal wavefunction (PSWF) of order 0.
   This is the "reference implementation", used by eg finufft/onedim_* 2/17/17.
   Rescaled so max is 1, Barnett 7/21/24
*/
{
  if (abs(x) >= (FLT)opts.ES_halfwidth)
    // if spreading/FT careful, shouldn't need this if, but causes no speed hit
    return 0.0;
  else
    return exp((FLT)opts.ES_beta * (sqrt((FLT)1.0 - (FLT)opts.ES_c * x * x) - (FLT)1.0));
}

template<uint8_t ns, uint8_t upsampfact>
FLT evaluate_kernel_horner_kernel(FLT x, const finufft_spread_opts &opts)
/* Templated ES ("exp sqrt") kernel evaluation at single real argument:
      phi(x) = exp(beta.(sqrt(1 - (2x/n_s)^2) - 1)),    for |x| < nspread/2
   using generated piecewise polynomial approximation to the kernel.
*/
{
  if (abs(x) >= (FLT)opts.ES_halfwidth) {
    // if spreading/FT careful, shouldn't need this if, but causes no speed hit
    return 0.0;
  } else {
    static constexpr auto horner_coeffs = []() constexpr noexcept {
      if constexpr (upsampfact == 200) {
        return get_horner_coeffs_200<FLT, ns>();
      } else if constexpr (upsampfact == 125) {
        return get_horner_coeffs_125<FLT, ns>();
      }
    }();
    static constexpr auto nc = horner_coeffs.size();
    FLT res                  = 0.0;
    for (uint8_t i = 0; i < ns; i++) {
      if (x > -opts.ES_halfwidth + i && x <= -opts.ES_halfwidth + i + 1) {
        FLT z = std::fma(FLT(2.0), x - FLT(i), FLT(ns - 1));
        for (uint8_t j = 0; j < nc; ++j) {
          res = std::fma(res, z, horner_coeffs[j][i]);
        }
        break;
      }
    }
    return res;
  }
}

template<uint8_t ns>
FLT evaluate_kernel_horner_dispatch(FLT x, const finufft_spread_opts &opts) {
  /* Template dispatcher ES ("exp sqrt") kernel evaluation at single real argument:
        phi(x) = exp(beta.(sqrt(1 - (2x/n_s)^2) - 1)),    for |x| < nspread/2
     using generated piecewise polynomial approximation to the kernel.
  */
  static_assert(MIN_NSPREAD <= ns && ns <= MAX_NSPREAD,
                "ns must be in the range (MIN_NSPREAD, MAX_NSPREAD)");
  if constexpr (ns == MIN_NSPREAD) { // Base case
    if (opts.upsampfac == 2.0) {
      return evaluate_kernel_horner_kernel<MIN_NSPREAD, 200>(x, opts);
    } else if (opts.upsampfac == 1.25) {
      return evaluate_kernel_horner_kernel<MIN_NSPREAD, 125>(x, opts);
    } else {
      fprintf(stderr, "[%s] upsampfac (%lf) not supported!\n", __func__, opts.upsampfac);
      return 0.0;
    }
  } else {
    if (opts.nspread == ns) {
      if (opts.upsampfac == 2.0) {
        return evaluate_kernel_horner_kernel<ns, 200>(x, opts);
      } else if (opts.upsampfac == 1.25) {
        return evaluate_kernel_horner_kernel<ns, 125>(x, opts);
      } else {
        fprintf(stderr, "[%s] upsampfac (%lf) not supported!\n", __func__,
                opts.upsampfac);
        return 0.0;
      }
    } else {
      return evaluate_kernel_horner_dispatch<ns - 1>(x, opts);
    }
  }
}

FLT evaluate_kernel_horner(FLT x, const finufft_spread_opts &opts)
/* ES ("exp sqrt") kernel evaluation at single real argument:
      phi(x) = exp(beta.(sqrt(1 - (2x/n_s)^2) - 1)),    for |x| < nspread/2
   using generated piecewise polynomial approximation to the kernel.
*/
{
  return evaluate_kernel_horner_dispatch<MAX_NSPREAD>(x, opts);
}

template<uint8_t ns>
void set_kernel_args(FLT *args, FLT x) noexcept
// Fills vector args[] with kernel arguments x, x+1, ..., x+ns-1.
// needed for the vectorized kernel eval of Ludvig af K.
{
  for (int i = 0; i < ns; i++) args[i] = x + (FLT)i;
}
template<uint8_t N>
void evaluate_kernel_vector(FLT *ker, FLT *args, const finufft_spread_opts &opts) noexcept
/* Evaluate ES kernel for a vector of N arguments; by Ludvig af K.
   If opts.kerpad true, args and ker must be allocated for Npad, and args is
   written to (to pad to length Npad), only first N outputs are correct.
   Barnett 4/24/18 option to pad to mult of 4 for better SIMD vectorization.
   Rescaled so max is 1, Barnett 7/21/24

   Obsolete (replaced by Horner), but keep around for experimentation since
   works for arbitrary beta. Formula must match reference implementation.
*/
{
  FLT b = (FLT)opts.ES_beta;
  FLT c = (FLT)opts.ES_c;
  if (!(opts.flags & TF_OMIT_EVALUATE_KERNEL)) {
    // Note (by Ludvig af K): Splitting kernel evaluation into two loops
    // seems to benefit auto-vectorization.
    // gcc 5.4 vectorizes first loop; gcc 7.2 vectorizes both loops
    int Npad = N;
    if (opts.kerpad) {               // since always same branch, no speed hit
      Npad = 4 * (1 + (N - 1) / 4);  // pad N to mult of 4; help i7 GCC, not xeon
      for (int i = N; i < Npad; ++i) // pad with 1-3 zeros for safe eval
        args[i] = 0.0;
    }
    for (int i = 0; i < Npad; i++) { // Loop 1: Compute exponential arguments
      // care! 1.0 is double...
      ker[i] = b * (sqrt((FLT)1.0 - c * args[i] * args[i]) - (FLT)1.0);
    }
    if (!(opts.flags & TF_OMIT_EVALUATE_EXPONENTIAL))
      for (int i = 0; i < Npad; i++) // Loop 2: Compute exponentials
        ker[i] = exp(ker[i]);
    if (opts.kerpad) {
      // padded part should be zero, in spread_subproblem_nd_kernels, there are
      // out of bound writes to trg arrays
      for (int i = N; i < Npad; ++i) ker[i] = 0.0;
    }
  } else {
    for (int i = 0; i < N; i++) // dummy for timing only
      ker[i] = 1.0;
  }
  // Separate check from arithmetic (Is this really needed? doesn't slow down)
  for (int i = 0; i < N; i++)
    if (abs(args[i]) >= (FLT)opts.ES_halfwidth) ker[i] = 0.0;
}

template<uint8_t w, uint8_t upsampfact, class simd_type> // aka ns
void eval_kernel_vec_Horner(FLT *FINUFFT_RESTRICT ker, const FLT x,
                            const finufft_spread_opts &opts) noexcept
/* Fill ker[] with Horner piecewise poly approx to [-w/2,w/2] ES kernel eval at
x_j = x + j,  for j=0,..,w-1.  Thus x in [-w/2,-w/2+1].   w is aka ns.
This is the current evaluation method, since it's faster (except i7 w=16).
Two upsampfacs implemented. Params must match ref formula. Barnett 4/24/18 */

{
  // scale so local grid offset z in[-1,1]
  const FLT z                         = std::fma(FLT(2.0), x, FLT(w - 1));
  using arch_t                        = typename simd_type::arch_type;
  static constexpr auto alignment     = arch_t::alignment();
  static constexpr auto simd_size     = simd_type::size;
  static constexpr auto padded_ns     = (w + simd_size - 1) & ~(simd_size - 1);
  static constexpr auto horner_coeffs = []() constexpr noexcept {
    if constexpr (upsampfact == 200) {
      return get_horner_coeffs_200<FLT, w>();
    } else if constexpr (upsampfact == 125) {
      return get_horner_coeffs_125<FLT, w>();
    }
  }();
  static constexpr auto nc          = horner_coeffs.size();
  static constexpr auto use_ker_sym = (simd_size < w);

  alignas(alignment) static constexpr auto padded_coeffs =
      pad_2D_array_with_zeros<FLT, nc, w, padded_ns>(horner_coeffs);

  // use kernel symmetry trick if w > simd_size
  if constexpr (use_ker_sym) {
    static constexpr uint8_t tail          = w % simd_size;
    static constexpr uint8_t if_odd_degree = ((nc + 1) % 2);
    static constexpr uint8_t offset_start  = tail ? w - tail : w - simd_size;
    static constexpr uint8_t end_idx       = (w + (tail > 0)) / 2;
    const simd_type zv{z};
    const auto z2v = zv * zv;

    // some xsimd constant for shuffle or inverse
    static constexpr auto shuffle_batch = []() constexpr noexcept {
      if constexpr (tail) {
        return xsimd::make_batch_constant<xsimd::as_unsigned_integer_t<FLT>, arch_t,
                                          shuffle_index<tail>>();
      } else {
        return xsimd::make_batch_constant<xsimd::as_unsigned_integer_t<FLT>, arch_t,
                                          reverse_index<simd_size>>();
      }
    }();

    // process simd vecs
    simd_type k_prev, k_sym{0};
    for (uint8_t i{0}, offset = offset_start; i < end_idx;
         i += simd_size, offset -= simd_size) {
      auto k_odd = [i]() constexpr noexcept {
        if constexpr (if_odd_degree) {
          return simd_type::load_aligned(padded_coeffs[0].data() + i);
        } else {
          return simd_type{0};
        }
      }();
      auto k_even = simd_type::load_aligned(padded_coeffs[if_odd_degree].data() + i);
      for (uint8_t j{1 + if_odd_degree}; j < nc; j += 2) {
        const auto cji_odd  = simd_type::load_aligned(padded_coeffs[j].data() + i);
        const auto cji_even = simd_type::load_aligned(padded_coeffs[j + 1].data() + i);
        k_odd               = xsimd::fma(k_odd, z2v, cji_odd);
        k_even              = xsimd::fma(k_even, z2v, cji_even);
      }
      // left part
      xsimd::fma(k_odd, zv, k_even).store_aligned(ker + i);
      // right part symmetric to the left part
      if (offset >= end_idx) {
        if constexpr (tail) {
          // to use aligned store, we need shuffle the previous k_sym and current k_sym
          k_prev = k_sym;
          k_sym  = xsimd::fnma(k_odd, zv, k_even);
          xsimd::shuffle(k_sym, k_prev, shuffle_batch).store_aligned(ker + offset);
        } else {
          xsimd::swizzle(xsimd::fnma(k_odd, zv, k_even), shuffle_batch)
              .store_aligned(ker + offset);
        }
      }
    }
  } else {
    const simd_type zv(z);
    for (uint8_t i = 0; i < w; i += simd_size) {
      auto k = simd_type::load_aligned(padded_coeffs[0].data() + i);
      for (uint8_t j = 1; j < nc; ++j) {
        const auto cji = simd_type::load_aligned(padded_coeffs[j].data() + i);
        k              = xsimd::fma(k, zv, cji);
      }
      k.store_aligned(ker + i);
    }
  }
}

template<uint8_t ns>
static void interp_line_wrap(FLT *FINUFFT_RESTRICT target, const FLT *du, const FLT *ker,
                             const BIGINT i1, const UBIGINT N1) {
  /* This function is called when the kernel wraps around the grid. It is
     slower than interp_line.
     M. Barbone July 2024: - moved the logic to a separate function
                           - using fused multiply-add (fma) for better performance
     */
  std::array<FLT, 2> out{0};
  BIGINT j = i1;
  if (i1 < 0) { // wraps at left
    j += BIGINT(N1);
    for (uint8_t dx = 0; dx < -i1; ++dx, ++j) {
      out[0] = std::fma(du[2 * j], ker[dx], out[0]);
      out[1] = std::fma(du[2 * j + 1], ker[dx], out[1]);
    }
    j -= BIGINT(N1);
    for (uint8_t dx = -i1; dx < ns; ++dx, ++j) {
      out[0] = std::fma(du[2 * j], ker[dx], out[0]);
      out[1] = std::fma(du[2 * j + 1], ker[dx], out[1]);
    }
  } else if (i1 + ns >= N1) { // wraps at right
    for (uint8_t dx = 0; dx < N1 - i1; ++dx, ++j) {
      out[0] = std::fma(du[2 * j], ker[dx], out[0]);
      out[1] = std::fma(du[2 * j + 1], ker[dx], out[1]);
    }
    j -= BIGINT(N1);
    for (uint8_t dx = N1 - i1; dx < ns; ++dx, ++j) {
      out[0] = std::fma(du[2 * j], ker[dx], out[0]);
      out[1] = std::fma(du[2 * j + 1], ker[dx], out[1]);
    }
  } else {
    // padding is okay for ker, but it might spill over du array
    // so this checks for that case and does not explicitly vectorize
    for (uint8_t dx = 0; dx < ns; ++dx, ++j) {
      out[0] = std::fma(du[2 * j], ker[dx], out[0]);
      out[1] = std::fma(du[2 * j + 1], ker[dx], out[1]);
    }
  }
  target[0] = out[0];
  target[1] = out[1];
}

template<uint8_t ns, class simd_type>
void interp_line(FLT *FINUFFT_RESTRICT target, const FLT *du, const FLT *ker,
                 const BIGINT i1, const UBIGINT N1) {
=======
template<typename T, uint8_t ns, class simd_type = PaddedSIMD<T, 2 * ns>>
static void interp_line(T *FINUFFT_RESTRICT target, const T *du, const T *ker, BIGINT i1,
                        UBIGINT N1) {
>>>>>>> 67214a3f
  /* 1D interpolate complex values from size-ns block of the du (uniform grid
   data) array to a single complex output value "target", using as weights the
   1d kernel evaluation list ker1.
   Inputs:
   du : input regular grid of size 2*N1 (alternating real,imag)
   ker1 : length-ns real array of 1d kernel evaluations
   i1 : start (left-most) x-coord index to read du from, where the indices
        of du run from 0 to N1-1, and indices outside that range are wrapped.
   ns : kernel width (must be <=MAX_NSPREAD)
   Outputs:
   target : size 2 array (containing real,imag) of interpolated output

   Periodic wrapping in the du array is applied, assuming N1>=ns.
   Internally, dx indices into ker array j is index in complex du array.
   Barnett 6/16/17.
    M. Barbone July 2024: - moved wrapping logic to interp_line_wrap
                          - using explicit SIMD vectorization to overcome the out[2] array
                            limitation
*/
  using arch_t                       = typename simd_type::arch_type;
  static constexpr auto padding      = get_padding<T, 2 * ns>();
  static constexpr auto alignment    = arch_t::alignment();
  static constexpr auto simd_size    = simd_type::size;
  static constexpr auto regular_part = (2 * ns + padding) & (-(2 * simd_size));
  std::array<T, 2> out{0};
  const auto j = i1;
  // removing the wrapping leads up to 10% speedup in certain cases
  // moved the wrapping to another function to reduce instruction cache pressure
  if (i1 < 0 || i1 + ns >= N1 || i1 + ns + (padding + 1) / 2 >= N1) {
    return interp_line_wrap<T, ns>(target, du, ker, i1, N1);
  } else { // doesn't wrap
    // logic largely similar to spread 1D kernel, please see the explanation there
    // for the first part of this code
    const auto res = [du, j, ker]() constexpr noexcept {
      const auto du_ptr = du + 2 * j;
      simd_type res_low{0}, res_hi{0};
      for (uint8_t dx{0}; dx < regular_part; dx += 2 * simd_size) {
        const auto ker_v   = simd_type::load_aligned(ker + dx / 2);
        const auto du_pt0  = simd_type::load_unaligned(du_ptr + dx);
        const auto du_pt1  = simd_type::load_unaligned(du_ptr + dx + simd_size);
        const auto ker0low = xsimd::swizzle(ker_v, zip_low_index<arch_t, T>);
        const auto ker0hi  = xsimd::swizzle(ker_v, zip_hi_index<arch_t, T>);
        res_low            = xsimd::fma(ker0low, du_pt0, res_low);
        res_hi             = xsimd::fma(ker0hi, du_pt1, res_hi);
      }

      if constexpr (regular_part < 2 * ns) {
        const auto ker0    = simd_type::load_unaligned(ker + (regular_part / 2));
        const auto du_pt   = simd_type::load_unaligned(du_ptr + regular_part);
        const auto ker0low = xsimd::swizzle(ker0, zip_low_index<arch_t, T>);
        res_low            = xsimd::fma(ker0low, du_pt, res_low);
      }

      // This does a horizontal sum using a loop instead of relying on SIMD instructions
      // this is faster than the code below but less elegant.
      // lambdas here to limit the scope of temporary variables and have the compiler
      // optimize the code better
      return res_low + res_hi;
    }();
    const auto res_array = xsimd_to_array(res);
    for (uint8_t i{0}; i < simd_size; i += 2) {
      out[0] += res_array[i];
      out[1] += res_array[i + 1];
    }
    // this is where the code differs from spread_kernel, the interpolator does an extra
    // reduction step to SIMD elements down to 2 elements
    // This is known as horizontal sum in SIMD terminology

    // This does a horizontal sum using vector instruction,
    // is slower than summing and looping
    // clang-format off
    // const auto res_real = xsimd::shuffle(res_low, res_hi, select_even_mask<arch_t>);
    // const auto res_imag = xsimd::shuffle(res_low, res_hi, select_odd_mask<arch_t>);
    // out[0]              = xsimd::reduce_add(res_real);
    // out[1]              = xsimd::reduce_add(res_imag);
    // clang-format on
  }
  target[0] = out[0];
  target[1] = out[1];
}

template<typename T, uint8_t ns, class simd_type>
static void interp_square_wrap(T *FINUFFT_RESTRICT target, const T *du, const T *ker1,
                               const T *ker2, const BIGINT i1, const BIGINT i2,
                               const UBIGINT N1, const UBIGINT N2) {
  /*
   * This function is called when the kernel wraps around the grid. It is slower than
   * the non wrapping version.
   * There is an extra case for when ker is padded and spills over the du array.
   * In this case uses the old non wrapping version.
   */
  std::array<T, 2> out{0};
  using arch_t                    = typename simd_type::arch_type;
  static constexpr auto alignment = arch_t::alignment();
  if (i1 >= 0 && i1 + ns <= N1 && i2 >= 0 && i2 + ns <= N2) {
    // store a horiz line (interleaved real,imag)
    alignas(alignment) std::array<T, 2 * ns> line{0};
    // add remaining const-y lines to the line (expensive inner loop)
    for (uint8_t dy{0}; dy < ns; ++dy) {
      const auto *l_ptr = du + 2 * (N1 * (i2 + dy) + i1); // (see above)
      for (uint8_t l{0}; l < 2 * ns; ++l) {
        line[l] = std::fma(ker2[dy], l_ptr[l], line[l]);
      }
    }
    // apply x kernel to the (interleaved) line and add together
    for (uint8_t dx{0}; dx < ns; dx++) {
      out[0] = std::fma(line[2 * dx], ker1[dx], out[0]);
      out[1] = std::fma(line[2 * dx + 1], ker1[dx], out[1]);
    }
  } else {
    std::array<UBIGINT, ns> j1{}, j2{}; // 1d ptr lists
    auto x = i1, y = i2;                // initialize coords
    for (uint8_t d{0}; d < ns; d++) {   // set up ptr lists
      if (x < 0) x += BIGINT(N1);
      if (x >= N1) x -= BIGINT(N1);
      j1[d] = x++;
      if (y < 0) y += BIGINT(N2);
      if (y >= N2) y -= BIGINT(N2);
      j2[d] = y++;
    }
    for (uint8_t dy{0}; dy < ns; dy++) { // use the pts lists
      const UBIGINT oy = N1 * j2[dy];    // offset due to y
      for (uint8_t dx{0}; dx < ns; dx++) {
        const auto k    = ker1[dx] * ker2[dy];
        const UBIGINT j = oy + j1[dx];
        out[0] += du[2 * j] * k;
        out[1] += du[2 * j + 1] * k;
      }
    }
  }
  target[0] = out[0];
  target[1] = out[1];
}

template<typename T, uint8_t ns, class simd_type = PaddedSIMD<T, 2 * ns>>
static void interp_square(T *FINUFFT_RESTRICT target, const T *du, const T *ker1,
                          const T *ker2, BIGINT i1, BIGINT i2, UBIGINT N1, UBIGINT N2)
/* 2D interpolate complex values from a ns*ns block of the du (uniform grid
   data) array to a single complex output value "target", using as weights the
   ns*ns outer product of the 1d kernel lists ker1 and ker2.
   Inputs:
   du : input regular grid of size 2*N1*N2 (alternating real,imag)
   ker1, ker2 : length-ns real arrays of 1d kernel evaluations
   i1 : start (left-most) x-coord index to read du from, where the indices
        of du run from 0 to N1-1, and indices outside that range are wrapped.
   i2 : start (bottom) y-coord index to read du from.
   ns : kernel width (must be <=MAX_NSPREAD)
   Outputs:
   target : size 2 array (containing real,imag) of interpolated output

   Periodic wrapping in the du array is applied, assuming N1,N2>=ns.
   Internally, dx,dy indices into ker array, l indices the 2*ns interleaved
   line array, j is index in complex du array.
   Barnett 6/16/17.
   No-wrap case sped up for FMA/SIMD by Martin Reinecke 6/19/23, with this note:
   "It reduces the number of arithmetic operations per "iteration" in the
   innermost loop from 2.5 to 2, and these two can be converted easily to a
   fused multiply-add instruction (potentially vectorized). Also the strides
   of all invoved arrays in this loop are now 1, instead of the mixed 1 and 2
   before. Also the accumulation onto a double[2] is limiting the vectorization
   pretty badly. I think this is now much more analogous to the way the spread
   operation is implemented, which has always been much faster when I tested
   it."
   M. Barbone July 2024: - moved the wrapping logic to interp_square_wrap
                         - using explicit SIMD vectorization to overcome the out[2] array
                           limitation
   The code is largely similar to 1D interpolation, please see the explanation there
*/
{
  std::array<T, 2> out{0};
  // no wrapping: avoid ptrs
  using arch_t                          = typename simd_type::arch_type;
  static constexpr auto padding         = get_padding<T, 2 * ns>();
  static constexpr auto alignment       = arch_t::alignment();
  static constexpr auto simd_size       = simd_type::size;
  static constexpr uint8_t line_vectors = (2 * ns + padding) / simd_size;
  if (i1 >= 0 && i1 + ns <= N1 && i2 >= 0 && i2 + ns <= N2 &&
      (i1 + ns + (padding + 1) / 2 < N1)) {
    const auto line = [du, N1, i1 = UBIGINT(i1), i2 = UBIGINT(i2),
                       ker2]() constexpr noexcept {
      // new array du_pts to store the du values for the current y line
      std::array<simd_type, line_vectors> line{0};
      // block for first y line, to avoid explicitly initializing line with zeros
      // add remaining const-y lines to the line (expensive inner loop)
      for (uint8_t dy{0}; dy < ns; dy++) {
        const auto l_ptr = du + 2 * (N1 * (i2 + dy) + i1); // (see above)
        const simd_type ker2_v{ker2[dy]};
        for (uint8_t l{0}; l < line_vectors; ++l) {
          const auto du_pt = simd_type::load_unaligned(l * simd_size + l_ptr);
          line[l]          = xsimd::fma(ker2_v, du_pt, line[l]);
        }
      }
      return line;
    }();
    // This is the same as 1D interpolation
    // using lambda to limit the scope of the temporary variables
    const auto res = [ker1, &line]() constexpr noexcept {
      // apply x kernel to the (interleaved) line and add together
      simd_type res_low{0}, res_hi{0};
      // Start the loop from the second iteration
      for (uint8_t i{0}; i < (line_vectors & ~1); // NOLINT(*-too-small-loop-variable)
           i += 2) {
        const auto ker1_v  = simd_type::load_aligned(ker1 + i * simd_size / 2);
        const auto ker1low = xsimd::swizzle(ker1_v, zip_low_index<arch_t, T>);
        const auto ker1hi  = xsimd::swizzle(ker1_v, zip_hi_index<arch_t, T>);
        res_low            = xsimd::fma(ker1low, line[i], res_low);
        res_hi             = xsimd::fma(ker1hi, line[i + 1], res_hi);
      }
      if constexpr (line_vectors % 2) {
        const auto ker1_v =
            simd_type::load_aligned(ker1 + (line_vectors - 1) * simd_size / 2);
        const auto ker1low = xsimd::swizzle(ker1_v, zip_low_index<arch_t, T>);
        res_low            = xsimd::fma(ker1low, line.back(), res_low);
      }
      return res_low + res_hi;
    }();
    const auto res_array = xsimd_to_array(res);
    for (uint8_t i{0}; i < simd_size; i += 2) {
      out[0] += res_array[i];
      out[1] += res_array[i + 1];
    }
  } else { // wraps somewhere: use ptr list
    // this is slower than above, but occurs much less often, with fractional
    // rate O(ns/min(N1,N2)). Thus this code doesn't need to be so optimized.
    return interp_square_wrap<T, ns, simd_type>(target, du, ker1, ker2, i1, i2, N1, N2);
  }
  target[0] = out[0];
  target[1] = out[1];
}

template<typename T, uint8_t ns, class simd_type>
static void interp_cube_wrapped(T *FINUFFT_RESTRICT target, const T *du, const T *ker1,
                                const T *ker2, const T *ker3, const BIGINT i1,
                                const BIGINT i2, const BIGINT i3, const UBIGINT N1,
                                const UBIGINT N2, const UBIGINT N3) {
  /*
   * This function is called when the kernel wraps around the cube.
   * Similarly to 2D and 1D wrapping, this is slower than the non wrapping version.
   */
  using arch_t                    = typename simd_type::arch_type;
  static constexpr auto alignment = arch_t::alignment();
  const auto in_bounds_1          = (i1 >= 0) & (i1 + ns <= N1);
  const auto in_bounds_2          = (i2 >= 0) & (i2 + ns <= N2);
  const auto in_bounds_3          = (i3 >= 0) & (i3 + ns <= N3);
  std::array<T, 2> out{0};
  // case no wrapping needed but padding spills over du array.
  // Hence, no explicit vectorization but the code is still faster
  if (FINUFFT_LIKELY(in_bounds_1 && in_bounds_2 && in_bounds_3)) {
    // no wrapping: avoid ptrs (by far the most common case)
    // store a horiz line (interleaved real,imag)
    // initialize line with zeros; hard to avoid here, but overhead small in 3D
    alignas(alignment) std::array<T, 2 * ns> line{0};
    // co-add y and z contributions to line in x; do not apply x kernel yet
    // This is expensive innermost loop
    for (uint8_t dz{0}; dz < ns; ++dz) {
      const auto oz = N1 * N2 * (i3 + dz);                      // offset due to z
      for (uint8_t dy{0}; dy < ns; ++dy) {
        const auto l_ptr = du + 2 * (oz + N1 * (i2 + dy) + i1); // ptr start of line
        const auto ker23 = ker2[dy] * ker3[dz];
        for (uint8_t l{0}; l < 2 * ns; ++l) { // loop over ns interleaved (R,I) pairs
          line[l] = std::fma(l_ptr[l], ker23, line[l]);
        }
      }
    }
    // apply x kernel to the (interleaved) line and add together (cheap)
    for (uint8_t dx{0}; dx < ns; ++dx) {
      out[0] = std::fma(line[2 * dx], ker1[dx], out[0]);
      out[1] = std::fma(line[2 * dx + 1], ker1[dx], out[1]);
    }
  } else {
    // ...can be slower since this case only happens with probability
    // O(ns/min(N1,N2,N3))
    alignas(alignment) std::array<UBIGINT, ns> j1{}, j2{}, j3{}; // 1d ptr lists
    auto x = i1, y = i2, z = i3;                                 // initialize coords
    for (uint8_t d{0}; d < ns; d++) {                            // set up ptr lists
      if (x < 0) x += BIGINT(N1);
      if (x >= N1) x -= BIGINT(N1);
      j1[d] = x++;
      if (y < 0) y += BIGINT(N2);
      if (y >= N2) y -= BIGINT(N2);
      j2[d] = y++;
      if (z < 0) z += BIGINT(N3);
      if (z >= N3) z -= BIGINT(N3);
      j3[d] = z++;
    }
    for (uint8_t dz{0}; dz < ns; dz++) {     // use the pts lists
      const auto oz = N1 * N2 * j3[dz];      // offset due to z
      for (uint8_t dy{0}; dy < ns; dy++) {
        const auto oy    = oz + N1 * j2[dy]; // offset due to y & z
        const auto ker23 = ker2[dy] * ker3[dz];
        for (uint8_t dx{0}; dx < ns; dx++) {
          const auto k = ker1[dx] * ker23;
          const auto j = oy + j1[dx];
          out[0] += du[2 * j] * k;
          out[1] += du[2 * j + 1] * k;
        }
      }
    }
  }
  target[0] = out[0];
  target[1] = out[1];
}

template<typename T, uint8_t ns, class simd_type = PaddedSIMD<T, 2 * ns>>
static void interp_cube(T *FINUFFT_RESTRICT target, const T *du, const T *ker1,
                        const T *ker2, const T *ker3, BIGINT i1, BIGINT i2, BIGINT i3,
                        UBIGINT N1, UBIGINT N2, UBIGINT N3)
/* 3D interpolate complex values from a ns*ns*ns block of the du (uniform grid
   data) array to a single complex output value "target", using as weights the
   ns*ns*ns outer product of the 1d kernel lists ker1, ker2, and ker3.
   Inputs:
   du : input regular grid of size 2*N1*N2*N3 (alternating real,imag)
   ker1, ker2, ker3 : length-ns real arrays of 1d kernel evaluations
   i1 : start (left-most) x-coord index to read du from, where the indices
        of du run from 0 to N1-1, and indices outside that range are wrapped.
   i2 : start (bottom) y-coord index to read du from.
   i3 : start (lowest) z-coord index to read du from.
   ns : kernel width (must be <=MAX_NSPREAD)
   Outputs:
   target : size 2 array (containing real,imag) of interpolated output

   Periodic wrapping in the du array is applied, assuming N1,N2,N3>=ns.
   Internally, dx,dy,dz indices into ker array, l indices the 2*ns interleaved
   line array, j is index in complex du array.

   Internally, dx,dy,dz indices into ker array, j index in complex du array.
   Barnett 6/16/17.
   No-wrap case sped up for FMA/SIMD by Reinecke 6/19/23
   (see above note in interp_square)
   Barbone July 2024: - moved wrapping logic to interp_cube_wrapped
                      - using explicit SIMD vectorization to overcome the out[2] array
                        limitation
   The code is largely similar to 2D and 1D interpolation, please see the explanation
   there
*/
{
  using arch_t                          = typename simd_type::arch_type;
  static constexpr auto padding         = get_padding<T, 2 * ns>();
  static constexpr auto alignment       = arch_t::alignment();
  static constexpr auto simd_size       = simd_type::size;
  static constexpr auto ker23_size      = (ns + simd_size - 1) & -simd_size;
  static constexpr uint8_t line_vectors = (2 * ns + padding) / simd_size;
  const auto in_bounds_1                = (i1 >= 0) & (i1 + ns <= N1);
  const auto in_bounds_2                = (i2 >= 0) & (i2 + ns <= N2);
  const auto in_bounds_3                = (i3 >= 0) & (i3 + ns <= N3);
  std::array<T, 2> out{0};
  if (in_bounds_1 && in_bounds_2 && in_bounds_3 && (i1 + ns + (padding + 1) / 2 < N1)) {
    const auto line = [N1, N2, i1 = UBIGINT(i1), i2 = UBIGINT(i2), i3 = UBIGINT(i3), ker2,
                       ker3, du]() constexpr noexcept {
      std::array<simd_type, line_vectors> line{0};
      for (uint8_t dz{0}; dz < ns; ++dz) {
        const auto oz = N1 * N2 * (i3 + dz);                      // offset due to z
        for (uint8_t dy{0}; dy < ns; ++dy) {
          const auto l_ptr = du + 2 * (oz + N1 * (i2 + dy) + i1); // ptr start of line
          const simd_type ker23{ker2[dy] * ker3[dz]};
          for (uint8_t l{0}; l < line_vectors; ++l) {
            const auto du_pt = simd_type::load_unaligned(l * simd_size + l_ptr);
            line[l]          = xsimd::fma(ker23, du_pt, line[l]);
          }
        }
      }
      return line;
    }();
    const auto res = [ker1, &line]() constexpr noexcept {
      // apply x kernel to the (interleaved) line and add together
      simd_type res_low{0}, res_hi{0};
      // Start the loop from the second iteration
      for (uint8_t i{0}; i < (line_vectors & ~1); // NOLINT(*-too-small-loop-variable)
           i += 2) {
        const auto ker1_v  = simd_type::load_aligned(ker1 + i * simd_size / 2);
        const auto ker1low = xsimd::swizzle(ker1_v, zip_low_index<arch_t, T>);
        const auto ker1hi  = xsimd::swizzle(ker1_v, zip_hi_index<arch_t, T>);
        res_low            = xsimd::fma(ker1low, line[i], res_low);
        res_hi             = xsimd::fma(ker1hi, line[i + 1], res_hi);
      }
      if constexpr (line_vectors % 2) {
        const auto ker1_v =
            simd_type::load_aligned(ker1 + (line_vectors - 1) * simd_size / 2);
        const auto ker1low = xsimd::swizzle(ker1_v, zip_low_index<arch_t, T>);
        res_low            = xsimd::fma(ker1low, line.back(), res_low);
      }
      return res_low + res_hi;
    }();
    const auto res_array = xsimd_to_array(res);
    for (uint8_t i{0}; i < simd_size; i += 2) {
      out[0] += res_array[i];
      out[1] += res_array[i + 1];
    }
  } else {
    return interp_cube_wrapped<T, ns, simd_type>(target, du, ker1, ker2, ker3, i1, i2, i3,
                                                 N1, N2, N3);
  }
  target[0] = out[0];
  target[1] = out[1];
}

template<uint8_t ns, uint8_t kerevalmeth, class T,
         class simd_type = xsimd::make_sized_batch_t<T, find_optimal_simd_width<T, ns>()>,
         typename... V>
static FINUFFT_ALWAYS_INLINE auto ker_eval(
    T *FINUFFT_RESTRICT ker, const finufft_spread_opts &opts, const V... elems) noexcept {
  /* Utility function that allows to move the kernel evaluation outside the spreader for
     clarity
     Inputs are:
     ns = kernel width
     kerevalmeth = kernel evaluation method
     T = (single or double precision) type of the kernel
     simd_type = xsimd::batch for Horner
     vectorization (default is the optimal simd size)
     finufft_spread_opts as Horner needs
     the oversampling factor
     elems = kernel arguments
     Examples usage is
     ker_eval<ns,kerevalmeth>(opts, x, y, z) // for 3D or
     ker_eval<ns, kerevalmeth>(opts, x, y) // for 2D or
     ker_eval<ns, kerevalmeth>(opts, x) // for 1D
   */
  const std::array inputs{elems...};
  // compile time loop, no performance overhead
  for (auto i = 0; i < sizeof...(elems); ++i) {
    // compile time branch no performance overhead
    if constexpr (kerevalmeth == 1) {
      if (opts.upsampfac == 2.0) {
        eval_kernel_vec_Horner<T, ns, 200, simd_type>(ker + (i * MAX_NSPREAD), inputs[i],
                                                      opts);
      }
      if (opts.upsampfac == 1.25) {
        eval_kernel_vec_Horner<T, ns, 125, simd_type>(ker + (i * MAX_NSPREAD), inputs[i],
                                                      opts);
      }
    }
    if constexpr (kerevalmeth == 0) {
      alignas(simd_type::arch_type::alignment()) std::array<T, MAX_NSPREAD> kernel_args{};
      set_kernel_args<T, ns>(kernel_args.data(), inputs[i]);
      evaluate_kernel_vector<T, ns>(ker + (i * MAX_NSPREAD), kernel_args.data(), opts);
    }
  }
  return ker;
}

template<typename T, uint8_t ns, bool kerevalmeth>
FINUFFT_NEVER_INLINE void spread_subproblem_1d_kernel(
    const BIGINT off1, const UBIGINT size1, T *FINUFFT_RESTRICT du, const UBIGINT M,
    const T *const kx, const T *const dd, const finufft_spread_opts &opts) noexcept {
  /* 1D spreader from nonuniform to uniform subproblem grid, without wrapping.
     Inputs:
     off1 - integer offset of left end of du subgrid from that of overall fine
            periodized output grid {0,1,...N-1}.
     size1 - integer length of output subgrid du
     M - number of NU pts in subproblem
     kx (length M) - are rescaled NU source locations, should lie in
                     [off1+ns/2,off1+size1-1-ns/2] so as kernels stay in bounds
     dd (length M complex, interleaved) - source strengths
     Outputs:
     du (length size1 complex, interleaved) - preallocated uniform subgrid array

     The reason periodic wrapping is avoided in subproblems is speed: avoids
     conditionals, indirection (pointers), and integer mod. Originally 2017.
     Kernel eval mods by Ludvig al Klinteberg.
     Fixed so rounding to integer grid consistent w/ get_subgrid, prevents
     chance of segfault when epsmach*N1>O(1), assuming max() and ceil() commute.
     This needed off1 as extra arg. AHB 11/30/20.
     Vectorized using xsimd by M. Barbone 06/24.
  */
  using simd_type                 = PaddedSIMD<T, 2 * ns>;
  using arch_t                    = typename simd_type::arch_type;
  static constexpr auto padding   = get_padding<T, 2 * ns>();
  static constexpr auto alignment = arch_t::alignment();
  static constexpr auto simd_size = simd_type::size;
  static constexpr auto ns2       = ns * T(0.5); // half spread width
  // something weird here. Reversing ker{0} and std fill causes ker
  // to be zeroed inside the loop GCC uses AVX, clang AVX2
  alignas(alignment) std::array<T, MAX_NSPREAD> ker{0};
  std::fill(du, du + 2 * size1, 0); // zero output
  // no padding needed if MAX_NSPREAD is 16
  // the largest read is 16 floats with avx512
  // if larger instructions will be available or half precision is used, this should be
  // padded
  for (uint64_t i{0}; i < M; i++) { // loop over NU pts
    // initializes a dd_pt that is const
    // should not make a difference in performance
    // but is a hint to the compiler that after the lambda
    // dd_pt is not modified and can be kept as is in a register
    // given (re, im) in this case dd[i*2] and dd[i*2+1]
    // this function returns a simd register of size simd_size
    // initialized as follows:
    // +-----------------------+
    // |re|im|re|im|re|im|re|im|
    // +-----------------------+
    const auto dd_pt = initialize_complex_register<simd_type>(dd[i * 2], dd[i * 2 + 1]);
    // ceil offset, hence rounding, must match that in get_subgrid...
    const auto i1 = BIGINT(std::ceil(kx[i] - ns2)); // fine grid start index
    // T(i1) has different semantics and results an extra cast
    const auto x1 = [i, kx]() constexpr noexcept {
      auto x1 = std::ceil(kx[i] - ns2) - kx[i]; // x1 in [-w/2,-w/2+1], up to rounding
      // However if N1*epsmach>O(1) then can cause O(1) errors in x1, hence ppoly
      // kernel evaluation will fall outside their designed domains, >>1 errors.
      // This can only happen if the overall error would be O(1) anyway. Clip x1??
      if (x1 < -ns2) x1 = -ns2;
      if (x1 > -ns2 + 1) x1 = -ns2 + 1; // ***
      return x1;
    }();
    // Libin improvement: pass ker as a parameter and allocate it outside the loop
    // gcc13 + 10% speedup
    ker_eval<ns, kerevalmeth, T, simd_type>(ker.data(), opts, x1);
    //    const auto ker = ker_eval<ns, kerevalmeth, T, simd_type>(opts, x1);
    const auto j = i1 - off1; // offset rel to subgrid, starts the output indices
    auto *FINUFFT_RESTRICT trg = du + 2 * j; // restrict helps compiler to vectorize
    // du is padded, so we can use SIMD even if we write more than ns values in du
    // ker is also padded.
    // regular_part, source Agner Fog
    // [VCL](https://www.agner.org/optimize/vcl_manual.pdf)
    // Given 2*ns+padding=L so that L = M*simd_size
    // if M is even then regular_part == M else regular_part == (M-1) * simd_size
    // this means that the elements from regular_part to L are a special case that
    // needs a different handling. These last elements are not computed in the loop but,
    // the if constexpr block at the end of the loop takes care of them.
    // This allows to save one load at each loop iteration.
    // The special case, allows to minimize padding otherwise out of bounds access.
    // See below for the details.
    static constexpr auto regular_part = (2 * ns + padding) & (-(2 * simd_size));
    // this loop increment is 2*simd_size by design
    // it allows to save one load this way at each iteration

    // This does for each element e of the subgrid, x1 defined above and pt the NU point
    // the following: e += scaled_kernel(2*x1/n_s)*pt, where "scaled_kernel" is defined
    // on [-1,1].
    // Using uint8_t in loops to favor unrolling.
    // Most compilers limit the unrolling to 255, uint8_t is at most 255
    for (uint8_t dx{0}; dx < regular_part; dx += 2 * simd_size) {
      // read ker_v which is simd_size wide from ker
      // ker_v looks like this:
      // +-----------------------+
      // |y0|y1|y2|y3|y4|y5|y6|y7|
      // +-----------------------+
      const auto ker_v = simd_type::load_aligned(ker.data() + dx / 2);
      // read 2*SIMD vectors from the subproblem grid
      const auto du_pt0 = simd_type::load_unaligned(trg + dx);
      const auto du_pt1 = simd_type::load_unaligned(trg + dx + simd_size);
      // swizzle is faster than zip_lo(ker_v, ker_v) and zip_hi(ker_v, ker_v)
      // swizzle in this case is equivalent to zip_lo and zip_hi respectively
      const auto ker0low = xsimd::swizzle(ker_v, zip_low_index<arch_t, T>);
      // ker 0 looks like this now:
      // +-----------------------+
      // |y0|y0|y1|y1|y2|y2|y3|y3|
      // +-----------------------+
      const auto ker0hi = xsimd::swizzle(ker_v, zip_hi_index<arch_t, T>);
      // ker 1 looks like this now:
      // +-----------------------+
      // |y4|y4|y5|y5|y6|y6|y7|y7|
      // +-----------------------+
      // same as before each element of the subproblem grid is multiplied by the
      // corresponding element of the kernel since dd_pt is re|im interleaves res0 is also
      // correctly re|im interleaved
      // doing this for two SIMD vectors at once allows to fully utilize ker_v instead of
      // wasting the higher half
      const auto res0 = xsimd::fma(ker0low, dd_pt, du_pt0);
      const auto res1 = xsimd::fma(ker0hi, dd_pt, du_pt1);
      res0.store_unaligned(trg + dx);
      res1.store_unaligned(trg + dx + simd_size);
    }
    // sanity check at compile time that all the elements are computed
    static_assert(regular_part + simd_size >= 2 * ns);
    // case where the 2*ns is not a multiple of 2*simd_size
    // checking 2*ns instead of 2*ns+padding as we do not need to compute useless zeros...
    if constexpr (regular_part < 2 * ns) {
      // here we need to load the last kernel values,
      // but we can avoid computing extra padding
      // also this padding will result in out-of-bounds access to trg
      // The difference between this and the loop is that ker0hi is not computed and
      // the corresponding memory is not accessed
      const auto ker0    = simd_type::load_unaligned(ker.data() + (regular_part / 2));
      const auto du_pt   = simd_type::load_unaligned(trg + regular_part);
      const auto ker0low = xsimd::swizzle(ker0, zip_low_index<arch_t, T>);
      const auto res     = xsimd::fma(ker0low, dd_pt, du_pt);
      res.store_unaligned(trg + regular_part);
    }
  }
}

template<typename T, uint8_t NS>
static void spread_subproblem_1d_dispatch(
    const BIGINT off1, const UBIGINT size1, T *FINUFFT_RESTRICT du, const UBIGINT M,
    const T *kx, const T *dd, const finufft_spread_opts &opts) noexcept {
  /* this is a dispatch function that will call the correct kernel based on the ns
   it recursively iterates from MAX_NSPREAD to MIN_NSPREAD
   it generates the following code:
   if (ns == MAX_NSPREAD) {
     if (opts.kerevalmeth) {
       return spread_subproblem_1d_kernel<MAX_NSPREAD, true>(off1, size1, du, M, kx, dd,
       opts);
    } else {
       return spread_subproblem_1d_kernel<MAX_NSPREAD, false>(off1, size1, du, M, kx, dd,
       opts);
   }
   if (ns == MAX_NSPREAD-1) {
     if (opts.kerevalmeth) {
       return spread_subproblem_1d_kernel<MAX_NSPREAD-1, true>(off1, size1, du, M, kx, dd,
       opts);
     } else {
       return spread_subproblem_1d_kernel<MAX_NSPREAD-1, false>(off1, size1, du, M, kx,
       dd, opts);
     }
   }
   ...
   NOTE: using a big MAX_NSPREAD will generate a lot of code
         if MAX_NSPREAD gets too large it will crash the compiler with a compile time
         stack overflow. Older compiler will just throw an internal error without
         providing any useful information on the error.
         This is a known issue with template metaprogramming.
         If you increased MAX_NSPREAD and the code does not compile, try reducing it.
  */
  static_assert(MIN_NSPREAD <= NS && NS <= MAX_NSPREAD,
                "NS must be in the range (MIN_NSPREAD, MAX_NSPREAD)");
  if constexpr (NS == MIN_NSPREAD) { // Base case
    if (opts.kerevalmeth)
      return spread_subproblem_1d_kernel<T, MIN_NSPREAD, true>(off1, size1, du, M, kx, dd,
                                                               opts);
    else {
      return spread_subproblem_1d_kernel<T, MIN_NSPREAD, false>(off1, size1, du, M, kx,
                                                                dd, opts);
    }
  } else {
    if (opts.nspread == NS) {
      if (opts.kerevalmeth) {
        return spread_subproblem_1d_kernel<T, NS, true>(off1, size1, du, M, kx, dd, opts);
      } else {
        return spread_subproblem_1d_kernel<T, NS, false>(off1, size1, du, M, kx, dd,
                                                         opts);
      }
    } else {
      return spread_subproblem_1d_dispatch<T, NS - 1>(off1, size1, du, M, kx, dd, opts);
    }
  }
}

template<typename T>
static void spread_subproblem_1d(BIGINT off1, UBIGINT size1, T *du, UBIGINT M, T *kx,
                                 T *dd, const finufft_spread_opts &opts) noexcept
/* spreader from dd (NU) to du (uniform) in 2D without wrapping.
   See above docs/notes for spread_subproblem_2d.
   kx,ky (size M) are NU locations in [off+ns/2,off+size-1-ns/2] in both dims.
   dd (size M complex) are complex source strengths
   du (size size1*size2) is complex uniform output array
   For algoritmic details see spread_subproblem_1d_kernel.
*/
{
  spread_subproblem_1d_dispatch<T, MAX_NSPREAD>(off1, size1, du, M, kx, dd, opts);
}

template<typename T, uint8_t ns, bool kerevalmeth>
FINUFFT_NEVER_INLINE static void spread_subproblem_2d_kernel(
    const BIGINT off1, const BIGINT off2, const UBIGINT size1, const UBIGINT size2,
    T *FINUFFT_RESTRICT du, const UBIGINT M, const T *kx, const T *ky, const T *dd,
    const finufft_spread_opts &opts) noexcept
/* spreader from dd (NU) to du (uniform) in 2D without wrapping.
   See above docs/notes for spread_subproblem_2d.
   kx,ky (size M) are NU locations in [off+ns/2,off+size-1-ns/2] in both dims.
   dd (size M complex) are complex source strengths
   du (size size1*size2) is complex uniform output array
   For algoritmic details see spread_subproblem_1d_kernel.
*/
{
  using simd_type                 = PaddedSIMD<T, 2 * ns>;
  using arch_t                    = typename simd_type::arch_type;
  static constexpr auto padding   = get_padding<T, 2 * ns>();
  static constexpr auto simd_size = simd_type::size;
  static constexpr auto alignment = arch_t::alignment();
  // Kernel values stored in consecutive memory. This allows us to compute
  // values in all three directions in a single kernel evaluation call.
  static constexpr auto ns2 = ns * T(0.5);  // half spread width
  alignas(alignment) std::array<T, 2 * MAX_NSPREAD> kernel_values{0};
  std::fill(du, du + 2 * size1 * size2, 0); // initialized to 0 due to the padding
  for (uint64_t pt = 0; pt < M; pt++) {     // loop over NU pts
    const auto dd_pt = initialize_complex_register<simd_type>(dd[pt * 2], dd[pt * 2 + 1]);
    // ceil offset, hence rounding, must match that in get_subgrid...
    const auto i1 = (BIGINT)std::ceil(kx[pt] - ns2); // fine grid start indices
    const auto i2 = (BIGINT)std::ceil(ky[pt] - ns2);
    const auto x1 = (T)std::ceil(kx[pt] - ns2) - kx[pt];
    const auto x2 = (T)std::ceil(ky[pt] - ns2) - ky[pt];
    ker_eval<ns, kerevalmeth, T, simd_type>(kernel_values.data(), opts, x1, x2);
    const auto *ker1 = kernel_values.data();
    const auto *ker2 = kernel_values.data() + MAX_NSPREAD;
    // Combine kernel with complex source value to simplify inner loop
    // here 2* is because of complex
    static constexpr uint8_t kerval_vectors = (2 * ns + padding) / simd_size;
    static_assert(kerval_vectors > 0, "kerval_vectors must be greater than 0");
    // wrapping this in a lambda gives an extra 10% speedup (gcc13)
    // the compiler realizes the values are constant after the lambda
    // Guess: it realizes what is the invariant and moves some operations outside the loop
    //        it might also realize that some variables are not needed anymore and can
    //        re-use the registers with other data.
    const auto ker1val_v = [ker1, dd_pt]() constexpr noexcept {
      // array of simd_registers that will store the kernel values
      std::array<simd_type, kerval_vectors> ker1val_v{};
      // similar to the 1D case, we compute the kernel values in advance
      // and store them in simd_registers.
      // Compared to the 1D case the difference is that here ker values are stored in
      // an array of simd_registers.
      // This is a hint to the compiler to keep the values in registers, instead of
      // pushing them to the stack.
      // Same as the 1D case, the loop is structured in a way to half the number of loads
      // This cause an issue with the last elements, but this is handled in the
      // `if constexpr`.
      // For more details please read the 1D case. The difference is that
      // here the loop is on the number of simd vectors In the 1D case the loop is on the
      // number of elements in the kernel
      for (uint8_t i = 0; i < (kerval_vectors & ~1); // NOLINT(*-too-small-loop-variable)
           i += 2) {
        const auto ker1_v  = simd_type::load_aligned(ker1 + i * simd_size / 2);
        const auto ker1low = xsimd::swizzle(ker1_v, zip_low_index<arch_t, T>);
        const auto ker1hi  = xsimd::swizzle(ker1_v, zip_hi_index<arch_t, T>);
        // this initializes the entire vector registers with the same value
        // the ker1val_v[i] looks like this:
        // +-----------------------+
        // |y0|y0|y0|y0|y0|y0|y0|y0|
        // +-----------------------+
        ker1val_v[i]     = ker1low * dd_pt;
        ker1val_v[i + 1] = ker1hi * dd_pt; // same as above
      }
      if constexpr (kerval_vectors % 2) {
        const auto ker1_v =
            simd_type::load_unaligned(ker1 + (kerval_vectors - 1) * simd_size / 2);
        const auto res = xsimd::swizzle(ker1_v, zip_low_index<arch_t, T>) * dd_pt;
        ker1val_v[kerval_vectors - 1] = res;
      }
      return ker1val_v;
    }();

    // critical inner loop:
    for (auto dy = 0; dy < ns; ++dy) {
      const auto j = size1 * (i2 - off2 + dy) + i1 - off1; // should be in subgrid
      auto *FINUFFT_RESTRICT trg = du + 2 * j;
      const simd_type kerval_v(ker2[dy]);
      for (uint8_t i = 0; i < kerval_vectors; ++i) {
        const auto trg_v  = simd_type::load_unaligned(trg + i * simd_size);
        const auto result = xsimd::fma(kerval_v, ker1val_v[i], trg_v);
        result.store_unaligned(trg + i * simd_size);
      }
    }
  }
}

template<typename T, uint8_t NS>
void spread_subproblem_2d_dispatch(
    const BIGINT off1, const BIGINT off2, const UBIGINT size1, const UBIGINT size2,
    T *FINUFFT_RESTRICT du, const UBIGINT M, const T *kx, const T *ky, const T *dd,
    const finufft_spread_opts &opts) {
  static_assert(MIN_NSPREAD <= NS && NS <= MAX_NSPREAD,
                "NS must be in the range (MIN_NSPREAD, MAX_NSPREAD)");
  if constexpr (NS == MIN_NSPREAD) { // Base case
    if (opts.kerevalmeth)
      return spread_subproblem_2d_kernel<T, MIN_NSPREAD, true>(off1, off2, size1, size2,
                                                               du, M, kx, ky, dd, opts);
    else {
      return spread_subproblem_2d_kernel<T, MIN_NSPREAD, false>(off1, off2, size1, size2,
                                                                du, M, kx, ky, dd, opts);
    }
  } else {
    if (opts.nspread == NS) {
      if (opts.kerevalmeth) {
        return spread_subproblem_2d_kernel<T, NS, true>(off1, off2, size1, size2, du, M,
                                                        kx, ky, dd, opts);
      } else {
        return spread_subproblem_2d_kernel<T, NS, false>(off1, off2, size1, size2, du, M,
                                                         kx, ky, dd, opts);
      }
    } else {
      return spread_subproblem_2d_dispatch<T, NS - 1>(off1, off2, size1, size2, du, M, kx,
                                                      ky, dd, opts);
    }
  }
}

template<typename T>
static void spread_subproblem_2d(BIGINT off1, BIGINT off2, UBIGINT size1, UBIGINT size2,
                                 T *FINUFFT_RESTRICT du, UBIGINT M, const T *kx,
                                 const T *ky, const T *dd,
                                 const finufft_spread_opts &opts) noexcept
/* spreader from dd (NU) to du (uniform) in 2D without wrapping.
   See above docs/notes for spread_subproblem_2d.
   kx,ky (size M) are NU locations in [off+ns/2,off+size-1-ns/2] in both dims.
   dd (size M complex) are complex source strengths
   du (size size1*size2) is complex uniform output array
   For algoritmic details see spread_subproblem_1d_kernel.
*/
{
  spread_subproblem_2d_dispatch<T, MAX_NSPREAD>(off1, off2, size1, size2, du, M, kx, ky,
                                                dd, opts);
}

template<typename T, uint8_t ns, bool kerevalmeth>
FINUFFT_NEVER_INLINE void spread_subproblem_3d_kernel(
    const BIGINT off1, const BIGINT off2, const BIGINT off3, const UBIGINT size1,
    const UBIGINT size2, const UBIGINT size3, T *FINUFFT_RESTRICT du, const UBIGINT M,
    const T *kx, const T *ky, const T *kz, const T *dd,
    const finufft_spread_opts &opts) noexcept {
  using simd_type                 = PaddedSIMD<T, 2 * ns>;
  using arch_t                    = typename simd_type::arch_type;
  static constexpr auto padding   = get_padding<T, 2 * ns>();
  static constexpr auto simd_size = simd_type::size;
  static constexpr auto alignment = arch_t::alignment();

  static constexpr auto ns2 = ns * T(0.5); // half spread width
  alignas(alignment) std::array<T, 3 * MAX_NSPREAD> kernel_values{0};
  std::fill(du, du + 2 * size1 * size2 * size3, 0);

  for (uint64_t pt = 0; pt < M; pt++) { // loop over NU pts
    const auto dd_pt = initialize_complex_register<simd_type>(dd[pt * 2], dd[pt * 2 + 1]);
    // ceil offset, hence rounding, must match that in get_subgrid...
    const auto i1 = (BIGINT)std::ceil(kx[pt] - ns2); // fine grid start indices
    const auto i2 = (BIGINT)std::ceil(ky[pt] - ns2);
    const auto i3 = (BIGINT)std::ceil(kz[pt] - ns2);
    const auto x1 = std::ceil(kx[pt] - ns2) - kx[pt];
    const auto x2 = std::ceil(ky[pt] - ns2) - ky[pt];
    const auto x3 = std::ceil(kz[pt] - ns2) - kz[pt];

    ker_eval<ns, kerevalmeth, T, simd_type>(kernel_values.data(), opts, x1, x2, x3);
    const auto *ker1 = kernel_values.data();
    const auto *ker2 = kernel_values.data() + MAX_NSPREAD;
    const auto *ker3 = kernel_values.data() + 2 * MAX_NSPREAD;
    // Combine kernel with complex source value to simplify inner loop
    // here 2* is because of complex
    // kerval_vectors is the number of SIMD iterations needed to compute all the elements
    static constexpr uint8_t kerval_vectors = (2 * ns + padding) / simd_size;
    static_assert(kerval_vectors > 0, "kerval_vectors must be greater than 0");
    const auto ker1val_v = [ker1, dd_pt]() constexpr noexcept {
      std::array<simd_type, kerval_vectors> ker1val_v{};
      // Iterate over kerval_vectors but in case the number of kerval_vectors is odd
      // we need to handle the last batch separately
      // to the & ~1 is to ensure that we do not iterate over the last batch if it is odd
      // as it sets the last bit to 0
      for (uint8_t i = 0; i < (kerval_vectors & ~1); // NOLINT(*-too-small-loop-variable
           i += 2) {
        const auto ker1_v  = simd_type::load_aligned(ker1 + i * simd_size / 2);
        const auto ker1low = xsimd::swizzle(ker1_v, zip_low_index<arch_t, T>);
        const auto ker1hi  = xsimd::swizzle(ker1_v, zip_hi_index<arch_t, T>);
        ker1val_v[i]       = ker1low * dd_pt;
        ker1val_v[i + 1]   = ker1hi * dd_pt;
      }
      // (at compile time) check if the number of kerval_vectors is odd
      // if it is we need to handle the last batch separately
      if constexpr (kerval_vectors % 2) {
        const auto ker1_v =
            simd_type::load_unaligned(ker1 + (kerval_vectors - 1) * simd_size / 2);
        const auto res = xsimd::swizzle(ker1_v, zip_low_index<arch_t, T>) * dd_pt;
        ker1val_v[kerval_vectors - 1] = res;
      }
      return ker1val_v;
    }();
    // critical inner loop:
    for (uint8_t dz{0}; dz < ns; ++dz) {
      const auto oz = size1 * size2 * (i3 - off3 + dz);           // offset due to z
      for (uint8_t dy{0}; dy < ns; ++dy) {
        const auto j = oz + size1 * (i2 - off2 + dy) + i1 - off1; // should be in subgrid
        auto *FINUFFT_RESTRICT trg = du + 2 * j;
        const simd_type kerval_v(ker2[dy] * ker3[dz]);
        for (uint8_t i{0}; i < kerval_vectors; ++i) {
          const auto trg_v  = simd_type::load_unaligned(trg + i * simd_size);
          const auto result = xsimd::fma(kerval_v, ker1val_v[i], trg_v);
          result.store_unaligned(trg + i * simd_size);
        }
      }
    }
  }
}

template<typename T, uint8_t NS>
void spread_subproblem_3d_dispatch(BIGINT off1, BIGINT off2, BIGINT off3, UBIGINT size1,
                                   UBIGINT size2, UBIGINT size3, T *du, UBIGINT M,
                                   const T *kx, const T *ky, const T *kz, const T *dd,
                                   const finufft_spread_opts &opts) noexcept {
  static_assert(MIN_NSPREAD <= NS && NS <= MAX_NSPREAD,
                "NS must be in the range (MIN_NSPREAD, MAX_NSPREAD)");
  if constexpr (NS == MIN_NSPREAD) { // Base case
    if (opts.kerevalmeth)
      return spread_subproblem_3d_kernel<T, MIN_NSPREAD, true>(
          off1, off2, off3, size1, size2, size3, du, M, kx, ky, kz, dd, opts);
    else {
      return spread_subproblem_3d_kernel<T, MIN_NSPREAD, false>(
          off1, off2, off3, size1, size2, size3, du, M, kx, ky, kz, dd, opts);
    }
  } else {
    if (opts.nspread == NS) {
      if (opts.kerevalmeth) {
        return spread_subproblem_3d_kernel<T, NS, true>(
            off1, off2, off3, size1, size2, size3, du, M, kx, ky, kz, dd, opts);
      } else {
        return spread_subproblem_3d_kernel<T, NS, false>(
            off1, off2, off3, size1, size2, size3, du, M, kx, ky, kz, dd, opts);
      }
    } else {
      return spread_subproblem_3d_dispatch<T, NS - 1>(off1, off2, off3, size1, size2,
                                                      size3, du, M, kx, ky, kz, dd, opts);
    }
  }
}

template<typename T>
static void spread_subproblem_3d(BIGINT off1, BIGINT off2, BIGINT off3, UBIGINT size1,
                                 UBIGINT size2, UBIGINT size3, T *du, UBIGINT M, T *kx,
                                 T *ky, T *kz, T *dd,
                                 const finufft_spread_opts &opts) noexcept
/* spreader from dd (NU) to du (uniform) in 3D without wrapping.
See above docs/notes for spread_subproblem_2d.
kx,ky,kz (size M) are NU locations in [off+ns/2,off+size-1-ns/2] in each dim.
dd (size M complex) are complex source strengths
du (size size1*size2*size3) is uniform complex output array
*/
{
  spread_subproblem_3d_dispatch<T, MAX_NSPREAD>(off1, off2, off3, size1, size2, size3, du,
                                                M, kx, ky, kz, dd, opts);
}

template<typename T, bool thread_safe>
static void add_wrapped_subgrid(BIGINT offset1, BIGINT offset2, BIGINT offset3,
                                UBIGINT padded_size1, UBIGINT size1, UBIGINT size2,
                                UBIGINT size3, UBIGINT N1, UBIGINT N2, UBIGINT N3,
                                T *FINUFFT_RESTRICT data_uniform, const T *du0)
/* Add a large subgrid (du0) to output grid (data_uniform),
   with periodic wrapping to N1,N2,N3 box.
   offset1,2,3 give the offset of the subgrid from the lowest corner of output.
   padded_size1,2,3 give the size of subgrid.
   Works in all dims. Thread-safe variant of the above routine,
   using atomic writes (R Blackwell, Nov 2020).
   Merged the thread_safe and the not thread_safe version of the function into one
   (M. Barbone 06/24).
*/
{
  std::vector<BIGINT> o2(size2), o3(size3);
  static auto accumulate = [](T &a, T b) {
    if constexpr (thread_safe) { // NOLINT(*-branch-clone)
#pragma omp atomic
      a += b;
    } else {
      a += b;
    }
  };

  BIGINT y = offset2, z = offset3; // fill wrapped ptr lists in slower dims y,z...
  for (int i = 0; i < size2; ++i) {
    if (y < 0) y += BIGINT(N2);
    if (y >= N2) y -= BIGINT(N2);
    o2[i] = y++;
  }
  for (int i = 0; i < size3; ++i) {
    if (z < 0) z += BIGINT(N3);
    if (z >= N3) z -= BIGINT(N3);
    o3[i] = z++;
  }
  UBIGINT nlo = (offset1 < 0) ? -offset1 : 0; // # wrapping below in x
  UBIGINT nhi = (offset1 + size1 > N1) ? offset1 + size1 - N1 : 0; // " above in x
  // this triple loop works in all dims
  for (int dz = 0; dz < size3; dz++) {               // use ptr lists in each axis
    const auto oz = N1 * N2 * o3[dz];                // offset due to z (0 in <3D)
    for (int dy = 0; dy < size2; dy++) {
      const auto oy              = N1 * o2[dy] + oz; // off due to y & z (0 in 1D)
      auto *FINUFFT_RESTRICT out = data_uniform + 2 * oy;
      const auto in = du0 + 2 * padded_size1 * (dy + size2 * dz); // ptr to subgrid array
      auto o        = 2 * (offset1 + N1);                         // 1d offset for output
      for (auto j = 0; j < 2 * nlo; j++) { // j is really dx/2 (since re,im parts)
        accumulate(out[j + o], in[j]);
      }
      o = 2 * offset1;
      for (auto j = 2 * nlo; j < 2 * (size1 - nhi); j++) {
        accumulate(out[j + o], in[j]);
      }
      o = 2 * (offset1 - N1);
      for (auto j = 2 * (size1 - nhi); j < 2 * size1; j++) {
        accumulate(out[j + o], in[j]);
      }
    }
  }
}

template<typename T>
static void bin_sort_singlethread(std::vector<BIGINT> &ret, UBIGINT M, const T *kx,
                                  const T *ky, const T *kz, UBIGINT N1, UBIGINT N2,
                                  UBIGINT N3, double bin_size_x, double bin_size_y,
                                  double bin_size_z, int debug)
/* Returns permutation of all nonuniform points with good RAM access,
 * ie less cache misses for spreading, in 1D, 2D, or 3D. Single-threaded version
 *
 * This is achieved by binning into cuboids (of given bin_size within the
 * overall box domain), then reading out the indices within
 * these bins in a Cartesian cuboid ordering (x fastest, y med, z slowest).
 * Finally the permutation is inverted, so that the good ordering is: the
 * NU pt of index ret[0], the NU pt of index ret[1],..., NU pt of index ret[M-1]
 *
 * Inputs: M - number of input NU points.
 *         kx,ky,kz - length-M arrays of real coords of NU pts in [-pi, pi).
 *                    Points outside this range are folded into it.
 *         N1,N2,N3 - integer sizes of overall box (N2=N3=1 for 1D, N3=1 for 2D)
 *         bin_size_x,y,z - what binning box size to use in each dimension
 *                    (in rescaled coords where ranges are [0,Ni] ).
 *                    For 1D, only bin_size_x is used; for 2D, it & bin_size_y.
 * Output:
 *         writes to ret a vector list of indices, each in the range 0,..,M-1.
 *         Thus, ret must have been preallocated for M BIGINTs.
 *
 * Notes: I compared RAM usage against declaring an internal vector and passing
 * back; the latter used more RAM and was slower.
 * Avoided the bins array, as in JFM's spreader of 2016,
 * tidied up, early 2017, Barnett.
 * Timings (2017): 3s for M=1e8 NU pts on 1 core of i7; 5s on 1 core of xeon.
 * Simplified by Martin Reinecke, 6/19/23 (no apparent effect on speed).
 */
{
  const auto isky = (N2 > 1), iskz = (N3 > 1); // ky,kz avail? (cannot access if not)
  // here the +1 is needed to allow round-off error causing i1=N1/bin_size_x,
  // for kx near +pi, ie foldrescale gives N1 (exact arith would be 0 to N1-1).
  // Note that round-off near kx=-pi stably rounds negative to i1=0.
  const auto nbins1         = BIGINT(T(N1) / bin_size_x + 1);
  const auto nbins2         = isky ? BIGINT(T(N2) / bin_size_y + 1) : 1;
  const auto nbins3         = iskz ? BIGINT(T(N3) / bin_size_z + 1) : 1;
  const auto nbins          = nbins1 * nbins2 * nbins3;
  const auto inv_bin_size_x = T(1.0 / bin_size_x);
  const auto inv_bin_size_y = T(1.0 / bin_size_y);
  const auto inv_bin_size_z = T(1.0 / bin_size_z);
  // count how many pts in each bin
  std::vector<BIGINT> counts(nbins, 0);

  for (auto i = 0; i < M; i++) {
    // find the bin index in however many dims are needed
    const auto i1  = BIGINT(fold_rescale<T>(kx[i], N1) * inv_bin_size_x);
    const auto i2  = isky ? BIGINT(fold_rescale<T>(ky[i], N2) * inv_bin_size_y) : 0;
    const auto i3  = iskz ? BIGINT(fold_rescale<T>(kz[i], N3) * inv_bin_size_z) : 0;
    const auto bin = i1 + nbins1 * (i2 + nbins2 * i3);
    ++counts[bin];
  }

  // compute the offsets directly in the counts array (no offset array)
  BIGINT current_offset = 0;
  for (BIGINT i = 0; i < nbins; i++) {
    BIGINT tmp = counts[i];
    counts[i]  = current_offset; // Reinecke's cute replacement of counts[i]
    current_offset += tmp;
  } // (counts now contains the index offsets for each bin)

  for (auto i = 0; i < M; i++) {
    // find the bin index (again! but better than using RAM)
    const auto i1    = BIGINT(fold_rescale<T>(kx[i], N1) * inv_bin_size_x);
    const auto i2    = isky ? BIGINT(fold_rescale<T>(ky[i], N2) * inv_bin_size_y) : 0;
    const auto i3    = iskz ? BIGINT(fold_rescale<T>(kz[i], N3) * inv_bin_size_z) : 0;
    const auto bin   = i1 + nbins1 * (i2 + nbins2 * i3);
    ret[counts[bin]] = BIGINT(i); // fill the inverse map on the fly
    ++counts[bin];                // update the offsets
  }
}

template<typename T>
static void bin_sort_multithread(std::vector<BIGINT> &ret, UBIGINT M, T *kx, T *ky, T *kz,
                                 UBIGINT N1, UBIGINT N2, UBIGINT N3, double bin_size_x,
                                 double bin_size_y, double bin_size_z, int debug,
                                 int nthr)
/* Mostly-OpenMP'ed version of bin_sort.
   For documentation see: bin_sort_singlethread.
   Caution: when M (# NU pts) << N (# U pts), is SLOWER than single-thread.
   Originally by Barnett 2/8/18
   Explicit #threads control argument 7/20/20.
   Improved by Martin Reinecke, 6/19/23 (up to 50% faster at 1 thr/core).
   Todo: if debug, print timing breakdowns.
 */
{
  bool isky = (N2 > 1), iskz = (N3 > 1); // ky,kz avail? (cannot access if not)
  UBIGINT nbins1 = N1 / bin_size_x + 1, nbins2, nbins3; // see above note on why +1
  nbins2         = isky ? N2 / bin_size_y + 1 : 1;
  nbins3         = iskz ? N3 / bin_size_z + 1 : 1;
  UBIGINT nbins  = nbins1 * nbins2 * nbins3;
  if (nthr == 0)                       // should never happen in spreadinterp use
    fprintf(stderr, "[%s] nthr (%d) must be positive!\n", __func__, nthr);
  int nt = std::min(M, UBIGINT(nthr)); // handle case of less points than threads
  std::vector<UBIGINT> brk(nt + 1);    // list of start NU pt indices per thread

  // distribute the NU pts to threads once & for all...
  for (int t = 0; t <= nt; ++t)
    brk[t] = (UBIGINT)(0.5 + M * t / (double)nt); // start index for t'th chunk

  // set up 2d array (nthreads * nbins), just its pointers for now
  // (sub-vectors will be initialized later)
  std::vector<std::vector<UBIGINT>> counts(nt);

#pragma omp parallel num_threads(nt)
  { // parallel binning to each thread's count. Block done once per thread
    int t = MY_OMP_GET_THREAD_NUM(); // (we assume all nt threads created)
    auto &my_counts(counts[t]);      // name for counts[t]
    my_counts.resize(nbins, 0);      // allocate counts[t], now in parallel region
    for (auto i = brk[t]; i < brk[t + 1]; i++) {
      // find the bin index in however many dims are needed
      BIGINT i1 = fold_rescale<T>(kx[i], N1) / bin_size_x, i2 = 0, i3 = 0;
      if (isky) i2 = fold_rescale<T>(ky[i], N2) / bin_size_y;
      if (iskz) i3 = fold_rescale<T>(kz[i], N3) / bin_size_z;
      const auto bin = i1 + nbins1 * (i2 + nbins2 * i3);
      ++my_counts[bin]; // no clash btw threads
    }
  }

  // inner sum along both bin and thread (inner) axes to get global offsets
  UBIGINT current_offset = 0;
  for (UBIGINT b = 0; b < nbins; ++b) // (not worth omp)
    for (int t = 0; t < nt; ++t) {
      UBIGINT tmp  = counts[t][b];
      counts[t][b] = current_offset;
      current_offset += tmp;
    } // counts[t][b] is now the index offset as if t ordered fast, b slow

#pragma omp parallel num_threads(nt)
  {
    int t = MY_OMP_GET_THREAD_NUM();
    auto &my_counts(counts[t]);
    for (UBIGINT i = brk[t]; i < brk[t + 1]; i++) {
      // find the bin index (again! but better than using RAM)
      UBIGINT i1 = fold_rescale<T>(kx[i], N1) / bin_size_x, i2 = 0, i3 = 0;
      if (isky) i2 = fold_rescale<T>(ky[i], N2) / bin_size_y;
      if (iskz) i3 = fold_rescale<T>(kz[i], N3) / bin_size_z;
      UBIGINT bin         = i1 + nbins1 * (i2 + nbins2 * i3);
      ret[my_counts[bin]] = i; // inverse is offset for this NU pt and thread
      ++my_counts[bin];        // update the offsets; no thread clash
    }
  }
}

template<typename T>
static void get_subgrid(BIGINT &offset1, BIGINT &offset2, BIGINT &offset3,
                        BIGINT &padded_size1, BIGINT &size1, BIGINT &size2, BIGINT &size3,
                        UBIGINT M, T *kx, T *ky, T *kz, int ns, int ndims)
/* Writes out the integer offsets and sizes of a "subgrid" (cuboid subset of
   Z^ndims) large enough to enclose all of the nonuniform points with
   (non-periodic) padding of half the kernel width ns to each side in
   each relevant dimension.

 Inputs:
   M - number of nonuniform points, ie, length of kx array (and ky if ndims>1,
       and kz if ndims>2)
   kx,ky,kz - coords of nonuniform points (ky only read if ndims>1,
              kz only read if ndims>2). To be useful for spreading, they are
              assumed to be in [0,Nj] for dimension j=1,..,ndims.
   ns - (positive integer) spreading kernel width.
   ndims - space dimension (1,2, or 3).

 Outputs:
   offset1,2,3 - left-most coord of cuboid in each dimension (up to ndims)
   padded_size1,2,3   - size of cuboid in each dimension.
                 Thus the right-most coord of cuboid is offset+size-1.
   Returns offset 0 and size 1 for each unused dimension (ie when ndims<3);
   this is required by the calling code.

 Example:
      inputs:
          ndims=1, M=2, kx[0]=0.2, ks[1]=4.9, ns=3
      outputs:
          offset1=-1 (since kx[0] spreads to {-1,0,1}, and -1 is the min)
          padded_size1=8 (since kx[1] spreads to {4,5,6}, so subgrid is {-1,..,6}
                   hence 8 grid points).
 Notes:
   1) Works in all dims 1,2,3.
   2) Rounding of the kx (and ky, kz) to the grid is tricky and must match the
   rounding step used in spread_subproblem_{1,2,3}d. Namely, the ceil of
   (the NU pt coord minus ns/2) gives the left-most index, in each dimension.
   This being done consistently is crucial to prevent segfaults in subproblem
   spreading. This assumes that max() and ceil() commute in the floating pt
   implementation.
   Originally by J Magland, 2017. AHB realised the rounding issue in
   6/16/17, but only fixed a rounding bug causing segfault in (highly
   inaccurate) single-precision with N1>>1e7 on 11/30/20.
   3) Requires O(M) RAM reads to find the k array bnds. Almost negligible in
   tests.
*/
{
  T ns2 = (T)ns / 2;
  T min_kx, max_kx; // 1st (x) dimension: get min/max of nonuniform points
  arrayrange(M, kx, &min_kx, &max_kx);
  offset1      = (BIGINT)std::ceil(min_kx - ns2); // min index touched by kernel
  size1        = (BIGINT)std::ceil(max_kx - ns2) - offset1 + ns; // int(ceil) first!
  padded_size1 = size1 + get_padding<T>(2 * ns) / 2;
  if (ndims > 1) {
    T min_ky, max_ky; // 2nd (y) dimension: get min/max of nonuniform points
    arrayrange(M, ky, &min_ky, &max_ky);
    offset2 = (BIGINT)std::ceil(min_ky - ns2);
    size2   = (BIGINT)std::ceil(max_ky - ns2) - offset2 + ns;
  } else {
    offset2 = 0;
    size2   = 1;
  }
  if (ndims > 2) {
    T min_kz, max_kz; // 3rd (z) dimension: get min/max of nonuniform points
    arrayrange(M, kz, &min_kz, &max_kz);
    offset3 = (BIGINT)std::ceil(min_kz - ns2);
    size3   = (BIGINT)std::ceil(max_kz - ns2) - offset3 + ns;
  } else {
    offset3 = 0;
    size3   = 1;
  }
}

// ==========================================================================
template<typename T>
FINUFFT_EXPORT int FINUFFT_CDECL spreadinterp(
    UBIGINT N1, UBIGINT N2, UBIGINT N3, T *data_uniform, UBIGINT M, T *kx, T *ky, T *kz,
    T *data_nonuniform, const finufft_spread_opts &opts)
/* ------------Spreader/interpolator for 1, 2, or 3 dimensions --------------
   If opts.spread_direction=1, evaluate, in the 1D case,

                         N1-1
   data_nonuniform[j] =  SUM phi(kx[j] - n) data_uniform[n],   for j=0...M-1
                         n=0

   If opts.spread_direction=2, evaluate its transpose, in the 1D case,

                      M-1
   data_uniform[n] =  SUM phi(kx[j] - n) data_nonuniform[j],   for n=0...N1-1
                      j=0

   In each case phi is the spreading kernel, which has support
   [-opts.nspread/2,opts.nspread/2]. In 2D or 3D, the generalization with
   product of 1D kernels is performed.
   For 1D set N2=N3=1; for 2D set N3=1; for 3D set N1,N2,N3>1.

   Notes:
   No particular normalization of the spreading kernel is assumed.
   Uniform (U) points are centered at coords
   [0,1,...,N1-1] in 1D, analogously in 2D and 3D. They are stored in x
   fastest, y medium, z slowest ordering, up to however many
   dimensions are relevant; note that this is Fortran-style ordering for an
   array f(x,y,z), but C style for f[z][y][x]. This is to match the Fortran
   interface of the original CMCL libraries.
   Non-uniform (NU) points kx,ky,kz are real, and may lie in the central three
   periods in each coordinate (these are folded into the central period).
   The finufft_spread_opts struct must have been set up already by calling setup_kernel.
   It is assumed that 2*opts.nspread < min(N1,N2,N3), so that the kernel
   only ever wraps once when falls below 0 or off the top of a uniform grid
   dimension.

   Inputs:
   N1,N2,N3 - grid sizes in x (fastest), y (medium), z (slowest) respectively.
              If N2==1, 1D spreading is done. If N3==1, 2D spreading.
          Otherwise, 3D.
   M - number of NU pts.
   kx, ky, kz - length-M real arrays of NU point coordinates (only kx read in
                1D, only kx and ky read in 2D).

        These should lie in the box -pi<=kx<=pi. Points outside this domain are also
        correctly folded back into this domain.
   opts - spread/interp options struct, documented in ../include/finufft_spread_opts.h

   Inputs/Outputs:
   data_uniform - output values on grid (dir=1) OR input grid data (dir=2)
   data_nonuniform - input strengths of the sources (dir=1)
                     OR output values at targets (dir=2)
   Returned value:
   0 indicates success; other values have meanings in ../docs/error.rst, with
   following modifications:
      3 : one or more non-trivial box dimensions is less than 2.nspread.
      5 : failed allocate sort indices

   Magland Dec 2016. Barnett openmp version, many speedups 1/16/17-2/16/17
   error codes 3/13/17. pirange 3/28/17. Rewritten 6/15/17. parallel sort 2/9/18
   No separate subprob indices in t-1 2/11/18.
   sort_threads (since for M<<N, multithread sort slower than single) 3/27/18
   kereval, kerpad 4/24/18
   Melody Shih split into 3 routines: check, sort, spread. Jun 2018, making
   this routine just a caller to them. Name change, Barnett 7/27/18
   Tidy, Barnett 5/20/20. Tidy doc, Barnett 10/22/20.
*/
{
  int ier = spreadcheck(N1, N2, N3, M, kx, ky, kz, opts);
  if (ier) return ier;
  std::vector<BIGINT> sort_indices(M);
  int did_sort = indexSort(sort_indices, N1, N2, N3, M, kx, ky, kz, opts);
  spreadinterpSorted<T>(sort_indices, N1, N2, N3, data_uniform, M, kx, ky, kz,
                        data_nonuniform, opts, did_sort);
  return 0;
}

template FINUFFT_EXPORT int FINUFFT_CDECL spreadinterp<float>(
    UBIGINT N1, UBIGINT N2, UBIGINT N3, float *data_uniform, UBIGINT M, float *kx,
    float *ky, float *kz, float *data_nonuniform, const finufft_spread_opts &opts);
template FINUFFT_EXPORT int FINUFFT_CDECL spreadinterp<double>(
    UBIGINT N1, UBIGINT N2, UBIGINT N3, double *data_uniform, UBIGINT M, double *kx,
    double *ky, double *kz, double *data_nonuniform, const finufft_spread_opts &opts);

static constexpr uint8_t ndims_from_Ns(const UBIGINT N1, const UBIGINT N2,
                                       const UBIGINT N3)
/* rule for getting number of spreading dimensions from the list of Ns per dim.
   Split out, Barnett 7/26/18
*/
{
  return 1 + (N2 > 1) + (N3 > 1);
}

template<typename T>
int spreadcheck(UBIGINT N1, UBIGINT N2, UBIGINT N3, UBIGINT M, T *kx, T *ky, T *kz,
                const finufft_spread_opts &opts)
/* This does just the input checking and reporting for the spreader.
   See spreadinterp() for input arguments and meaning of returned value.
   Split out by Melody Shih, Jun 2018. Finiteness chk Barnett 7/30/18.
   Marco Barbone 5.8.24 removed bounds check as new foldrescale is not limited to
   [-3pi,3pi)
*/
{
  // INPUT CHECKING & REPORTING .... cuboid not too small for spreading?
  int minN = 2 * opts.nspread;
  if (N1 < minN || (N2 > 1 && N2 < minN) || (N3 > 1 && N3 < minN)) {
    fprintf(stderr,
            "%s error: one or more non-trivial box dims is less than 2.nspread!\n",
            __func__);
    return FINUFFT_ERR_SPREAD_BOX_SMALL;
  }
  if (opts.spread_direction != 1 && opts.spread_direction != 2) {
    fprintf(stderr, "%s error: opts.spread_direction must be 1 or 2!\n", __func__);
    return FINUFFT_ERR_SPREAD_DIR;
  }
  return 0;
}
template int spreadcheck<float>(UBIGINT N1, UBIGINT N2, UBIGINT N3, UBIGINT M, float *kx,
                                float *ky, float *kz, const finufft_spread_opts &opts);
template int spreadcheck<double>(UBIGINT N1, UBIGINT N2, UBIGINT N3, UBIGINT M,
                                 double *kx, double *ky, double *kz,
                                 const finufft_spread_opts &opts);

template<typename T>
int indexSort(std::vector<BIGINT> &sort_indices, UBIGINT N1, UBIGINT N2, UBIGINT N3,
              UBIGINT M, T *kx, T *ky, T *kz, const finufft_spread_opts &opts)
/* This makes a decision whether or not to sort the NU pts (influenced by
   opts.sort), and if yes, calls either single- or multi-threaded bin sort,
   writing reordered index list to sort_indices. If decided not to sort, the
   identity permutation is written to sort_indices.
   The permutation is designed to make RAM access close to contiguous, to
   speed up spreading/interpolation, in the case of disordered NU points.

   Inputs:
    M        - number of input NU points.
    kx,ky,kz - length-M arrays of real coords of NU pts. Domain is [-pi, pi),
                points outside are folded in.
               (only kz used in 1D, only kx and ky used in 2D.)
    N1,N2,N3 - integer sizes of overall box (set N2=N3=1 for 1D, N3=1 for 2D).
               1 = x (fastest), 2 = y (medium), 3 = z (slowest).
    opts     - spreading options struct, see ../include/finufft_spread_opts.h
   Outputs:
    sort_indices - a good permutation of NU points. (User must preallocate
                   to length M.) Ie, kx[sort_indices[j]], j=0,..,M-1, is a good
                   ordering for the x-coords of NU pts, etc.
    returned value - whether a sort was done (1) or not (0).

   Barnett 2017; split out by Melody Shih, Jun 2018. Barnett nthr logic 2024.
*/
{
  CNTime timer{};
  uint8_t ndims = ndims_from_Ns(N1, N2, N3);
  auto N        = N1 * N2 * N3; // U grid (periodic box) sizes

  // heuristic binning box size for U grid... affects performance:
  double bin_size_x = 16, bin_size_y = 4, bin_size_z = 4;
  // put in heuristics based on cache sizes (only useful for single-thread) ?

  int better_to_sort =
      !(ndims == 1 && (opts.spread_direction == 2 || (M > 1000 * N1))); // 1D small-N or
                                                                        // dir=2 case:
                                                                        // don't sort

  timer.start();                           // if needed, sort all the NU pts...
  int did_sort = 0;
  auto maxnthr = MY_OMP_GET_MAX_THREADS(); // used if both below opts default
  if (opts.nthreads > 0)
    maxnthr = opts.nthreads;               // user nthreads overrides, without limit
  if (opts.sort_threads > 0)
    maxnthr = opts.sort_threads;           // high-priority override, also no limit
  // At this point: maxnthr = the max threads sorting could use
  // (we don't print warning here, since: no showwarn in spread_opts, and finufft
  // already warned about it. spreadinterp-only advanced users will miss a warning)
  if (opts.sort == 1 || (opts.sort == 2 && better_to_sort)) {
    // store a good permutation ordering of all NU pts (dim=1,2 or 3)
    int sort_debug = (opts.debug >= 2); // show timing output?
    int sort_nthr  = opts.sort_threads; // 0, or user max # threads for sort
#ifndef _OPENMP
    sort_nthr = 1;                      // if single-threaded lib, override user
#endif
    if (sort_nthr == 0) // multithreaded auto choice: when N>>M, one thread is better!
      sort_nthr = (10 * M > N) ? maxnthr : 1; // heuristic
    if (sort_nthr == 1)
      bin_sort_singlethread(sort_indices, M, kx, ky, kz, N1, N2, N3, bin_size_x,
                            bin_size_y, bin_size_z, sort_debug);
    else // sort_nthr>1, user fixes # threads (>=2)
      bin_sort_multithread(sort_indices, M, kx, ky, kz, N1, N2, N3, bin_size_x,
                           bin_size_y, bin_size_z, sort_debug, sort_nthr);
    if (opts.debug)
      printf("\tsorted (%d threads):\t%.3g s\n", sort_nthr, timer.elapsedsec());
    did_sort = 1;
  } else {
#pragma omp parallel for num_threads(maxnthr) schedule(static, 1000000)
    for (BIGINT i = 0; i < M; i++) // here omp helps xeon, hinders i7
      sort_indices[i] = i;         // the identity permutation
    if (opts.debug)
      printf("\tnot sorted (sort=%d): \t%.3g s\n", (int)opts.sort, timer.elapsedsec());
  }
  return did_sort;
}
template int indexSort<float>(std::vector<BIGINT> &sort_indices, UBIGINT N1, UBIGINT N2,
                              UBIGINT N3, UBIGINT M, float *kx, float *ky, float *kz,
                              const finufft_spread_opts &opts);
template int indexSort<double>(std::vector<BIGINT> &sort_indices, UBIGINT N1, UBIGINT N2,
                               UBIGINT N3, UBIGINT M, double *kx, double *ky, double *kz,
                               const finufft_spread_opts &opts);

// --------------------------------------------------------------------------
template<typename T>
static int spreadSorted(const std::vector<BIGINT> &sort_indices, UBIGINT N1, UBIGINT N2,
                        UBIGINT N3, T *FINUFFT_RESTRICT data_uniform, UBIGINT M,
                        T *FINUFFT_RESTRICT kx, T *FINUFFT_RESTRICT ky,
                        T *FINUFFT_RESTRICT kz, const T *data_nonuniform,
                        const finufft_spread_opts &opts, int did_sort)
// Spread NU pts in sorted order to a uniform grid. See spreadinterp() for doc.
{
  CNTime timer{};
  const auto ndims = ndims_from_Ns(N1, N2, N3);
  const auto N     = N1 * N2 * N3;             // output array size
  const auto ns    = opts.nspread;             // abbrev. for w, kernel width
  auto nthr        = MY_OMP_GET_MAX_THREADS(); // guess # threads to use to spread
  if (opts.nthreads > 0) nthr = opts.nthreads; // user override, now without limit
#ifndef _OPENMP
  nthr = 1;                                    // single-threaded lib must override user
#endif
  if (opts.debug)
    printf("\tspread %dD (M=%lld; N1=%lld,N2=%lld,N3=%lld), nthr=%d\n", ndims,
           (long long)M, (long long)N1, (long long)N2, (long long)N3, nthr);
  timer.start();
  std::fill(data_uniform, data_uniform + 2 * N, 0.0); // zero the output array
  if (opts.debug) printf("\tzero output array\t%.3g s\n", timer.elapsedsec());
  if (M == 0)                                         // no NU pts, we're done
    return 0;

  auto spread_single = (nthr == 1) || (M * 100 < N); // low-density heuristic?
  spread_single      = false;                        // for now
  timer.start();
  if (spread_single) { // ------- Basic single-core t1 spreading ------
    for (UBIGINT j = 0; j < M; j++) {
      // *** todo, not urgent
      // ... (question is: will the index wrapping per NU pt slow it down?)
    }
    if (opts.debug) printf("\tt1 simple spreading:\t%.3g s\n", timer.elapsedsec());
  } else { // ------- Fancy multi-core blocked t1 spreading ----
           // Splits sorted inds (jfm's advanced2), could double RAM.
    // choose nb (# subprobs) via used nthreads:
    auto nb = std::min((UBIGINT)nthr, M); // simply split one subprob per thr...
    if (nb * (BIGINT)opts.max_subproblem_size < M) { // ...or more subprobs to cap size
      nb = 1 + (M - 1) / opts.max_subproblem_size;   // int div does
                                                     // ceil(M/opts.max_subproblem_size)
      if (opts.debug)
        printf("\tcapping subproblem sizes to max of %d\n", opts.max_subproblem_size);
    }
    if (M * 1000 < N) { // low-density heuristic: one thread per NU pt!
      nb = M;
      if (opts.debug) printf("\tusing low-density speed rescue nb=M...\n");
    }
    if (!did_sort && nthr == 1) {
      nb = 1;
      if (opts.debug) printf("\tunsorted nthr=1: forcing single subproblem...\n");
    }
    if (opts.debug && nthr > opts.atomic_threshold)
      printf("\tnthr big: switching add_wrapped OMP from critical to atomic (!)\n");

    std::vector<UBIGINT> brk(nb + 1); // NU index breakpoints defining nb subproblems
    for (int p = 0; p <= nb; ++p) brk[p] = (M * p + nb - 1) / nb;

#pragma omp parallel num_threads(nthr)
    {
      // local copies of NU pts and data for each subproblem
      std::vector<T> kx0{}, ky0{}, kz0{}, dd0{}, du0{};
#pragma omp for schedule(dynamic, 1)               // each is big
      for (int isub = 0; isub < nb; isub++) {      // Main loop through the subproblems
        const auto M0 = brk[isub + 1] - brk[isub]; // # NU pts in this subproblem
        // copy the location and data vectors for the nonuniform points
        kx0.resize(M0);
        ky0.resize(M0 * (N2 > 1));
        kz0.resize(M0 * (N3 > 1));
        dd0.resize(2 * M0);                            // complex strength data
        for (auto j = 0; j < M0; j++) {                // todo: can avoid this copying?
          const auto kk = sort_indices[j + brk[isub]]; // NU pt from subprob index list
          kx0[j]        = fold_rescale<T>(kx[kk], N1);
          if (N2 > 1) ky0[j] = fold_rescale<T>(ky[kk], N2);
          if (N3 > 1) kz0[j] = fold_rescale<T>(kz[kk], N3);
          dd0[j * 2]     = data_nonuniform[kk * 2];     // real part
          dd0[j * 2 + 1] = data_nonuniform[kk * 2 + 1]; // imag part
        }
        // get the subgrid which will include padding by roughly nspread/2
        // get_subgrid sets
        BIGINT offset1, offset2, offset3, padded_size1, size1, size2, size3;
        // sets offsets and sizes
        get_subgrid(offset1, offset2, offset3, padded_size1, size1, size2, size3, M0,
                    kx0.data(), ky0.data(), kz0.data(), ns, ndims);
        if (opts.debug > 1) {
          print_subgrid_info(ndims, offset1, offset2, offset3, padded_size1, size1, size2,
                             size3, M0);
        }
        // allocate output data for this subgrid
        du0.resize(2 * padded_size1 * size2 * size3); // complex
        // Spread to subgrid without need for bounds checking or wrapping
        if (!(opts.flags & TF_OMIT_SPREADING)) {
          if (ndims == 1)
            spread_subproblem_1d(offset1, padded_size1, du0.data(), M0, kx0.data(),
                                 dd0.data(), opts);
          else if (ndims == 2)
            spread_subproblem_2d(offset1, offset2, padded_size1, size2, du0.data(), M0,
                                 kx0.data(), ky0.data(), dd0.data(), opts);
          else
            spread_subproblem_3d(offset1, offset2, offset3, padded_size1, size2, size3,
                                 du0.data(), M0, kx0.data(), ky0.data(), kz0.data(),
                                 dd0.data(), opts);
        }
        // do the adding of subgrid to output
        if (!(opts.flags & TF_OMIT_WRITE_TO_GRID)) {
          if (nthr > opts.atomic_threshold) { // see above for debug reporting
            add_wrapped_subgrid<T, true>(offset1, offset2, offset3, padded_size1, size1,
                                         size2, size3, N1, N2, N3, data_uniform,
                                         du0.data()); // R Blackwell's atomic version
          } else {
#pragma omp critical
            add_wrapped_subgrid<T, false>(offset1, offset2, offset3, padded_size1, size1,
                                          size2, size3, N1, N2, N3, data_uniform,
                                          du0.data());
          }
        }
      } // end main loop over subprobs
    }
    if (opts.debug)
      printf("\tt1 fancy spread: \t%.3g s (%ld subprobs)\n", timer.elapsedsec(), nb);
  } // end of choice of which t1 spread type to use
  return 0;
};

// --------------------------------------------------------------------------
template<typename T, uint16_t ns, uint16_t kerevalmeth>
FINUFFT_NEVER_INLINE static int interpSorted_kernel(
    const std::vector<BIGINT> &sort_indices, const UBIGINT N1, const UBIGINT N2,
    const UBIGINT N3, const T *data_uniform, const UBIGINT M, T *FINUFFT_RESTRICT kx,
    T *FINUFFT_RESTRICT ky, T *FINUFFT_RESTRICT kz, T *FINUFFT_RESTRICT data_nonuniform,
    const finufft_spread_opts &opts)
// Interpolate to NU pts in sorted order from a uniform grid.
// See spreadinterp() for doc.
{
  using simd_type                 = PaddedSIMD<T, 2 * ns>;
  using arch_t                    = typename simd_type::arch_type;
  static constexpr auto alignment = arch_t::alignment();
  static constexpr auto simd_size = simd_type::size;
  static constexpr auto ns2 = ns * T(0.5); // half spread width, used as stencil shift

  CNTime timer{};
  const auto ndims = ndims_from_Ns(N1, N2, N3);
  auto nthr        = MY_OMP_GET_MAX_THREADS(); // guess # threads to use to interp
  if (opts.nthreads > 0) nthr = opts.nthreads; // user override, now without limit
#ifndef _OPENMP
  nthr = 1;                                    // single-threaded lib must override user
#endif
  if (opts.debug)
    printf("\tinterp %dD (M=%lld; N1=%lld,N2=%lld,N3=%lld), nthr=%d\n", ndims,
           (long long)M, (long long)N1, (long long)N2, (long long)N3, nthr);
  timer.start();
#pragma omp parallel num_threads(nthr)
  {
    static constexpr auto CHUNKSIZE = simd_size; // number of targets per chunk
    alignas(alignment) UBIGINT jlist[CHUNKSIZE];
    alignas(alignment) T xjlist[CHUNKSIZE], yjlist[CHUNKSIZE], zjlist[CHUNKSIZE];
    alignas(alignment) T outbuf[2 * CHUNKSIZE];
    // Kernels: static alloc is faster, so we do it for up to 3D...
    alignas(alignment) std::array<T, 3 * MAX_NSPREAD> kernel_values{0};
    auto *FINUFFT_RESTRICT ker1 = kernel_values.data();
    auto *FINUFFT_RESTRICT ker2 = kernel_values.data() + MAX_NSPREAD;
    auto *FINUFFT_RESTRICT ker3 = kernel_values.data() + 2 * MAX_NSPREAD;

    // Loop over interpolation chunks
    // main loop over NU trgs, interp each from U
    // (note: windows omp doesn't like unsigned loop vars)
#pragma omp for schedule(dynamic, 1000) // assign threads to NU targ pts:
    for (BIGINT i = 0; i < M; i += CHUNKSIZE) {
      // Setup buffers for this chunk
      const UBIGINT bufsize = (i + CHUNKSIZE > M) ? M - i : CHUNKSIZE;
      for (int ibuf = 0; ibuf < bufsize; ibuf++) {
        UBIGINT j    = sort_indices[i + ibuf];
        jlist[ibuf]  = j;
        xjlist[ibuf] = fold_rescale<T>(kx[j], N1);
        if (ndims >= 2) yjlist[ibuf] = fold_rescale<T>(ky[j], N2);
        if (ndims == 3) zjlist[ibuf] = fold_rescale<T>(kz[j], N3);
      }

      // Loop over targets in chunk
      for (int ibuf = 0; ibuf < bufsize; ibuf++) {
        const auto xj = xjlist[ibuf];
        const auto yj = (ndims > 1) ? yjlist[ibuf] : 0;
        const auto zj = (ndims > 2) ? zjlist[ibuf] : 0;

        auto *FINUFFT_RESTRICT target = outbuf + 2 * ibuf;

        // coords (x,y,z), spread block corner index (i1,i2,i3) of current NU targ
        const auto i1 = BIGINT(std::ceil(xj - ns2)); // leftmost grid index
        const auto i2 = (ndims > 1) ? BIGINT(std::ceil(yj - ns2)) : 0; // min y grid index
        const auto i3 = (ndims > 2) ? BIGINT(std::ceil(zj - ns2)) : 0; // min z grid index

        const auto x1 = std::ceil(xj - ns2) - xj; // shift of ker center, in [-w/2,-w/2+1]
        const auto x2 = (ndims > 1) ? std::ceil(yj - ns2) - yj : 0;
        const auto x3 = (ndims > 2) ? std::ceil(zj - ns2) - zj : 0;

        // eval kernel values patch and use to interpolate from uniform data...
        if (!(opts.flags & TF_OMIT_SPREADING)) {
          switch (ndims) {
          case 1:
            ker_eval<ns, kerevalmeth, T, simd_type>(kernel_values.data(), opts, x1);
            interp_line<T, ns, simd_type>(target, data_uniform, ker1, i1, N1);
            break;
          case 2:
            ker_eval<ns, kerevalmeth, T, simd_type>(kernel_values.data(), opts, x1, x2);
            interp_square<T, ns, simd_type>(target, data_uniform, ker1, ker2, i1, i2, N1,
                                            N2);
            break;
          case 3:
            ker_eval<ns, kerevalmeth, T, simd_type>(kernel_values.data(), opts, x1, x2,
                                                    x3);
            interp_cube<T, ns, simd_type>(target, data_uniform, ker1, ker2, ker3, i1, i2,
                                          i3, N1, N2, N3);
            break;
          default: // can't get here
            FINUFFT_UNREACHABLE;
            break;
          }
        }
      } // end loop over targets in chunk

      // Copy result buffer to output array
      for (int ibuf = 0; ibuf < bufsize; ibuf++) {
        const UBIGINT j            = jlist[ibuf];
        data_nonuniform[2 * j]     = outbuf[2 * ibuf];
        data_nonuniform[2 * j + 1] = outbuf[2 * ibuf + 1];
      }

    } // end NU targ loop
  } // end parallel section
  if (opts.debug) printf("\tt2 spreading loop: \t%.3g s\n", timer.elapsedsec());
  return 0;
}

template<typename T, uint16_t NS>
static int interpSorted_dispatch(
    const std::vector<BIGINT> &sort_indices, const UBIGINT N1, const UBIGINT N2,
    const UBIGINT N3, T *FINUFFT_RESTRICT data_uniform, const UBIGINT M,
    T *FINUFFT_RESTRICT kx, T *FINUFFT_RESTRICT ky, T *FINUFFT_RESTRICT kz,
    T *FINUFFT_RESTRICT data_nonuniform, const finufft_spread_opts &opts) {
  static_assert(MIN_NSPREAD <= NS && NS <= MAX_NSPREAD,
                "NS must be in the range (MIN_NSPREAD, MAX_NSPREAD)");
  if constexpr (NS == MIN_NSPREAD) { // Base case
    if (opts.kerevalmeth)
      return interpSorted_kernel<T, MIN_NSPREAD, true>(
          sort_indices, N1, N2, N3, data_uniform, M, kx, ky, kz, data_nonuniform, opts);
    else {
      return interpSorted_kernel<T, MIN_NSPREAD, false>(
          sort_indices, N1, N2, N3, data_uniform, M, kx, ky, kz, data_nonuniform, opts);
    }
  } else {
    if (opts.nspread == NS) {
      if (opts.kerevalmeth) {
        return interpSorted_kernel<T, NS, true>(sort_indices, N1, N2, N3, data_uniform, M,
                                                kx, ky, kz, data_nonuniform, opts);
      } else {
        return interpSorted_kernel<T, NS, false>(sort_indices, N1, N2, N3, data_uniform,
                                                 M, kx, ky, kz, data_nonuniform, opts);
      }
    } else {
      return interpSorted_dispatch<T, NS - 1>(sort_indices, N1, N2, N3, data_uniform, M,
                                              kx, ky, kz, data_nonuniform, opts);
    }
  }
}

template<typename T>
static int interpSorted(
    const std::vector<BIGINT> &sort_indices, const UBIGINT N1, const UBIGINT N2,
    const UBIGINT N3, T *FINUFFT_RESTRICT data_uniform, const UBIGINT M,
    T *FINUFFT_RESTRICT kx, T *FINUFFT_RESTRICT ky, T *FINUFFT_RESTRICT kz,
    T *FINUFFT_RESTRICT data_nonuniform, const finufft_spread_opts &opts) {
  return interpSorted_dispatch<T, MAX_NSPREAD>(sort_indices, N1, N2, N3, data_uniform, M,
                                               kx, ky, kz, data_nonuniform, opts);
}

template<typename T>
int spreadinterpSorted(const std::vector<BIGINT> &sort_indices, const UBIGINT N1,
                       const UBIGINT N2, const UBIGINT N3, T *data_uniform,
                       const UBIGINT M, T *FINUFFT_RESTRICT kx, T *FINUFFT_RESTRICT ky,
                       T *FINUFFT_RESTRICT kz, T *FINUFFT_RESTRICT data_nonuniform,
                       const finufft_spread_opts &opts, int did_sort)
/* Logic to select the main spreading (dir=1) vs interpolation (dir=2) routine.
   See spreadinterp() above for inputs arguments and definitions.
   Return value should always be 0 (no error reporting).
   Split out by Melody Shih, Jun 2018; renamed Barnett 5/20/20.
*/
{
  if (opts.spread_direction == 1) // ========= direction 1 (spreading) =======
    spreadSorted(sort_indices, N1, N2, N3, data_uniform, M, kx, ky, kz, data_nonuniform,
                 opts, did_sort);

  else // ================= direction 2 (interpolation) ===========
    interpSorted(sort_indices, N1, N2, N3, data_uniform, M, kx, ky, kz, data_nonuniform,
                 opts);

  return 0;
}
template int spreadinterpSorted<float>(
    const std::vector<BIGINT> &sort_indices, const UBIGINT N1, const UBIGINT N2,
    const UBIGINT N3, float *data_uniform, const UBIGINT M, float *FINUFFT_RESTRICT kx,
    float *FINUFFT_RESTRICT ky, float *FINUFFT_RESTRICT kz,
    float *FINUFFT_RESTRICT data_nonuniform, const finufft_spread_opts &opts,
    int did_sort);
template int spreadinterpSorted<double>(
    const std::vector<BIGINT> &sort_indices, const UBIGINT N1, const UBIGINT N2,
    const UBIGINT N3, double *data_uniform, const UBIGINT M, double *FINUFFT_RESTRICT kx,
    double *FINUFFT_RESTRICT ky, double *FINUFFT_RESTRICT kz,
    double *FINUFFT_RESTRICT data_nonuniform, const finufft_spread_opts &opts,
    int did_sort);

///////////////////////////////////////////////////////////////////////////

template<typename T>
FINUFFT_EXPORT int FINUFFT_CDECL setup_spreader(finufft_spread_opts &opts, T eps,
                                                double upsampfac, int kerevalmeth,
                                                int debug, int showwarn, int dim)
/* Initializes spreader kernel parameters given desired NUFFT tolerance eps,
   upsampling factor (=sigma in paper, or R in Dutt-Rokhlin), ker eval meth
   (either 0:exp(sqrt()), 1: Horner ppval), and some debug-level flags.
   Also sets all default options in finufft_spread_opts. See finufft_spread_opts.h for
   opts. dim is spatial dimension (1,2, or 3). See finufft.cpp:finufft_plan() for where
   upsampfac is set. Must call this before any kernel evals done, otherwise segfault
   likely. Returns: 0  : success FINUFFT_WARN_EPS_TOO_SMALL : requested eps cannot be
   achieved, but proceed with best possible eps otherwise : failure (see codes in defs.h);
   spreading must not proceed Barnett 2017. debug, loosened eps logic 6/14/20.
*/
{
  constexpr T EPSILON = std::numeric_limits<T>::epsilon();
  if (upsampfac != 2.0 && upsampfac != 1.25) { // nonstandard sigma
    if (kerevalmeth == 1) {
      fprintf(stderr,
              "FINUFFT setup_spreader: nonstandard upsampfac=%.3g cannot be handled by "
              "kerevalmeth=1\n",
              upsampfac);
      return FINUFFT_ERR_HORNER_WRONG_BETA;
    }
    if (upsampfac <= 1.0) { // no digits would result
      fprintf(stderr, "FINUFFT setup_spreader: error, upsampfac=%.3g is <=1.0\n",
              upsampfac);
      return FINUFFT_ERR_UPSAMPFAC_TOO_SMALL;
    }
    // calling routine must abort on above errors, since opts is garbage!
    if (showwarn && upsampfac > 4.0)
      fprintf(stderr,
              "FINUFFT setup_spreader warning: upsampfac=%.3g way too large to be "
              "beneficial.\n",
              upsampfac);
  }

  // write out default finufft_spread_opts (some overridden in setup_spreader_for_nufft)
  opts.spread_direction = 0; // user should always set to 1 or 2 as desired
  opts.sort             = 2; // 2:auto-choice
  opts.kerpad           = 0; // affects only evaluate_kernel_vector
  opts.kerevalmeth      = kerevalmeth;
  opts.upsampfac        = upsampfac;
  opts.nthreads         = 0; // all avail
  opts.sort_threads     = 0; // 0:auto-choice
  // heuristic dir=1 chunking for nthr>>1, typical for intel i7 and skylake...
  opts.max_subproblem_size = (dim == 1) ? 10000 : 100000;
  opts.flags               = 0; // 0:no timing flags (>0 for experts only)
  opts.debug               = 0; // 0:no debug output
  // heuristic nthr above which switch OMP critical to atomic (add_wrapped...):
  opts.atomic_threshold = 10; // R Blackwell's value

  int ns, ier = 0;            // Set kernel width w (aka ns, nspread) then copy to opts...
  if (eps < EPSILON) {        // safety; there's no hope of beating e_mach
    if (showwarn)
      fprintf(stderr, "%s warning: increasing tol=%.3g to eps_mach=%.3g.\n", __func__,
              (double)eps, (double)EPSILON);
    eps = EPSILON; // only changes local copy (not any opts)
    ier = FINUFFT_WARN_EPS_TOO_SMALL;
  }
  if (upsampfac == 2.0)                    // standard sigma (see SISC paper)
    ns = std::ceil(-log10(eps / (T)10.0)); // 1 digit per power of 10
  else                                     // custom sigma
    ns = std::ceil(-log(eps) / (PI * sqrt(1.0 - 1.0 / upsampfac))); // formula, gam=1
  ns = max(2, ns);        // (we don't have ns=1 version yet)
  if (ns > MAX_NSPREAD) { // clip to fit allocated arrays, Horner rules
    if (showwarn)
      fprintf(stderr,
              "%s warning: at upsampfac=%.3g, tol=%.3g would need kernel width ns=%d; "
              "clipping to max %d.\n",
              __func__, upsampfac, (double)eps, ns, MAX_NSPREAD);
    ns  = MAX_NSPREAD;
    ier = FINUFFT_WARN_EPS_TOO_SMALL;
  }
  opts.nspread = ns;
  // setup for reference kernel eval (via formula): select beta width param...
  // (even when kerevalmeth=1, this ker eval needed for FTs in onedim_*_kernel)
  opts.ES_halfwidth = (double)ns / 2; // constants to help (see below routines)
  opts.ES_c         = 4.0 / (double)(ns * ns);
  double betaoverns = 2.30;           // gives decent betas for default sigma=2.0
  if (ns == 2) betaoverns = 2.20;     // some small-width tweaks...
  if (ns == 3) betaoverns = 2.26;
  if (ns == 4) betaoverns = 2.38;
  if (upsampfac != 2.0) { // again, override beta for custom sigma
    T gamma    = 0.97;    // must match devel/gen_all_horner_C_code.m !
    betaoverns = gamma * PI * (1.0 - 1.0 / (2 * upsampfac)); // formula based on cutoff
  }
  opts.ES_beta = betaoverns * ns; // set the kernel beta parameter
  if (debug)
    printf("%s (kerevalmeth=%d) eps=%.3g sigma=%.3g: chose ns=%d beta=%.3g\n", __func__,
           kerevalmeth, (double)eps, upsampfac, ns, opts.ES_beta);

  return ier;
}
template FINUFFT_EXPORT int FINUFFT_CDECL setup_spreader<float>(
    finufft_spread_opts &opts, float eps, double upsampfac, int kerevalmeth, int debug,
    int showwarn, int dim);
template FINUFFT_EXPORT int FINUFFT_CDECL setup_spreader<double>(
    finufft_spread_opts &opts, double eps, double upsampfac, int kerevalmeth, int debug,
    int showwarn, int dim);

template<typename T>
T evaluate_kernel(T x, const finufft_spread_opts &opts)
/* ES ("exp sqrt") kernel evaluation at single real argument:
      phi(x) = exp(beta.(sqrt(1 - (2x/n_s)^2) - 1)),    for |x| < nspread/2
   related to an asymptotic approximation to the Kaiser--Bessel, itself an
   approximation to prolate spheroidal wavefunction (PSWF) of order 0.
   This is the "reference implementation", used by eg finufft/onedim_* 2/17/17.
   Rescaled so max is 1, Barnett 7/21/24
*/
{
  if (abs(x) >= (T)opts.ES_halfwidth)
    // if spreading/FT careful, shouldn't need this if, but causes no speed hit
    return 0.0;
  else
    return exp((T)opts.ES_beta * (sqrt((T)1.0 - (T)opts.ES_c * x * x) - (T)1.0));
}

template float evaluate_kernel<float>(float x, const finufft_spread_opts &opts);
template double evaluate_kernel<double>(double x, const finufft_spread_opts &opts);

} // namespace finufft::spreadinterp<|MERGE_RESOLUTION|>--- conflicted
+++ resolved
@@ -422,665 +422,9 @@
   target[1] = out[1];
 }
 
-<<<<<<< HEAD
-// --------------------------------------------------------------------------
-int spreadSorted(const BIGINT *sort_indices, UBIGINT N1, UBIGINT N2, UBIGINT N3,
-                 FLT *FINUFFT_RESTRICT data_uniform, UBIGINT M, FLT *FINUFFT_RESTRICT kx,
-                 FLT *FINUFFT_RESTRICT ky, FLT *FINUFFT_RESTRICT kz,
-                 const FLT *data_nonuniform, const finufft_spread_opts &opts,
-                 int did_sort)
-// Spread NU pts in sorted order to a uniform grid. See spreadinterp() for doc.
-{
-  CNTime timer{};
-  const auto ndims = ndims_from_Ns(N1, N2, N3);
-  const auto N     = N1 * N2 * N3;             // output array size
-  const auto ns    = opts.nspread;             // abbrev. for w, kernel width
-  auto nthr        = MY_OMP_GET_MAX_THREADS(); // guess # threads to use to spread
-  if (opts.nthreads > 0) nthr = opts.nthreads; // user override, now without limit
-#ifndef _OPENMP
-  nthr = 1;                                    // single-threaded lib must override user
-#endif
-  if (opts.debug)
-    printf("\tspread %dD (M=%lld; N1=%lld,N2=%lld,N3=%lld), nthr=%d\n", ndims,
-           (long long)M, (long long)N1, (long long)N2, (long long)N3, nthr);
-  timer.start();
-  std::fill(data_uniform, data_uniform + 2 * N, 0.0); // zero the output array
-  if (opts.debug) printf("\tzero output array\t%.3g s\n", timer.elapsedsec());
-  if (M == 0)                                         // no NU pts, we're done
-    return 0;
-
-  auto spread_single = (nthr == 1) || (M * 100 < N); // low-density heuristic?
-  spread_single      = false;                        // for now
-  timer.start();
-  if (spread_single) { // ------- Basic single-core t1 spreading ------
-    for (UBIGINT j = 0; j < M; j++) {
-      // *** todo, not urgent
-      // ... (question is: will the index wrapping per NU pt slow it down?)
-    }
-    if (opts.debug) printf("\tt1 simple spreading:\t%.3g s\n", timer.elapsedsec());
-  } else { // ------- Fancy multi-core blocked t1 spreading ----
-           // Splits sorted inds (jfm's advanced2), could double RAM.
-    // choose nb (# subprobs) via used nthreads:
-    auto nb = std::min((UBIGINT)nthr, M); // simply split one subprob per thr...
-    if (nb * (BIGINT)opts.max_subproblem_size < M) { // ...or more subprobs to cap size
-      nb = 1 + (M - 1) / opts.max_subproblem_size;   // int div does
-                                                     // ceil(M/opts.max_subproblem_size)
-      if (opts.debug)
-        printf("\tcapping subproblem sizes to max of %d\n", opts.max_subproblem_size);
-    }
-    if (M * 1000 < N) { // low-density heuristic: one thread per NU pt!
-      nb = M;
-      if (opts.debug) printf("\tusing low-density speed rescue nb=M...\n");
-    }
-    if (!did_sort && nthr == 1) {
-      nb = 1;
-      if (opts.debug) printf("\tunsorted nthr=1: forcing single subproblem...\n");
-    }
-    if (opts.debug && nthr > opts.atomic_threshold)
-      printf("\tnthr big: switching add_wrapped OMP from critical to atomic (!)\n");
-
-    std::vector<UBIGINT> brk(nb + 1); // NU index breakpoints defining nb subproblems
-    for (int p = 0; p <= nb; ++p) brk[p] = (M * p + nb - 1) / nb;
-
-#pragma omp parallel num_threads(nthr)
-    {
-      // local copies of NU pts and data for each subproblem
-      std::vector<FLT> kx0{}, ky0{}, kz0{}, dd0{}, du0{};
-#pragma omp for schedule(dynamic, 1)               // each is big
-      for (int isub = 0; isub < nb; isub++) {      // Main loop through the subproblems
-        const auto M0 = brk[isub + 1] - brk[isub]; // # NU pts in this subproblem
-        // copy the location and data vectors for the nonuniform points
-        kx0.resize(M0);
-        ky0.resize(M0 * (N2 > 1));
-        kz0.resize(M0 * (N3 > 1));
-        dd0.resize(2 * M0);                            // complex strength data
-        for (auto j = 0; j < M0; j++) {                // todo: can avoid this copying?
-          const auto kk = sort_indices[j + brk[isub]]; // NU pt from subprob index list
-          kx0[j]        = fold_rescale(kx[kk], N1);
-          if (N2 > 1) ky0[j] = fold_rescale(ky[kk], N2);
-          if (N3 > 1) kz0[j] = fold_rescale(kz[kk], N3);
-          dd0[j * 2]     = data_nonuniform[kk * 2];     // real part
-          dd0[j * 2 + 1] = data_nonuniform[kk * 2 + 1]; // imag part
-        }
-        // get the subgrid which will include padding by roughly nspread/2
-        // get_subgrid sets
-        BIGINT offset1, offset2, offset3, padded_size1, size1, size2, size3;
-        // sets offsets and sizes
-        get_subgrid(offset1, offset2, offset3, padded_size1, size1, size2, size3, M0,
-                    kx0.data(), ky0.data(), kz0.data(), ns, ndims);
-        if (opts.debug > 1) {
-          print_subgrid_info(ndims, offset1, offset2, offset3, padded_size1, size1, size2,
-                             size3, M0);
-        }
-        // allocate output data for this subgrid
-        du0.resize(2 * padded_size1 * size2 * size3); // complex
-        // Spread to subgrid without need for bounds checking or wrapping
-        if (!(opts.flags & TF_OMIT_SPREADING)) {
-          if (ndims == 1)
-            spread_subproblem_1d(offset1, padded_size1, du0.data(), M0, kx0.data(),
-                                 dd0.data(), opts);
-          else if (ndims == 2)
-            spread_subproblem_2d(offset1, offset2, padded_size1, size2, du0.data(), M0,
-                                 kx0.data(), ky0.data(), dd0.data(), opts);
-          else
-            spread_subproblem_3d(offset1, offset2, offset3, padded_size1, size2, size3,
-                                 du0.data(), M0, kx0.data(), ky0.data(), kz0.data(),
-                                 dd0.data(), opts);
-        }
-        // do the adding of subgrid to output
-        if (!(opts.flags & TF_OMIT_WRITE_TO_GRID)) {
-          if (nthr > opts.atomic_threshold) { // see above for debug reporting
-            add_wrapped_subgrid<true>(offset1, offset2, offset3, padded_size1, size1,
-                                      size2, size3, N1, N2, N3, data_uniform,
-                                      du0.data()); // R Blackwell's atomic version
-          } else {
-#pragma omp critical
-            add_wrapped_subgrid<false>(offset1, offset2, offset3, padded_size1, size1,
-                                       size2, size3, N1, N2, N3, data_uniform,
-                                       du0.data());
-          }
-        }
-      } // end main loop over subprobs
-    }
-    if (opts.debug)
-      printf("\tt1 fancy spread: \t%.3g s (%ld subprobs)\n", timer.elapsedsec(), nb);
-  } // end of choice of which t1 spread type to use
-  return 0;
-};
-
-// --------------------------------------------------------------------------
-template<uint16_t ns, uint16_t kerevalmeth>
-FINUFFT_NEVER_INLINE static int interpSorted_kernel(
-    const BIGINT *sort_indices, const UBIGINT N1, const UBIGINT N2, const UBIGINT N3,
-    const FLT *data_uniform, const UBIGINT M, FLT *FINUFFT_RESTRICT kx,
-    FLT *FINUFFT_RESTRICT ky, FLT *FINUFFT_RESTRICT kz,
-    FLT *FINUFFT_RESTRICT data_nonuniform, const finufft_spread_opts &opts)
-// Interpolate to NU pts in sorted order from a uniform grid.
-// See spreadinterp() for doc.
-{
-  using simd_type                 = PaddedSIMD<FLT, 2 * ns>;
-  using arch_t                    = typename simd_type::arch_type;
-  static constexpr auto alignment = arch_t::alignment();
-  static constexpr auto simd_size = simd_type::size;
-  static constexpr auto ns2 = ns * FLT(0.5); // half spread width, used as stencil shift
-
-  CNTime timer{};
-  const auto ndims = ndims_from_Ns(N1, N2, N3);
-  auto nthr        = MY_OMP_GET_MAX_THREADS(); // guess # threads to use to interp
-  if (opts.nthreads > 0) nthr = opts.nthreads; // user override, now without limit
-#ifndef _OPENMP
-  nthr = 1;                                    // single-threaded lib must override user
-#endif
-  if (opts.debug)
-    printf("\tinterp %dD (M=%lld; N1=%lld,N2=%lld,N3=%lld), nthr=%d\n", ndims,
-           (long long)M, (long long)N1, (long long)N2, (long long)N3, nthr);
-  timer.start();
-#pragma omp parallel num_threads(nthr)
-  {
-    static constexpr auto CHUNKSIZE = simd_size; // number of targets per chunk
-    alignas(alignment) UBIGINT jlist[CHUNKSIZE];
-    alignas(alignment) FLT xjlist[CHUNKSIZE], yjlist[CHUNKSIZE], zjlist[CHUNKSIZE];
-    alignas(alignment) FLT outbuf[2 * CHUNKSIZE];
-    // Kernels: static alloc is faster, so we do it for up to 3D...
-    alignas(alignment) std::array<FLT, 3 * MAX_NSPREAD> kernel_values{0};
-    auto *FINUFFT_RESTRICT ker1 = kernel_values.data();
-    auto *FINUFFT_RESTRICT ker2 = kernel_values.data() + MAX_NSPREAD;
-    auto *FINUFFT_RESTRICT ker3 = kernel_values.data() + 2 * MAX_NSPREAD;
-
-    // Loop over interpolation chunks
-    // main loop over NU trgs, interp each from U
-    // (note: windows omp doesn't like unsigned loop vars)
-#pragma omp for schedule(dynamic, 1000) // assign threads to NU targ pts:
-    for (BIGINT i = 0; i < M; i += CHUNKSIZE) {
-      // Setup buffers for this chunk
-      const UBIGINT bufsize = (i + CHUNKSIZE > M) ? M - i : CHUNKSIZE;
-      for (int ibuf = 0; ibuf < bufsize; ibuf++) {
-        UBIGINT j    = sort_indices[i + ibuf];
-        jlist[ibuf]  = j;
-        xjlist[ibuf] = fold_rescale(kx[j], N1);
-        if (ndims >= 2) yjlist[ibuf] = fold_rescale(ky[j], N2);
-        if (ndims == 3) zjlist[ibuf] = fold_rescale(kz[j], N3);
-      }
-
-      // Loop over targets in chunk
-      for (int ibuf = 0; ibuf < bufsize; ibuf++) {
-        const auto xj = xjlist[ibuf];
-        const auto yj = (ndims > 1) ? yjlist[ibuf] : 0;
-        const auto zj = (ndims > 2) ? zjlist[ibuf] : 0;
-
-        auto *FINUFFT_RESTRICT target = outbuf + 2 * ibuf;
-
-        // coords (x,y,z), spread block corner index (i1,i2,i3) of current NU targ
-        const auto i1 = BIGINT(std::ceil(xj - ns2)); // leftmost grid index
-        const auto i2 = (ndims > 1) ? BIGINT(std::ceil(yj - ns2)) : 0; // min y grid index
-        const auto i3 = (ndims > 2) ? BIGINT(std::ceil(zj - ns2)) : 0; // min z grid index
-
-        const auto x1 = std::ceil(xj - ns2) - xj; // shift of ker center, in [-w/2,-w/2+1]
-        const auto x2 = (ndims > 1) ? std::ceil(yj - ns2) - yj : 0;
-        const auto x3 = (ndims > 2) ? std::ceil(zj - ns2) - zj : 0;
-
-        // eval kernel values patch and use to interpolate from uniform data...
-        if (!(opts.flags & TF_OMIT_SPREADING)) {
-          switch (ndims) {
-          case 1:
-            ker_eval<ns, kerevalmeth, FLT, simd_type>(kernel_values.data(), opts, x1);
-            interp_line<ns, simd_type>(target, data_uniform, ker1, i1, N1);
-            break;
-          case 2:
-            ker_eval<ns, kerevalmeth, FLT, simd_type>(kernel_values.data(), opts, x1, x2);
-            interp_square<ns, simd_type>(target, data_uniform, ker1, ker2, i1, i2, N1,
-                                         N2);
-            break;
-          case 3:
-            ker_eval<ns, kerevalmeth, FLT, simd_type>(kernel_values.data(), opts, x1, x2,
-                                                      x3);
-            interp_cube<ns, simd_type>(target, data_uniform, ker1, ker2, ker3, i1, i2, i3,
-                                       N1, N2, N3);
-            break;
-          default: // can't get here
-            FINUFFT_UNREACHABLE;
-            break;
-          }
-        }
-      } // end loop over targets in chunk
-
-      // Copy result buffer to output array
-      for (int ibuf = 0; ibuf < bufsize; ibuf++) {
-        const UBIGINT j            = jlist[ibuf];
-        data_nonuniform[2 * j]     = outbuf[2 * ibuf];
-        data_nonuniform[2 * j + 1] = outbuf[2 * ibuf + 1];
-      }
-
-    } // end NU targ loop
-  } // end parallel section
-  if (opts.debug) printf("\tt2 spreading loop: \t%.3g s\n", timer.elapsedsec());
-  return 0;
-}
-
-template<uint16_t NS>
-static int interpSorted_dispatch(
-    const BIGINT *sort_indices, const UBIGINT N1, const UBIGINT N2, const UBIGINT N3,
-    FLT *FINUFFT_RESTRICT data_uniform, const UBIGINT M, FLT *FINUFFT_RESTRICT kx,
-    FLT *FINUFFT_RESTRICT ky, FLT *FINUFFT_RESTRICT kz,
-    FLT *FINUFFT_RESTRICT data_nonuniform, const finufft_spread_opts &opts) {
-  static_assert(MIN_NSPREAD <= NS && NS <= MAX_NSPREAD,
-                "NS must be in the range (MIN_NSPREAD, MAX_NSPREAD)");
-  if constexpr (NS == MIN_NSPREAD) { // Base case
-    if (opts.kerevalmeth)
-      return interpSorted_kernel<MIN_NSPREAD, true>(
-          sort_indices, N1, N2, N3, data_uniform, M, kx, ky, kz, data_nonuniform, opts);
-    else {
-      return interpSorted_kernel<MIN_NSPREAD, false>(
-          sort_indices, N1, N2, N3, data_uniform, M, kx, ky, kz, data_nonuniform, opts);
-    }
-  } else {
-    if (opts.nspread == NS) {
-      if (opts.kerevalmeth) {
-        return interpSorted_kernel<NS, true>(sort_indices, N1, N2, N3, data_uniform, M,
-                                             kx, ky, kz, data_nonuniform, opts);
-      } else {
-        return interpSorted_kernel<NS, false>(sort_indices, N1, N2, N3, data_uniform, M,
-                                              kx, ky, kz, data_nonuniform, opts);
-      }
-    } else {
-      return interpSorted_dispatch<NS - 1>(sort_indices, N1, N2, N3, data_uniform, M, kx,
-                                           ky, kz, data_nonuniform, opts);
-    }
-  }
-}
-
-int interpSorted(const BIGINT *sort_indices, const UBIGINT N1, const UBIGINT N2,
-                 const UBIGINT N3, FLT *FINUFFT_RESTRICT data_uniform, const UBIGINT M,
-                 FLT *FINUFFT_RESTRICT kx, FLT *FINUFFT_RESTRICT ky,
-                 FLT *FINUFFT_RESTRICT kz, FLT *FINUFFT_RESTRICT data_nonuniform,
-                 const finufft_spread_opts &opts) {
-  return interpSorted_dispatch<MAX_NSPREAD>(sort_indices, N1, N2, N3, data_uniform, M, kx,
-                                            ky, kz, data_nonuniform, opts);
-}
-
-///////////////////////////////////////////////////////////////////////////
-
-int setup_spreader(finufft_spread_opts &opts, FLT eps, double upsampfac, int kerevalmeth,
-                   int debug, int showwarn, int dim)
-/* Initializes spreader kernel parameters given desired NUFFT tolerance eps,
-   upsampling factor (=sigma in paper, or R in Dutt-Rokhlin), ker eval meth
-   (either 0:exp(sqrt()), 1: Horner ppval), and some debug-level flags.
-   Also sets all default options in finufft_spread_opts. See finufft_spread_opts.h for
-   opts. dim is spatial dimension (1,2, or 3). See finufft.cpp:finufft_plan() for where
-   upsampfac is set. Must call this before any kernel evals done, otherwise segfault
-   likely. Returns: 0  : success FINUFFT_WARN_EPS_TOO_SMALL : requested eps cannot be
-   achieved, but proceed with best possible eps otherwise : failure (see codes in defs.h);
-   spreading must not proceed Barnett 2017. debug, loosened eps logic 6/14/20.
-*/
-{
-  if (upsampfac != 2.0 && upsampfac != 1.25) { // nonstandard sigma
-    if (kerevalmeth == 1) {
-      fprintf(stderr,
-              "FINUFFT setup_spreader: nonstandard upsampfac=%.3g cannot be handled by "
-              "kerevalmeth=1\n",
-              upsampfac);
-      return FINUFFT_ERR_HORNER_WRONG_BETA;
-    }
-    if (upsampfac <= 1.0) { // no digits would result
-      fprintf(stderr, "FINUFFT setup_spreader: error, upsampfac=%.3g is <=1.0\n",
-              upsampfac);
-      return FINUFFT_ERR_UPSAMPFAC_TOO_SMALL;
-    }
-    // calling routine must abort on above errors, since opts is garbage!
-    if (showwarn && upsampfac > 4.0)
-      fprintf(stderr,
-              "FINUFFT setup_spreader warning: upsampfac=%.3g way too large to be "
-              "beneficial.\n",
-              upsampfac);
-  }
-
-  // write out default finufft_spread_opts (some overridden in setup_spreader_for_nufft)
-  opts.spread_direction = 0; // user should always set to 1 or 2 as desired
-  opts.sort             = 2; // 2:auto-choice
-  opts.kerpad           = 0; // affects only evaluate_kernel_vector
-  opts.kerevalmeth      = kerevalmeth;
-  opts.upsampfac        = upsampfac;
-  opts.nthreads         = 0; // all avail
-  opts.sort_threads     = 0; // 0:auto-choice
-  // heuristic dir=1 chunking for nthr>>1, typical for intel i7 and skylake...
-  opts.max_subproblem_size = (dim == 1) ? 10000 : 100000;
-  opts.flags               = 0; // 0:no timing flags (>0 for experts only)
-  opts.debug               = 0; // 0:no debug output
-  // heuristic nthr above which switch OMP critical to atomic (add_wrapped...):
-  opts.atomic_threshold = 10; // R Blackwell's value
-
-  int ns, ier = 0;            // Set kernel width w (aka ns, nspread) then copy to opts...
-  if (eps < EPSILON) {        // safety; there's no hope of beating e_mach
-    if (showwarn)
-      fprintf(stderr, "%s warning: increasing tol=%.3g to eps_mach=%.3g.\n", __func__,
-              (double)eps, (double)EPSILON);
-    eps = EPSILON; // only changes local copy (not any opts)
-    ier = FINUFFT_WARN_EPS_TOO_SMALL;
-  }
-  if (upsampfac == 2.0)                      // standard sigma (see SISC paper)
-    ns = std::ceil(-log10(eps / (FLT)10.0)); // 1 digit per power of 10
-  else                                       // custom sigma
-    ns = std::ceil(-log(eps) / (PI * sqrt(1.0 - 1.0 / upsampfac))); // formula, gam=1
-  ns = max(2, ns);        // (we don't have ns=1 version yet)
-  if (ns > MAX_NSPREAD) { // clip to fit allocated arrays, Horner rules
-    if (showwarn)
-      fprintf(stderr,
-              "%s warning: at upsampfac=%.3g, tol=%.3g would need kernel width ns=%d; "
-              "clipping to max %d.\n",
-              __func__, upsampfac, (double)eps, ns, MAX_NSPREAD);
-    ns  = MAX_NSPREAD;
-    ier = FINUFFT_WARN_EPS_TOO_SMALL;
-  }
-  opts.nspread = ns;
-  // setup for reference kernel eval (via formula): select beta width param...
-  // (even when kerevalmeth=1, this ker eval needed for FTs in onedim_*_kernel)
-  opts.ES_halfwidth = (double)ns / 2; // constants to help (see below routines)
-  opts.ES_c         = 4.0 / (double)(ns * ns);
-  double betaoverns = 2.30;           // gives decent betas for default sigma=2.0
-  if (ns == 2) betaoverns = 2.20;     // some small-width tweaks...
-  if (ns == 3) betaoverns = 2.26;
-  if (ns == 4) betaoverns = 2.38;
-  if (upsampfac != 2.0) { // again, override beta for custom sigma
-    FLT gamma  = 0.97;    // must match devel/gen_all_horner_C_code.m !
-    betaoverns = gamma * PI * (1.0 - 1.0 / (2 * upsampfac)); // formula based on cutoff
-  }
-  opts.ES_beta = betaoverns * ns; // set the kernel beta parameter
-  if (debug)
-    printf("%s (kerevalmeth=%d) eps=%.3g sigma=%.3g: chose ns=%d beta=%.3g\n", __func__,
-           kerevalmeth, (double)eps, upsampfac, ns, opts.ES_beta);
-
-  return ier;
-}
-
-FLT evaluate_kernel(FLT x, const finufft_spread_opts &opts)
-/* ES ("exp sqrt") kernel evaluation at single real argument:
-      phi(x) = exp(beta.(sqrt(1 - (2x/n_s)^2) - 1)),    for |x| < nspread/2
-   related to an asymptotic approximation to the Kaiser--Bessel, itself an
-   approximation to prolate spheroidal wavefunction (PSWF) of order 0.
-   This is the "reference implementation", used by eg finufft/onedim_* 2/17/17.
-   Rescaled so max is 1, Barnett 7/21/24
-*/
-{
-  if (abs(x) >= (FLT)opts.ES_halfwidth)
-    // if spreading/FT careful, shouldn't need this if, but causes no speed hit
-    return 0.0;
-  else
-    return exp((FLT)opts.ES_beta * (sqrt((FLT)1.0 - (FLT)opts.ES_c * x * x) - (FLT)1.0));
-}
-
-template<uint8_t ns, uint8_t upsampfact>
-FLT evaluate_kernel_horner_kernel(FLT x, const finufft_spread_opts &opts)
-/* Templated ES ("exp sqrt") kernel evaluation at single real argument:
-      phi(x) = exp(beta.(sqrt(1 - (2x/n_s)^2) - 1)),    for |x| < nspread/2
-   using generated piecewise polynomial approximation to the kernel.
-*/
-{
-  if (abs(x) >= (FLT)opts.ES_halfwidth) {
-    // if spreading/FT careful, shouldn't need this if, but causes no speed hit
-    return 0.0;
-  } else {
-    static constexpr auto horner_coeffs = []() constexpr noexcept {
-      if constexpr (upsampfact == 200) {
-        return get_horner_coeffs_200<FLT, ns>();
-      } else if constexpr (upsampfact == 125) {
-        return get_horner_coeffs_125<FLT, ns>();
-      }
-    }();
-    static constexpr auto nc = horner_coeffs.size();
-    FLT res                  = 0.0;
-    for (uint8_t i = 0; i < ns; i++) {
-      if (x > -opts.ES_halfwidth + i && x <= -opts.ES_halfwidth + i + 1) {
-        FLT z = std::fma(FLT(2.0), x - FLT(i), FLT(ns - 1));
-        for (uint8_t j = 0; j < nc; ++j) {
-          res = std::fma(res, z, horner_coeffs[j][i]);
-        }
-        break;
-      }
-    }
-    return res;
-  }
-}
-
-template<uint8_t ns>
-FLT evaluate_kernel_horner_dispatch(FLT x, const finufft_spread_opts &opts) {
-  /* Template dispatcher ES ("exp sqrt") kernel evaluation at single real argument:
-        phi(x) = exp(beta.(sqrt(1 - (2x/n_s)^2) - 1)),    for |x| < nspread/2
-     using generated piecewise polynomial approximation to the kernel.
-  */
-  static_assert(MIN_NSPREAD <= ns && ns <= MAX_NSPREAD,
-                "ns must be in the range (MIN_NSPREAD, MAX_NSPREAD)");
-  if constexpr (ns == MIN_NSPREAD) { // Base case
-    if (opts.upsampfac == 2.0) {
-      return evaluate_kernel_horner_kernel<MIN_NSPREAD, 200>(x, opts);
-    } else if (opts.upsampfac == 1.25) {
-      return evaluate_kernel_horner_kernel<MIN_NSPREAD, 125>(x, opts);
-    } else {
-      fprintf(stderr, "[%s] upsampfac (%lf) not supported!\n", __func__, opts.upsampfac);
-      return 0.0;
-    }
-  } else {
-    if (opts.nspread == ns) {
-      if (opts.upsampfac == 2.0) {
-        return evaluate_kernel_horner_kernel<ns, 200>(x, opts);
-      } else if (opts.upsampfac == 1.25) {
-        return evaluate_kernel_horner_kernel<ns, 125>(x, opts);
-      } else {
-        fprintf(stderr, "[%s] upsampfac (%lf) not supported!\n", __func__,
-                opts.upsampfac);
-        return 0.0;
-      }
-    } else {
-      return evaluate_kernel_horner_dispatch<ns - 1>(x, opts);
-    }
-  }
-}
-
-FLT evaluate_kernel_horner(FLT x, const finufft_spread_opts &opts)
-/* ES ("exp sqrt") kernel evaluation at single real argument:
-      phi(x) = exp(beta.(sqrt(1 - (2x/n_s)^2) - 1)),    for |x| < nspread/2
-   using generated piecewise polynomial approximation to the kernel.
-*/
-{
-  return evaluate_kernel_horner_dispatch<MAX_NSPREAD>(x, opts);
-}
-
-template<uint8_t ns>
-void set_kernel_args(FLT *args, FLT x) noexcept
-// Fills vector args[] with kernel arguments x, x+1, ..., x+ns-1.
-// needed for the vectorized kernel eval of Ludvig af K.
-{
-  for (int i = 0; i < ns; i++) args[i] = x + (FLT)i;
-}
-template<uint8_t N>
-void evaluate_kernel_vector(FLT *ker, FLT *args, const finufft_spread_opts &opts) noexcept
-/* Evaluate ES kernel for a vector of N arguments; by Ludvig af K.
-   If opts.kerpad true, args and ker must be allocated for Npad, and args is
-   written to (to pad to length Npad), only first N outputs are correct.
-   Barnett 4/24/18 option to pad to mult of 4 for better SIMD vectorization.
-   Rescaled so max is 1, Barnett 7/21/24
-
-   Obsolete (replaced by Horner), but keep around for experimentation since
-   works for arbitrary beta. Formula must match reference implementation.
-*/
-{
-  FLT b = (FLT)opts.ES_beta;
-  FLT c = (FLT)opts.ES_c;
-  if (!(opts.flags & TF_OMIT_EVALUATE_KERNEL)) {
-    // Note (by Ludvig af K): Splitting kernel evaluation into two loops
-    // seems to benefit auto-vectorization.
-    // gcc 5.4 vectorizes first loop; gcc 7.2 vectorizes both loops
-    int Npad = N;
-    if (opts.kerpad) {               // since always same branch, no speed hit
-      Npad = 4 * (1 + (N - 1) / 4);  // pad N to mult of 4; help i7 GCC, not xeon
-      for (int i = N; i < Npad; ++i) // pad with 1-3 zeros for safe eval
-        args[i] = 0.0;
-    }
-    for (int i = 0; i < Npad; i++) { // Loop 1: Compute exponential arguments
-      // care! 1.0 is double...
-      ker[i] = b * (sqrt((FLT)1.0 - c * args[i] * args[i]) - (FLT)1.0);
-    }
-    if (!(opts.flags & TF_OMIT_EVALUATE_EXPONENTIAL))
-      for (int i = 0; i < Npad; i++) // Loop 2: Compute exponentials
-        ker[i] = exp(ker[i]);
-    if (opts.kerpad) {
-      // padded part should be zero, in spread_subproblem_nd_kernels, there are
-      // out of bound writes to trg arrays
-      for (int i = N; i < Npad; ++i) ker[i] = 0.0;
-    }
-  } else {
-    for (int i = 0; i < N; i++) // dummy for timing only
-      ker[i] = 1.0;
-  }
-  // Separate check from arithmetic (Is this really needed? doesn't slow down)
-  for (int i = 0; i < N; i++)
-    if (abs(args[i]) >= (FLT)opts.ES_halfwidth) ker[i] = 0.0;
-}
-
-template<uint8_t w, uint8_t upsampfact, class simd_type> // aka ns
-void eval_kernel_vec_Horner(FLT *FINUFFT_RESTRICT ker, const FLT x,
-                            const finufft_spread_opts &opts) noexcept
-/* Fill ker[] with Horner piecewise poly approx to [-w/2,w/2] ES kernel eval at
-x_j = x + j,  for j=0,..,w-1.  Thus x in [-w/2,-w/2+1].   w is aka ns.
-This is the current evaluation method, since it's faster (except i7 w=16).
-Two upsampfacs implemented. Params must match ref formula. Barnett 4/24/18 */
-
-{
-  // scale so local grid offset z in[-1,1]
-  const FLT z                         = std::fma(FLT(2.0), x, FLT(w - 1));
-  using arch_t                        = typename simd_type::arch_type;
-  static constexpr auto alignment     = arch_t::alignment();
-  static constexpr auto simd_size     = simd_type::size;
-  static constexpr auto padded_ns     = (w + simd_size - 1) & ~(simd_size - 1);
-  static constexpr auto horner_coeffs = []() constexpr noexcept {
-    if constexpr (upsampfact == 200) {
-      return get_horner_coeffs_200<FLT, w>();
-    } else if constexpr (upsampfact == 125) {
-      return get_horner_coeffs_125<FLT, w>();
-    }
-  }();
-  static constexpr auto nc          = horner_coeffs.size();
-  static constexpr auto use_ker_sym = (simd_size < w);
-
-  alignas(alignment) static constexpr auto padded_coeffs =
-      pad_2D_array_with_zeros<FLT, nc, w, padded_ns>(horner_coeffs);
-
-  // use kernel symmetry trick if w > simd_size
-  if constexpr (use_ker_sym) {
-    static constexpr uint8_t tail          = w % simd_size;
-    static constexpr uint8_t if_odd_degree = ((nc + 1) % 2);
-    static constexpr uint8_t offset_start  = tail ? w - tail : w - simd_size;
-    static constexpr uint8_t end_idx       = (w + (tail > 0)) / 2;
-    const simd_type zv{z};
-    const auto z2v = zv * zv;
-
-    // some xsimd constant for shuffle or inverse
-    static constexpr auto shuffle_batch = []() constexpr noexcept {
-      if constexpr (tail) {
-        return xsimd::make_batch_constant<xsimd::as_unsigned_integer_t<FLT>, arch_t,
-                                          shuffle_index<tail>>();
-      } else {
-        return xsimd::make_batch_constant<xsimd::as_unsigned_integer_t<FLT>, arch_t,
-                                          reverse_index<simd_size>>();
-      }
-    }();
-
-    // process simd vecs
-    simd_type k_prev, k_sym{0};
-    for (uint8_t i{0}, offset = offset_start; i < end_idx;
-         i += simd_size, offset -= simd_size) {
-      auto k_odd = [i]() constexpr noexcept {
-        if constexpr (if_odd_degree) {
-          return simd_type::load_aligned(padded_coeffs[0].data() + i);
-        } else {
-          return simd_type{0};
-        }
-      }();
-      auto k_even = simd_type::load_aligned(padded_coeffs[if_odd_degree].data() + i);
-      for (uint8_t j{1 + if_odd_degree}; j < nc; j += 2) {
-        const auto cji_odd  = simd_type::load_aligned(padded_coeffs[j].data() + i);
-        const auto cji_even = simd_type::load_aligned(padded_coeffs[j + 1].data() + i);
-        k_odd               = xsimd::fma(k_odd, z2v, cji_odd);
-        k_even              = xsimd::fma(k_even, z2v, cji_even);
-      }
-      // left part
-      xsimd::fma(k_odd, zv, k_even).store_aligned(ker + i);
-      // right part symmetric to the left part
-      if (offset >= end_idx) {
-        if constexpr (tail) {
-          // to use aligned store, we need shuffle the previous k_sym and current k_sym
-          k_prev = k_sym;
-          k_sym  = xsimd::fnma(k_odd, zv, k_even);
-          xsimd::shuffle(k_sym, k_prev, shuffle_batch).store_aligned(ker + offset);
-        } else {
-          xsimd::swizzle(xsimd::fnma(k_odd, zv, k_even), shuffle_batch)
-              .store_aligned(ker + offset);
-        }
-      }
-    }
-  } else {
-    const simd_type zv(z);
-    for (uint8_t i = 0; i < w; i += simd_size) {
-      auto k = simd_type::load_aligned(padded_coeffs[0].data() + i);
-      for (uint8_t j = 1; j < nc; ++j) {
-        const auto cji = simd_type::load_aligned(padded_coeffs[j].data() + i);
-        k              = xsimd::fma(k, zv, cji);
-      }
-      k.store_aligned(ker + i);
-    }
-  }
-}
-
-template<uint8_t ns>
-static void interp_line_wrap(FLT *FINUFFT_RESTRICT target, const FLT *du, const FLT *ker,
-                             const BIGINT i1, const UBIGINT N1) {
-  /* This function is called when the kernel wraps around the grid. It is
-     slower than interp_line.
-     M. Barbone July 2024: - moved the logic to a separate function
-                           - using fused multiply-add (fma) for better performance
-     */
-  std::array<FLT, 2> out{0};
-  BIGINT j = i1;
-  if (i1 < 0) { // wraps at left
-    j += BIGINT(N1);
-    for (uint8_t dx = 0; dx < -i1; ++dx, ++j) {
-      out[0] = std::fma(du[2 * j], ker[dx], out[0]);
-      out[1] = std::fma(du[2 * j + 1], ker[dx], out[1]);
-    }
-    j -= BIGINT(N1);
-    for (uint8_t dx = -i1; dx < ns; ++dx, ++j) {
-      out[0] = std::fma(du[2 * j], ker[dx], out[0]);
-      out[1] = std::fma(du[2 * j + 1], ker[dx], out[1]);
-    }
-  } else if (i1 + ns >= N1) { // wraps at right
-    for (uint8_t dx = 0; dx < N1 - i1; ++dx, ++j) {
-      out[0] = std::fma(du[2 * j], ker[dx], out[0]);
-      out[1] = std::fma(du[2 * j + 1], ker[dx], out[1]);
-    }
-    j -= BIGINT(N1);
-    for (uint8_t dx = N1 - i1; dx < ns; ++dx, ++j) {
-      out[0] = std::fma(du[2 * j], ker[dx], out[0]);
-      out[1] = std::fma(du[2 * j + 1], ker[dx], out[1]);
-    }
-  } else {
-    // padding is okay for ker, but it might spill over du array
-    // so this checks for that case and does not explicitly vectorize
-    for (uint8_t dx = 0; dx < ns; ++dx, ++j) {
-      out[0] = std::fma(du[2 * j], ker[dx], out[0]);
-      out[1] = std::fma(du[2 * j + 1], ker[dx], out[1]);
-    }
-  }
-  target[0] = out[0];
-  target[1] = out[1];
-}
-
-template<uint8_t ns, class simd_type>
-void interp_line(FLT *FINUFFT_RESTRICT target, const FLT *du, const FLT *ker,
-                 const BIGINT i1, const UBIGINT N1) {
-=======
 template<typename T, uint8_t ns, class simd_type = PaddedSIMD<T, 2 * ns>>
 static void interp_line(T *FINUFFT_RESTRICT target, const T *du, const T *ker, BIGINT i1,
                         UBIGINT N1) {
->>>>>>> 67214a3f
   /* 1D interpolate complex values from size-ns block of the du (uniform grid
    data) array to a single complex output value "target", using as weights the
    1d kernel evaluation list ker1.
@@ -2920,4 +2264,84 @@
 template float evaluate_kernel<float>(float x, const finufft_spread_opts &opts);
 template double evaluate_kernel<double>(double x, const finufft_spread_opts &opts);
 
+template<typename T, uint8_t ns, uint8_t upsampfact>
+T evaluate_kernel_horner_kernel(T x, const finufft_spread_opts &opts)
+/* Templated ES ("exp sqrt") kernel evaluation at single real argument:
+      phi(x) = exp(beta.(sqrt(1 - (2x/n_s)^2) - 1)),    for |x| < nspread/2
+   using generated piecewise polynomial approximation to the kernel.
+*/
+{
+  if (abs(x) >= (T)opts.ES_halfwidth) {
+    // if spreading/FT careful, shouldn't need this if, but causes no speed hit
+    return 0.0;
+  } else {
+    static constexpr auto horner_coeffs = []() constexpr noexcept {
+      if constexpr (upsampfact == 200) {
+        return get_horner_coeffs_200<T, ns>();
+      } else if constexpr (upsampfact == 125) {
+        return get_horner_coeffs_125<T, ns>();
+      }
+    }();
+    static constexpr auto nc = horner_coeffs.size();
+    T res                  = 0.0;
+    for (uint8_t i = 0; i < ns; i++) {
+      if (x > -opts.ES_halfwidth + i && x <= -opts.ES_halfwidth + i + 1) {
+        T z = std::fma(T(2.0), x - T(i), T(ns - 1));
+        for (uint8_t j = 0; j < nc; ++j) {
+          res = std::fma(res, z, horner_coeffs[j][i]);
+        }
+        break;
+      }
+    }
+    return res;
+  }
+}
+
+template<typename T, uint8_t ns>
+T evaluate_kernel_horner_dispatch(T x, const finufft_spread_opts &opts) {
+  /* Template dispatcher ES ("exp sqrt") kernel evaluation at single real argument:
+        phi(x) = exp(beta.(sqrt(1 - (2x/n_s)^2) - 1)),    for |x| < nspread/2
+     using generated piecewise polynomial approximation to the kernel.
+  */
+  static_assert(MIN_NSPREAD <= ns && ns <= MAX_NSPREAD,
+                "ns must be in the range (MIN_NSPREAD, MAX_NSPREAD)");
+  if constexpr (ns == MIN_NSPREAD) { // Base case
+    if (opts.upsampfac == 2.0) {
+      return evaluate_kernel_horner_kernel<T, MIN_NSPREAD, 200>(x, opts);
+    } else if (opts.upsampfac == 1.25) {
+      return evaluate_kernel_horner_kernel<T, MIN_NSPREAD, 125>(x, opts);
+    } else {
+      fprintf(stderr, "[%s] upsampfac (%lf) not supported!\n", __func__, opts.upsampfac);
+      return 0.0;
+    }
+  } else {
+    if (opts.nspread == ns) {
+      if (opts.upsampfac == 2.0) {
+        return evaluate_kernel_horner_kernel<T, ns, 200>(x, opts);
+      } else if (opts.upsampfac == 1.25) {
+        return evaluate_kernel_horner_kernel<T, ns, 125>(x, opts);
+      } else {
+        fprintf(stderr, "[%s] upsampfac (%lf) not supported!\n", __func__,
+                opts.upsampfac);
+        return 0.0;
+      }
+    } else {
+      return evaluate_kernel_horner_dispatch<T, ns - 1>(x, opts);
+    }
+  }
+}
+
+template<typename T>
+T evaluate_kernel_horner(T x, const finufft_spread_opts &opts)
+/* ES ("exp sqrt") kernel evaluation at single real argument:
+      phi(x) = exp(beta.(sqrt(1 - (2x/n_s)^2) - 1)),    for |x| < nspread/2
+   using generated piecewise polynomial approximation to the kernel.
+*/
+{
+  return evaluate_kernel_horner_dispatch<T, MAX_NSPREAD>(x, opts);
+}
+
+template float evaluate_kernel_horner<float>(float x, const finufft_spread_opts &opts);
+template double evaluate_kernel_horner<double>(double x, const finufft_spread_opts &opts);
+
 } // namespace finufft::spreadinterp