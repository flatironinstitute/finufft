--- conflicted
+++ resolved
@@ -229,15 +229,9 @@
     if (sort_nthr==0)   // multithreaded auto choice: when N>>M, one thread is better!
       sort_nthr = (10*M>N) ? maxnthr : 1;     // heuristic
     if (sort_nthr==1)
-<<<<<<< HEAD
       bin_sort_singlethread(sort_indices,M,kx,ky,kz,N1,N2,N3,bin_size_x,bin_size_y,bin_size_z,sort_debug);
-    else                                      // sort_nthr>1, sets # threads
+    else                                      // sort_nthr>1, user fixes # threads (>=2)
       bin_sort_multithread(sort_indices,M,kx,ky,kz,N1,N2,N3,bin_size_x,bin_size_y,bin_size_z,sort_debug,sort_nthr);
-=======
-      bin_sort_singlethread(sort_indices,M,kx,ky,kz,N1,N2,N3,opts.pirange,bin_size_x,bin_size_y,bin_size_z,sort_debug);
-    else                                      // sort_nthr>1, user fixes # threads (>=2)
-      bin_sort_multithread(sort_indices,M,kx,ky,kz,N1,N2,N3,opts.pirange,bin_size_x,bin_size_y,bin_size_z,sort_debug,sort_nthr);
->>>>>>> 79de0847
     if (opts.debug) 
       printf("\tsorted (%d threads):\t%.3g s\n",sort_nthr,timer.elapsedsec());
     did_sort=1;
