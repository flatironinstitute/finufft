--- conflicted
+++ resolved
@@ -1467,18 +1467,10 @@
 }
 
 template<typename T>
-<<<<<<< HEAD
 static void bin_sort_multithread(std::vector<BIGINT> &ret, UBIGINT M, const T *kx,
                                  const T *ky, const T *kz, UBIGINT N1, UBIGINT N2,
                                  UBIGINT N3, double bin_size_x, double bin_size_y,
-                                 double bin_size_z, int debug, int nthr)
-=======
-static void bin_sort_multithread(std::vector<BIGINT> &ret, UBIGINT M, T *kx, T *ky,
-                                 T *kz, UBIGINT N1, UBIGINT N2, UBIGINT N3,
-                                 double bin_size_x, double bin_size_y,
-                                 double bin_size_z, int debug [[maybe_unused]],
-                                 int nthr)
->>>>>>> bf6e7e5d
+                                 double bin_size_z, int debug [[maybe_unused]], int nthr)
 /* Mostly-OpenMP'ed version of bin_sort.
    For documentation see: bin_sort_singlethread.
    Caution: when M (# NU pts) << N (# U pts), is SLOWER than single-thread.
@@ -1717,13 +1709,7 @@
   return 1 + (N2 > 1) + (N3 > 1);
 }
 
-<<<<<<< HEAD
-template<typename T>
-int spreadcheck(UBIGINT N1, UBIGINT N2, UBIGINT N3, UBIGINT M, const T *kx, const T *ky,
-                const T *kz, const finufft_spread_opts &opts)
-=======
 int spreadcheck(UBIGINT N1, UBIGINT N2, UBIGINT N3, const finufft_spread_opts &opts)
->>>>>>> bf6e7e5d
 /* This does just the input checking and reporting for the spreader.
    See spreadinterp() for input arguments and meaning of returned value.
    Split out by Melody Shih, Jun 2018. Finiteness chk Barnett 7/30/18.
@@ -1745,15 +1731,6 @@
   }
   return 0;
 }
-<<<<<<< HEAD
-template int spreadcheck<float>(UBIGINT N1, UBIGINT N2, UBIGINT N3, UBIGINT M,
-                                const float *kx, const float *ky, const float *kz,
-                                const finufft_spread_opts &opts);
-template int spreadcheck<double>(UBIGINT N1, UBIGINT N2, UBIGINT N3, UBIGINT M,
-                                 const double *kx, const double *ky, const double *kz,
-                                 const finufft_spread_opts &opts);
-=======
->>>>>>> bf6e7e5d
 
 template<typename T>
 int indexSort(std::vector<BIGINT> &sort_indices, UBIGINT N1, UBIGINT N2, UBIGINT N3,
