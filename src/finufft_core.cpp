#include <finufft/fft.h>
#include <finufft/finufft_core.h>
#include <finufft/spreadinterp.h>
#include <finufft/utils.h>

#include "../contrib/legendre_rule_fast.h"
#include <cmath>
#include <cstdio>
#include <cstdlib>
#include <iomanip>
#include <iostream>
#include <memory>
#include <vector>

using namespace finufft;
using namespace finufft::utils;
using namespace finufft::spreadinterp;
using namespace finufft::quadrature;

/* Computational core for FINUFFT.

   Based on Barnett 2017-2018 finufft?d.cpp containing nine drivers, plus
   2d1/2d2 many-vector drivers by Melody Shih, summer 2018.
   Original guru interface written by Andrea Malleo, summer 2019, mentored
   by Alex Barnett. Many rewrites in early 2020 by Alex Barnett & Libin Lu.

   As of v1.2 these replace the old hand-coded separate 9 finufft?d?() functions
   and the two finufft2d?many() functions. The (now 18) simple C++ interfaces
   are in c_interface.cpp.

   As of v2.3.1 the plan object is a class with constructor and methods.
   (mostly done by Martin Reinecke, 2024).

Algorithm summaries taken from old finufft?d?() documentation, Feb-Jun 2017:

   TYPE 1:
   The type 1 NUFFT proceeds in three main steps:
   1) spread data to oversampled regular mesh using kernel.
   2) compute FFT on uniform mesh
   3) deconvolve by division of each Fourier mode independently by the kernel
    Fourier series coeffs (not merely FFT of kernel), shuffle to output.
   The kernel coeffs are precomputed in what is called step 0 in the code.

   TYPE 2:
   The type 2 algorithm proceeds in three main steps:
   1) deconvolve (amplify) each Fourier mode, dividing by kernel Fourier coeff
   2) compute inverse FFT on uniform fine grid
   3) spread (dir=2, ie interpolate) data to regular mesh
   The kernel coeffs are precomputed in what is called step 0 in the code.

   TYPE 3:
   The type 3 algorithm is basically a type 2 (which is implemented precisely
   as call to type 2) replacing the middle FFT (Step 2) of a type 1.
   Beyond this, the new twists are:
   i) nf1, number of upsampled points for the type-1, depends on the product
     of interval widths containing input and output points (X*S).
   ii) The deconvolve (post-amplify) step is division by the Fourier transform
     of the scaled kernel, evaluated on the *nonuniform* output frequency
     grid; this is done by direct approximation of the Fourier integral
     using quadrature of the kernel function times exponentials.
   iii) Shifts in x (real) and s (Fourier) are done to minimize the interval
     half-widths X and S, hence nf1.

   MULTIPLE STRENGTH VECTORS FOR THE SAME NONUNIFORM POINTS (n_transf>1):
   maxBatchSize (set to max_num_omp_threads) times the RAM is needed, so
   this is good only for small problems.


Design notes for guru interface implementation:

* Thread-safety: FINUFFT plans are passed as pointers, so it has no global
  state apart from (if FFTW used) that associated with FFTW (and did_fftw_init).
*/

// ---------- local math routines (were in common.cpp; no need now): --------

namespace finufft {
namespace common {

static int set_nf_type12(BIGINT ms, const finufft_opts &opts,
                         const finufft_spread_opts &spopts, BIGINT *nf)
// Type 1 & 2 recipe for how to set 1d size of upsampled array, nf, given opts
// and requested number of Fourier modes ms. Returns 0 if success, else an
// error code if nf was unreasonably big (& tell the world).
{
  *nf = BIGINT(opts.upsampfac * double(ms)); // manner of rounding not crucial
  if (*nf < 2 * spopts.nspread) *nf = 2 * spopts.nspread; // otherwise spread fails
  if (*nf < MAX_NF) {
    *nf = next235even(*nf);                               // expensive at huge nf
    return 0;
  } else {
    fprintf(stderr,
            "[%s] nf=%.3g exceeds MAX_NF of %.3g, so exit without attempting "
            "memory allocation\n",
            __func__, (double)*nf, (double)MAX_NF);
    return FINUFFT_ERR_MAXNALLOC;
  }
}

template<typename T>
static int setup_spreader_for_nufft(finufft_spread_opts &spopts, T eps,
                                    const finufft_opts &opts, int dim)
// Set up the spreader parameters given eps, and pass across various nufft
// options. Return status of setup_spreader. Uses pass-by-ref. Barnett 10/30/17
{
  // this calls spreadinterp.cpp...
  int ier = setup_spreader(spopts, eps, opts.upsampfac, opts.spread_kerevalmeth,
                           opts.spread_debug, opts.showwarn, dim);
  // override various spread opts from their defaults...
  spopts.debug    = opts.spread_debug;
  spopts.sort     = opts.spread_sort;   // could make dim or CPU choices here?
  spopts.kerpad   = opts.spread_kerpad; // (only applies to kerevalmeth=0)
  spopts.nthreads = opts.nthreads;      // 0 passed in becomes omp max by here
  if (opts.spread_nthr_atomic >= 0)     // overrides
    spopts.atomic_threshold = opts.spread_nthr_atomic;
  if (opts.spread_max_sp_size > 0)      // overrides
    spopts.max_subproblem_size = opts.spread_max_sp_size;
  return ier;
}

template<typename T>
static void set_nhg_type3(T S, T X, const finufft_opts &opts,
                          const finufft_spread_opts &spopts, BIGINT *nf, T *h, T *gam)
/* sets nf, h (upsampled grid spacing), and gamma (x_j rescaling factor),
   for type 3 only.
   Inputs:
   X and S are the xj and sk interval half-widths respectively.
   opts and spopts are the NUFFT and spreader opts strucs, respectively.
   Outputs:
   nf is the size of upsampled grid for a given single dimension.
   h is the grid spacing = 2pi/nf
   gam is the x rescale factor, ie x'_j = x_j/gam  (modulo shifts).
   Barnett 2/13/17. Caught inf/nan 3/14/17. io int types changed 3/28/17
   New logic 6/12/17
*/
{
  int nss = spopts.nspread + 1; // since ns may be odd
  T Xsafe = X, Ssafe = S;       // may be tweaked locally
  if (X == 0.0)                 // logic ensures XS>=1, handle X=0 a/o S=0
    if (S == 0.0) {
      Xsafe = 1.0;
      Ssafe = 1.0;
    } else
      Xsafe = std::max(Xsafe, 1 / S);
  else
    Ssafe = std::max(Ssafe, 1 / X);
  // use the safe X and S...
  auto nfd = T(2.0 * opts.upsampfac * Ssafe * Xsafe / PI + nss);
  if (!std::isfinite(nfd)) nfd = 0.0;
  *nf = (BIGINT)nfd;
  // printf("initial nf=%lld, ns=%d\n",*nf,spopts.nspread);
  //  catch too small nf, and nan or +-inf, otherwise spread fails...
  if (*nf < 2 * spopts.nspread) *nf = 2 * spopts.nspread;
  if (*nf < MAX_NF)                               // otherwise will fail anyway
    *nf = next235even(*nf);                       // expensive at huge nf
  *h   = T(2.0 * PI / *nf);                       // upsampled grid spacing
  *gam = T(*nf / (2.0 * opts.upsampfac * Ssafe)); // x scale fac to x'
}

template<typename T>
static void onedim_fseries_kernel(BIGINT nf, std::vector<T> &fwkerhalf,
                                  const finufft_spread_opts &opts)
/*
  Approximates exact Fourier series coeffs of cnufftspread's real symmetric
  kernel, directly via q-node quadrature on Euler-Fourier formula, exploiting
  narrowness of kernel. Uses phase winding for cheap eval on the regular freq
  grid. Note that this is also the Fourier transform of the non-periodized
  kernel. The FT definition is f(k) = int e^{-ikx} f(x) dx. The output has an
  overall prefactor of 1/h, which is needed anyway for the correction, and
  arises because the quadrature weights are scaled for grid units not x units.
  The kernel is actually centered at nf/2, related to the centering of the grid;
  this is now achieved by the sign flip in a[n] below.

  Inputs:
  nf - size of 1d uniform spread grid, must be even.
  opts - spreading opts object, needed to eval kernel (must be already set up)

  Outputs:
  fwkerhalf - real Fourier series coeffs from indices 0 to nf/2 inclusive,
        divided by h = 2pi/n.
        (should be allocated for at least nf/2+1 Ts)

  Compare onedim_dct_kernel which has same interface, but computes DFT of
  sampled kernel, not quite the same object.

  Barnett 2/7/17. openmp (since slow vs fftw in 1D large-N case) 3/3/18.
  Fixed num_threads 7/20/20. Reduced rounding error in a[n] calc 8/20/24.
  To do (Nov 2024): replace evaluate_kernel by evaluate_kernel_horner.
 */
{
  T J2 = opts.nspread / 2.0; // J/2, half-width of ker z-support
  // # quadr nodes in z (from 0 to J/2; reflections will be added)...
  int q = (int)(2 + 3.0 * J2); // not sure why so large? cannot exceed MAX_NQUAD
  T f[MAX_NQUAD];
  double z[2 * MAX_NQUAD], w[2 * MAX_NQUAD];
  legendre_compute_glr(2 * q, z, w); // only half the nodes used, eg on (0,1)
  std::complex<T> a[MAX_NQUAD];
  for (int n = 0; n < q; ++n) {      // set up nodes z_n and vals f_n
    z[n] *= J2;                      // rescale nodes
    f[n] = J2 * (T)w[n] * evaluate_kernel((T)z[n], opts); // vals & quadr wei
    a[n] = -std::exp(2 * PI * std::complex<double>(0, 1) * z[n] / double(nf)); // phase
                                                                               // winding
                                                                               // rates
  }
  BIGINT nout = nf / 2 + 1;                            // how many values we're writing to
  int nt      = std::min(nout, (BIGINT)opts.nthreads); // how many chunks
  std::vector<BIGINT> brk(nt + 1);                     // start indices for each thread
  for (int t = 0; t <= nt; ++t) // split nout mode indices btw threads
    brk[t] = (BIGINT)(0.5 + nout * t / (double)nt);
#pragma omp parallel num_threads(nt)
  {                                                // each thread gets own chunk to do
    int t = MY_OMP_GET_THREAD_NUM();
    std::complex<T> aj[MAX_NQUAD];                 // phase rotator for this thread
    for (int n = 0; n < q; ++n)
      aj[n] = std::pow(a[n], (T)brk[t]);           // init phase factors for chunk
    for (BIGINT j = brk[t]; j < brk[t + 1]; ++j) { // loop along output array
      T x = 0.0;                                   // accumulator for answer at this j
      for (int n = 0; n < q; ++n) {
        x += f[n] * 2 * real(aj[n]);               // include the negative freq
        aj[n] *= a[n];                             // wind the phases
      }
      fwkerhalf[j] = x;
    }
  }
}

template<typename T>
static void onedim_nuft_kernel(BIGINT nk, const std::vector<T> &k, std::vector<T> &phihat,
                               const finufft_spread_opts &opts)
/*
  Approximates exact 1D Fourier transform of cnufftspread's real symmetric
  kernel, directly via q-node quadrature on Euler-Fourier formula, exploiting
  narrowness of kernel. Evaluates at set of arbitrary freqs k in [-pi, pi),
  for a kernel with x measured in grid-spacings. (See previous routine for
  FT definition).

  Inputs:
  nk - number of freqs
  k - frequencies, dual to the kernel's natural argument, ie exp(i.k.z)
     Note, z is in grid-point units, and k values must be in [-pi, pi) for
     accuracy.
  opts - spreading opts object, needed to eval kernel (must be already set up)

  Outputs:
  phihat - real Fourier transform evaluated at freqs (alloc for nk Ts)

  Barnett 2/8/17. openmp since cos slow 2/9/17.
  To do (Nov 2024): replace evaluate_kernel by evaluate_kernel_horner.
 */
{
  T J2 = opts.nspread / 2.0; // J/2, half-width of ker z-support
  // # quadr nodes in z (from 0 to J/2; reflections will be added)...
  int q = (int)(2 + 2.0 * J2); // > pi/2 ratio.  cannot exceed MAX_NQUAD
  if (opts.debug) printf("q (# ker FT quadr pts) = %d\n", q);
  T f[MAX_NQUAD];
  double z[2 * MAX_NQUAD], w[2 * MAX_NQUAD]; // glr needs double
  legendre_compute_glr(2 * q, z, w);         // only half the nodes used, eg on (0,1)
  for (int n = 0; n < q; ++n) {
    z[n] *= (T)J2;                           // quadr nodes for [0,J/2]
    f[n] = J2 * (T)w[n] * evaluate_kernel((T)z[n], opts); // w/ quadr weights
  }
#pragma omp parallel for num_threads(opts.nthreads)
  for (BIGINT j = 0; j < nk; ++j) {        // loop along output array
    T x = 0.0;                             // register
    for (int n = 0; n < q; ++n)
      x += f[n] * 2 * cos(k[j] * (T)z[n]); // pos & neg freq pair.  use T cos!
    phihat[j] = x;
  }
}

template<typename T>
static void deconvolveshuffle1d(int dir, T prefac, const std::vector<T> &ker, BIGINT ms,
                                T *fk, BIGINT nf1, std::complex<T> *fw, int modeord)
/*
  if dir==1: copies fw to fk with amplification by prefac/ker
  if dir==2: copies fk to fw (and zero pads rest of it), same amplification.

  modeord=0: use CMCL-compatible mode ordering in fk (from -N/2 up to N/2-1)
      1: use FFT-style (from 0 to N/2-1, then -N/2 up to -1).

  fk is a size-ms T complex array (2*ms Ts alternating re,im parts)
  fw is a size-nf1 complex array (2*nf1 Ts alternating re,im parts)
  ker is real-valued T array of length nf1/2+1.

  Single thread only, but shouldn't matter since mostly data movement.

  It has been tested that the repeated floating division in this inner loop
  only contributes at the <3% level in 3D relative to the FFT cost (8 threads).
  This could be removed by passing in an inverse kernel and doing mults.

  todo: rewrite w/ C++-complex I/O, check complex divide not slower than
    real divide, or is there a way to force a real divide?

  Barnett 1/25/17. Fixed ms=0 case 3/14/17. modeord flag & clean 10/25/17
*/
{
  BIGINT kmin = -ms / 2, kmax = (ms - 1) / 2; // inclusive range of k indices
  if (ms == 0) kmax = -1;                     // fixes zero-pad for trivial no-mode case
  // set up pp & pn as ptrs to start of pos(ie nonneg) & neg chunks of fk array
  BIGINT pp = -2 * kmin, pn = 0; // CMCL mode-ordering case (2* since cmplx)
  if (modeord == 1) {
    pp = 0;
    pn = 2 * (kmax + 1);
  } // or, instead, FFT ordering
  if (dir == 1) {                                       // read fw, write out to fk...
    for (BIGINT k = 0; k <= kmax; ++k) {                // non-neg freqs k
      fk[pp++] = prefac * fw[k].real() / ker[k];        // re
      fk[pp++] = prefac * fw[k].imag() / ker[k];        // im
    }
    for (BIGINT k = kmin; k < 0; ++k) {                 // neg freqs k
      fk[pn++] = prefac * fw[nf1 + k].real() / ker[-k]; // re
      fk[pn++] = prefac * fw[nf1 + k].imag() / ker[-k]; // im
    }
  } else { // read fk, write out to fw w/ zero padding...
    for (BIGINT k = kmax + 1; k < nf1 + kmin; ++k) { // zero pad precisely where
                                                     // needed
      fw[k] = 0.0;
    }
    for (BIGINT k = 0; k <= kmax; ++k) {             // non-neg freqs k
      fw[k].real(prefac * fk[pp++] / ker[k]);        // re
      fw[k].imag(prefac * fk[pp++] / ker[k]);        // im
    }
    for (BIGINT k = kmin; k < 0; ++k) {              // neg freqs k
      fw[nf1 + k].real(prefac * fk[pn++] / ker[-k]); // re
      fw[nf1 + k].imag(prefac * fk[pn++] / ker[-k]); // im
    }
  }
}

template<typename T>
static void deconvolveshuffle2d(int dir, T prefac, const std::vector<T> &ker1,
                                const std::vector<T> &ker2, BIGINT ms, BIGINT mt, T *fk,
                                BIGINT nf1, BIGINT nf2, std::complex<T> *fw, int modeord)
/*
  2D version of deconvolveshuffle1d, calls it on each x-line using 1/ker2 fac.

  if dir==1: copies fw to fk with amplification by prefac/(ker1(k1)*ker2(k2)).
  if dir==2: copies fk to fw (and zero pads rest of it), same amplification.

  modeord=0: use CMCL-compatible mode ordering in fk (each dim increasing)
      1: use FFT-style (pos then negative, on each dim)

  fk is a complex array stored as 2*ms*mt Ts alternating re,im parts, with
  ms looped over fast and mt slow.
  fw is a complex array stored as 2*nf1*nf2] Ts alternating re,im parts, with
  nf1 looped over fast and nf2 slow.
  ker1, ker2 are real-valued T arrays of lengths nf1/2+1, nf2/2+1
     respectively.

  Barnett 2/1/17, Fixed mt=0 case 3/14/17. modeord 10/25/17
*/
{
  BIGINT k2min = -mt / 2, k2max = (mt - 1) / 2; // inclusive range of k2 indices
  if (mt == 0) k2max = -1;                      // fixes zero-pad for trivial no-mode case
  // set up pp & pn as ptrs to start of pos(ie nonneg) & neg chunks of fk array
  BIGINT pp = -2 * k2min * ms, pn = 0; // CMCL mode-ordering case (2* since cmplx)
  if (modeord == 1) {
    pp = 0;
    pn = 2 * (k2max + 1) * ms;
  } // or, instead, FFT ordering
  if (dir == 2) // zero pad needed x-lines (contiguous in memory)
    for (BIGINT j = nf1 * (k2max + 1); j < nf1 * (nf2 + k2min); ++j) // sweeps all
                                                                     // dims
      fw[j] = 0.0;
  for (BIGINT k2 = 0; k2 <= k2max; ++k2, pp += 2 * ms)               // non-neg y-freqs
    // point fk and fw to the start of this y value's row (2* is for complex):
    common::deconvolveshuffle1d(dir, prefac / ker2[k2], ker1, ms, fk + pp, nf1,
                                &fw[nf1 * k2], modeord);
  for (BIGINT k2 = k2min; k2 < 0; ++k2, pn += 2 * ms) // neg y-freqs
    common::deconvolveshuffle1d(dir, prefac / ker2[-k2], ker1, ms, fk + pn, nf1,
                                &fw[nf1 * (nf2 + k2)], modeord);
}

template<typename T>
static void deconvolveshuffle3d(int dir, T prefac, std::vector<T> &ker1,
                                std::vector<T> &ker2, std::vector<T> &ker3, BIGINT ms,
                                BIGINT mt, BIGINT mu, T *fk, BIGINT nf1, BIGINT nf2,
                                BIGINT nf3, std::complex<T> *fw, int modeord)
/*
  3D version of deconvolveshuffle2d, calls it on each xy-plane using 1/ker3 fac.

  if dir==1: copies fw to fk with ampl by prefac/(ker1(k1)*ker2(k2)*ker3(k3)).
  if dir==2: copies fk to fw (and zero pads rest of it), same amplification.

  modeord=0: use CMCL-compatible mode ordering in fk (each dim increasing)
      1: use FFT-style (pos then negative, on each dim)

  fk is a complex array stored as 2*ms*mt*mu Ts alternating re,im parts, with
  ms looped over fastest and mu slowest.
  fw is a complex array stored as 2*nf1*nf2*nf3 Ts alternating re,im parts, with
  nf1 looped over fastest and nf3 slowest.
  ker1, ker2, ker3 are real-valued T arrays of lengths nf1/2+1, nf2/2+1,
     and nf3/2+1 respectively.

  Barnett 2/1/17, Fixed mu=0 case 3/14/17. modeord 10/25/17
*/
{
  BIGINT k3min = -mu / 2, k3max = (mu - 1) / 2; // inclusive range of k3 indices
  if (mu == 0) k3max = -1;                      // fixes zero-pad for trivial no-mode case
  // set up pp & pn as ptrs to start of pos(ie nonneg) & neg chunks of fk array
  BIGINT pp = -2 * k3min * ms * mt, pn = 0; // CMCL mode-ordering (2* since cmplx)
  if (modeord == 1) {
    pp = 0;
    pn = 2 * (k3max + 1) * ms * mt;
  } // or FFT ordering
  BIGINT np = nf1 * nf2; // # pts in an upsampled Fourier xy-plane
  if (dir == 2)          // zero pad needed xy-planes (contiguous in memory)
    for (BIGINT j = np * (k3max + 1); j < np * (nf3 + k3min); ++j) // sweeps all dims
      fw[j] = 0.0;
  for (BIGINT k3 = 0; k3 <= k3max; ++k3, pp += 2 * ms * mt)        // non-neg z-freqs
    // point fk and fw to the start of this z value's plane (2* is for complex):
    common::deconvolveshuffle2d(dir, prefac / ker3[k3], ker1, ker2, ms, mt, fk + pp, nf1,
                                nf2, &fw[np * k3], modeord);
  for (BIGINT k3 = k3min; k3 < 0; ++k3, pn += 2 * ms * mt) // neg z-freqs
    common::deconvolveshuffle2d(dir, prefac / ker3[-k3], ker1, ker2, ms, mt, fk + pn, nf1,
                                nf2, &fw[np * (nf3 + k3)], modeord);
}

// --------- batch helper functions for t1,2 exec: ---------------------------

template<typename T>
static int spreadinterpSortedBatch(int batchSize, FINUFFT_PLAN_T<T> *p, std::complex<T> *fwBatch, std::complex<T> *cBatch)
/*
  Spreads (or interpolates) a batch of batchSize strength vectors in cBatch
  to (or from) the batch of fine working grids p->fwBatch, using the same set of
  (index-sorted) NU points p->X,Y,Z for each vector in the batch.
  The direction (spread vs interpolate) is set by p->spopts.spread_direction.
  Returns 0 (no error reporting for now).
  Notes:
  1) cBatch is already assumed to have the correct offset, ie here we
   read from the start of cBatch (unlike Malleo). fwBatch also has zero offset
  2) this routine is a batched version of spreadinterpSorted in spreadinterp.cpp
  Barnett 5/19/20, based on Malleo 2019.
*/
{
  // opts.spread_thread: 1 sequential multithread, 2 parallel single-thread.
  // omp_sets_nested deprecated, so don't use; assume not nested for 2 to work.
  // But when nthr_outer=1 here, omp par inside the loop sees all threads...
#ifdef _OPENMP
  int nthr_outer = p->opts.spread_thread == 1 ? 1 : batchSize;
#endif
#pragma omp parallel for num_threads(nthr_outer)
  for (int i = 0; i < batchSize; i++) {
<<<<<<< HEAD
    std::complex<T> *fwi = p->fwBatch.data() + i * p->nf(); // start of i'th fw array in
                                                            // wkspace
=======
    std::complex<T> *fwi = fwBatch + i * p->nf; // start of i'th fw array in
                                                          // wkspace
>>>>>>> 90a06751
    std::complex<T> *ci = cBatch + i * p->nj; // start of i'th c array in cBatch
    spreadinterpSorted(p->sortIndices, (UBIGINT)p->nfdim[0], (UBIGINT)p->nfdim[1],
                       (UBIGINT)p->nfdim[2], (T *)fwi, (UBIGINT)p->nj, p->XYZ[0],
                       p->XYZ[1], p->XYZ[2], (T *)ci, p->spopts, p->didSort);
  }
  return 0;
}

template<typename T>
static int deconvolveBatch(int batchSize, FINUFFT_PLAN_T<T> *p, std::complex<T> *fkBatch)
/*
  Type 1: deconvolves (amplifies) from each interior fw array in p->fwBatch
  into each output array fk in fkBatch.
  Type 2: deconvolves from user-supplied input fk to 0-padded interior fw,
  again looping over fk in fkBatch and fw in p->fwBatch.
  The direction (spread vs interpolate) is set by p->spopts.spread_direction.
  This is mostly a loop calling deconvolveshuffle?d for the needed dim batchSize
  times.
  Barnett 5/21/20, simplified from Malleo 2019 (eg t3 logic won't be in here)
*/
{
  // since deconvolveshuffle?d are single-thread, omp par seems to help here...
#pragma omp parallel for num_threads(batchSize)
  for (int i = 0; i < batchSize; i++) {
    std::complex<T> *fwi = p->fwBatch.data() + i * p->nf(); // start of i'th fw array in
                                                            // wkspace
    std::complex<T> *fki = fkBatch + i * p->N(); // start of i'th fk array in fkBatch

    // pick dim-specific routine from above; note prefactors hardcoded to 1.0...
    if (p->dim == 1)
      deconvolveshuffle1d(p->spopts.spread_direction, T(1), p->phiHat[0], p->mstu[0],
                          (T *)fki, p->nfdim[0], fwi, p->opts.modeord);
    else if (p->dim == 2)
      deconvolveshuffle2d(p->spopts.spread_direction, T(1), p->phiHat[0], p->phiHat[1],
                          p->mstu[0], p->mstu[1], (T *)fki, p->nfdim[0], p->nfdim[1], fwi,
                          p->opts.modeord);
    else
      deconvolveshuffle3d(p->spopts.spread_direction, T(1), p->phiHat[0], p->phiHat[1],
                          p->phiHat[2], p->mstu[0], p->mstu[1], p->mstu[2], (T *)fki,
                          p->nfdim[0], p->nfdim[1], p->nfdim[2], fwi, p->opts.modeord);
  }
  return 0;
}

} // namespace common
} // namespace finufft

// --------------- rest is the 5 user guru (plan) interface drivers: ---------
// (not namespaced since have safe names finufft{f}_* )
using namespace finufft::common; // accesses routines defined above

// Marco Barbone: 5.8.2024
// These are user-facing.
// The various options could be macros to follow c standard library conventions.
// Question: would these be enums?

// OOOOOOOOOOOOOOOOOOOOOOOOOOOOOOOOOOOOOOOOOOOOOOOOOOOOOOOOOOOOOOOOOOOOOOOOOOOO
void finufft_default_opts_t(finufft_opts *o)
// Sets default nufft opts (referenced by all language interfaces too).
// See finufft_opts.h for meanings.
// This was created to avoid uncertainty about C++11 style static initialization
// when called from MEX, but now is generally used. Barnett 10/30/17 onwards.
// Sphinx sucks the below code block into the web docs, hence keep it clean...
{
  // sphinx tag (don't remove): @defopts_start
  o->modeord = 0;

  o->debug        = 0;
  o->spread_debug = 0;
  o->showwarn     = 1;

  o->nthreads = 0;
#ifdef FINUFFT_USE_DUCC0
  o->fftw = 0;
#else
  o->fftw = FFTW_ESTIMATE;
#endif
  o->spread_sort        = 2;
  o->spread_kerevalmeth = 1;
  o->spread_kerpad      = 1;
  o->upsampfac          = 0.0;
  o->spread_thread      = 0;
  o->spreadinterponly = 0;
  o->maxbatchsize       = 0;
  o->spread_nthr_atomic = -1;
  o->spread_max_sp_size = 0;
  o->fftw_lock_fun      = nullptr;
  o->fftw_unlock_fun    = nullptr;
  o->fftw_lock_data     = nullptr;
  // sphinx tag (don't remove): @defopts_end
}

// PPPPPPPPPPPPPPPPPPPPPPPPPPPPPPPPPPPPPPPPPPPPPPPPPPPPPPPPPPPPPPPPPPPPPPPPPPP
template<typename TF>
FINUFFT_PLAN_T<TF>::FINUFFT_PLAN_T(int type_, int dim_, const BIGINT *n_modes, int iflag,
                                   int ntrans_, TF tol_, finufft_opts *opts_, int &ier)
    : type(type_), dim(dim_), ntrans(ntrans_), tol(tol_)
// Constructor for finufft_plan object.
// opts is ptr to a finufft_opts to set options, or nullptr to use defaults.
// For some of the fields (if "auto" selected) here choose the actual setting.
// For types 1,2 allocates memory for internal working arrays,
// evaluates spreading kernel coefficients, and does FFT plan if needed.
// ier is an output written to pass out warning codes (errors now thrown in C++ style).
{
  if (!opts_)      // use default opts
    finufft_default_opts_t(&opts);
  else             // or read from what's passed in
    opts = *opts_; // keep a deep copy; changing *opts_ now has no effect

  if (opts.debug)  // do a hello world
    printf("[%s] new plan: FINUFFT version " FINUFFT_VER " .................\n",
           __func__);

  if (!opts.spreadinterponly) // Dont make plans if only spread or interpolate
    fftPlan = std::make_unique<Finufft_FFT_plan<TF>>(
        opts.fftw_lock_fun, opts.fftw_unlock_fun, opts.fftw_lock_data);

  if ((type != 1) && (type != 2) && (type != 3)) {
    fprintf(stderr, "[%s] Invalid type (%d), should be 1, 2 or 3.\n", __func__, type);
    throw int(FINUFFT_ERR_TYPE_NOTVALID);
  }
  if ((dim != 1) && (dim != 2) && (dim != 3)) {
    fprintf(stderr, "[%s] Invalid dim (%d), should be 1, 2 or 3.\n", __func__, dim);
    throw int(FINUFFT_ERR_DIM_NOTVALID);
  }
  if (ntrans < 1) {
    fprintf(stderr, "[%s] ntrans (%d) should be at least 1.\n", __func__, ntrans);
    throw int(FINUFFT_ERR_NTRANS_NOTVALID);
  }
  if (!opts.fftw_lock_fun != !opts.fftw_unlock_fun) {
    fprintf(stderr, "[%s] fftw_(un)lock functions should be both null or both set\n",
            __func__);
    throw int(FINUFFT_ERR_LOCK_FUNS_INVALID);
  }

  // get stuff from args...
  fftSign = (iflag >= 0) ? 1 : -1; // clean up flag input

                                   // choose overall # threads...
#ifdef _OPENMP
  int ompmaxnthr = MY_OMP_GET_MAX_THREADS();
  int nthr       = ompmaxnthr; // default: use as many as OMP gives us
  // (the above could be set, or suggested set, to 1 for small enough problems...)
  if (opts.nthreads > 0) {
    nthr = opts.nthreads; // user override, now without limit
    if (opts.showwarn && (nthr > ompmaxnthr))
      fprintf(stderr,
              "%s warning: using opts.nthreads=%d, more than the %d OpenMP claims "
              "available; note large nthreads can be slower.\n",
              __func__, nthr, ompmaxnthr);
  }
#else
  int nthr = 1; // always 1 thread (avoid segfault)
  if (opts.nthreads > 1)
    fprintf(stderr,
            "%s warning: opts.nthreads=%d but library is single-threaded; ignoring!\n",
            __func__, opts.nthreads);
#endif
  opts.nthreads = nthr; // store actual # thr planned for
  // (this sets/limits all downstream spread/interp, 1dkernel, and FFT thread counts...)

  // choose batchSize for types 1,2 or 3... (uses int ceil(b/a)=1+(b-1)/a trick)
  if (opts.maxbatchsize == 0) {                        // logic to auto-set best batchsize
    nbatch    = 1 + (ntrans - 1) / nthr;               // min # batches poss
    batchSize = 1 + (ntrans - 1) / nbatch;             // then cut # thr in each b
  } else {                                             // batchSize override by user
    batchSize = std::min(opts.maxbatchsize, ntrans);
    nbatch    = 1 + (ntrans - 1) / batchSize;          // resulting # batches
  }
  if (opts.spread_thread == 0) opts.spread_thread = 2; // our auto choice
  if (opts.spread_thread != 1 && opts.spread_thread != 2) {
    fprintf(stderr, "[%s] illegal opts.spread_thread!\n", __func__);
    throw int(FINUFFT_ERR_SPREAD_THREAD_NOTVALID);
  }

  if (type != 3) { // read in user Fourier mode array sizes...
    for (int idim = 0; idim < 3; ++idim) {
      mstu[idim] = (idim < dim) ? n_modes[idim] : 1;
    }
  }

  // heuristic to choose default upsampfac... (currently two poss)
  if (opts.upsampfac == 0.0) {              // indicates auto-choose
    opts.upsampfac = 2.0;                   // default, and need for tol small
    if (tol >= (TF)1E-9) {                  // the tol sigma=5/4 can reach
      if (type == 3)                        // could move to setpts, more known?
        opts.upsampfac = 1.25;              // faster b/c smaller RAM & FFT
      else if ((dim == 1 && N() > 10000000) || (dim == 2 && N() > 300000) ||
               (dim == 3 && N() > 3000000)) // type 1,2 heuristic cutoffs, double,
                                            // typ tol, 12-core xeon
        opts.upsampfac = 1.25;
    }
    if (opts.debug > 1)
      printf("[%s] set auto upsampfac=%.2f\n", __func__, opts.upsampfac);
  }
  // use opts to choose and write into plan's spread options...
  ier = setup_spreader_for_nufft(spopts, tol, opts, dim);
  if (ier > 1) // proceed if success or warning
    throw int(ier);

  //  ------------------------ types 1,2: planning needed ---------------------
  if (type == 1 || type == 2) {

    int nthr_fft = nthr; // give FFT all threads (or use o.spread_thread?)
                         // Note: batchSize not used since might be only 1.

    spopts.spread_direction = type;

    constexpr TF EPSILON = std::numeric_limits<TF>::epsilon();
    if (opts.showwarn) { // user warn round-off error (due to prob condition #)...
      for (int idim = 0; idim < dim; ++idim)
        if (EPSILON * mstu[idim] > 1.0)
          fprintf(stderr,
                  "%s warning: rounding err (due to cond # of prob) eps_mach*N%d = %.3g "
                  "> 1 !\n",
                  __func__, idim, (double)(EPSILON * mstu[idim]));
    }

<<<<<<< HEAD
    // determine fine grid sizes, sanity check..
    for (int idim = 0; idim < dim; ++idim) {
      int nfier = set_nf_type12(mstu[idim], opts, spopts, &nfdim[idim]);
      if (nfier) throw nfier; // nf too big; we're done
      phiHat[idim].resize(nfdim[idim] / 2 + 1);
    }

    if (opts.debug) { // "long long" here is to avoid warnings with printf...
      printf("[%s] %dd%d: (ms,mt,mu)=(%lld,%lld,%lld) "
             "(nf1,nf2,nf3)=(%lld,%lld,%lld)\n               ntrans=%d nthr=%d "
             "batchSize=%d ",
             __func__, dim, type, (long long)mstu[0], (long long)mstu[1],
             (long long)mstu[2], (long long)nfdim[0], (long long)nfdim[1],
             (long long)nfdim[2], ntrans, nthr, batchSize);
      if (batchSize == 1) // spread_thread has no effect in this case
        printf("\n");
      else
        printf(" spread_thread=%d\n", opts.spread_thread);
=======
    int nfier = set_nf_type12(ms, opts, spopts, &nf1);
    if (nfier) throw nfier; // nf too big; we're done
    if (dim > 1) {
      nfier = set_nf_type12(mt, opts, spopts, &nf2);
      if (nfier) throw nfier;
    }
    if (dim > 2) {
      nfier = set_nf_type12(mu, opts, spopts, &nf3);
      if (nfier) throw nfier;
>>>>>>> 90a06751
    }
    if(!opts.spreadinterponly) // We dont need fseries if it is spreadinterponly.
    {
      // determine fine grid sizes, sanity check..
      phiHat1.resize(nf1 / 2 + 1);
      if (dim > 1) {
        phiHat2.resize(nf2 / 2 + 1);
      }
      if (dim > 2) {
        phiHat3.resize(nf3 / 2 + 1);
      }

<<<<<<< HEAD
    // STEP 0: get Fourier coeffs of spreading kernel along each fine grid dim
    CNTime timer;
    timer.start();
    for (int idim = 0; idim < dim; ++idim)
      onedim_fseries_kernel(nfdim[idim], phiHat[idim], spopts);
    if (opts.debug)
      printf("[%s] kernel fser (ns=%d):\t\t%.3g s\n", __func__, spopts.nspread,
             timer.elapsedsec());

    if (nf() * batchSize > MAX_NF) {
      fprintf(
          stderr,
          "[%s] fwBatch would be bigger than MAX_NF, not attempting memory allocation!\n",
          __func__);
      throw int(FINUFFT_ERR_MAXNALLOC);
    }

    timer.restart();
    fwBatch.resize(nf() * batchSize); // the big workspace
    if (opts.debug)
      printf("[%s] fwBatch %.2fGB alloc:   \t%.3g s\n", __func__,
             (double)1E-09 * sizeof(std::complex<TF>) * nf() * batchSize,
             timer.elapsedsec());

    timer.restart(); // plan the FFTW
    const auto ns = gridsize_for_fft(this);
    fftPlan->plan(ns, batchSize, fwBatch.data(), fftSign, opts.fftw, nthr_fft);
    if (opts.debug)
      printf("[%s] FFT plan (mode %d, nthr=%d):\t%.3g s\n", __func__, opts.fftw, nthr_fft,
             timer.elapsedsec());

=======
      if (opts.debug) { // "long long" here is to avoid warnings with printf...
        printf("[%s] %dd%d: (ms,mt,mu)=(%lld,%lld,%lld) "
               "(nf1,nf2,nf3)=(%lld,%lld,%lld)\n               ntrans=%d nthr=%d "
               "batchSize=%d ",
               __func__, dim, type, (long long)ms, (long long)mt, (long long)mu,
               (long long)nf1, (long long)nf2, (long long)nf3, ntrans, nthr, batchSize);
        if (batchSize == 1) // spread_thread has no effect in this case
          printf("\n");
        else
          printf(" spread_thread=%d\n", opts.spread_thread);
      }

      // STEP 0: get Fourier coeffs of spreading kernel along each fine grid dim
      CNTime timer;
      timer.start();
      onedim_fseries_kernel(nf1, phiHat1, spopts);
      if (dim > 1) onedim_fseries_kernel(nf2, phiHat2, spopts);
      if (dim > 2) onedim_fseries_kernel(nf3, phiHat3, spopts);
      if (opts.debug)
        printf("[%s] kernel fser (ns=%d):\t\t%.3g s\n", __func__, spopts.nspread,
               timer.elapsedsec());

      nf = nf1 * nf2 * nf3; // fine grid total number of points
      if (nf * batchSize > MAX_NF) {
        fprintf(
            stderr,
            "[%s] fwBatch would be bigger than MAX_NF, not attempting memory allocation!\n",
            __func__);
        throw int(FINUFFT_ERR_MAXNALLOC);
      }  
      
      timer.restart();
      fwBatch.resize(nf * batchSize); // the big workspace
      if (opts.debug)
        printf("[%s] fwBatch %.2fGB alloc:   \t%.3g s\n", __func__,
               (double)1E-09 * sizeof(std::complex<TF>) * nf * batchSize,
               timer.elapsedsec());

      timer.restart(); // plan the FFTW
      const auto ns = gridsize_for_fft(this);
      fftPlan->plan(ns, batchSize, fwBatch.data(), fftSign, opts.fftw, nthr_fft);
      if (opts.debug)
        printf("[%s] FFT plan (mode %d, nthr=%d):\t%.3g s\n", __func__, opts.fftw, nthr_fft,
               timer.elapsedsec());
    }
>>>>>>> 90a06751
  } else { // -------------------------- type 3 (no planning) ------------

    if (opts.debug) printf("[%s] %dd%d: ntrans=%d\n", __func__, dim, type, ntrans);
    // Type 3 will call finufft_makeplan for type 2; no need to init FFTW
    // Note we don't even know nj or nk yet, so can't do anything else!
  }
  if (ier > 1) throw int(ier); // report setup_spreader status (could be warning)
}

template<typename TF>
int finufft_makeplan_t(int type, int dim, const BIGINT *n_modes, int iflag, int ntrans,
                       TF tol, FINUFFT_PLAN_T<TF> **pp, finufft_opts *opts)
// C-API wrapper around the C++ constructor. Writes a pointer to the plan in *pp.
// Returns ier (warning or error codes as per C interface).
{
  *pp     = nullptr;
  int ier = 0;
  try {
    *pp = new FINUFFT_PLAN_T<TF>(type, dim, n_modes, iflag, ntrans, tol, opts, ier);
  } catch (int errcode) {
    return errcode;
  }
  return ier;
}

// For this function and the following ones (i.e. everything that is accessible
// from outside), we need to state for which data types we want the template
// to be instantiated. At the current location in the code, the compiler knows
// how exactly it can construct the function "finufft_makeplan_t" for any given
// type TF, but it doesn't know for which types it actually should do so.
// The following two statements instruct it to do that for TF=float and
// TF=double :  (Reinecke, Sept 2024)
template int finufft_makeplan_t<float>(int type, int dim, const BIGINT *n_modes,
                                       int iflag, int ntrans, float tol,
                                       FINUFFT_PLAN_T<float> **pp, finufft_opts *opts);
template int finufft_makeplan_t<double>(int type, int dim, const BIGINT *n_modes,
                                        int iflag, int ntrans, double tol,
                                        FINUFFT_PLAN_T<double> **pp, finufft_opts *opts);

// SSSSSSSSSSSSSSSSSSSSSSSSSSSSSSSSSSSSSSSSSSSSSSSSSSSSSSSSSSSSSSSSSSSSSSSSSSS
template<typename TF>
int FINUFFT_PLAN_T<TF>::setpts(BIGINT nj, TF *xj, TF *yj, TF *zj, BIGINT nk, TF *s, TF *t,
                               TF *u) {
  // Method function to set NU points and do precomputations. Barnett 2020.
  // See ../docs/cguru.doc for current documentation.
  int d = dim; // abbrev for spatial dim
  CNTime timer;
  timer.start();
  this->nj = nj; // the user only now chooses how many NU (x,y,z) pts
  if (nj < 0) {
    fprintf(stderr, "[%s] nj (%lld) cannot be negative!\n", __func__, (long long)nj);
    return FINUFFT_ERR_NUM_NU_PTS_INVALID;
  } else if (nj > MAX_NU_PTS) {
    fprintf(stderr, "[%s] nj (%lld) exceeds MAX_NU_PTS\n", __func__, (long long)nj);
    return FINUFFT_ERR_NUM_NU_PTS_INVALID;
  }

  if (type != 3) {          // ------------------ TYPE 1,2 SETPTS -------------------
                            // (all we can do is check and maybe bin-sort the NU pts)
    XYZ     = {xj, yj, zj}; // plan must keep pointers to user's fixed NU pts
    int ier = spreadcheck(nfdim[0], nfdim[1], nfdim[2], nj, xj, yj, zj, spopts);
    if (ier)                // no warnings allowed here
      return ier;
    timer.restart();
    sortIndices.resize(nj);
    didSort =
        indexSort(sortIndices, nfdim[0], nfdim[1], nfdim[2], nj, xj, yj, zj, spopts);
    if (opts.debug)
      printf("[%s] sort (didSort=%d):\t\t%.3g s\n", __func__, didSort,
             timer.elapsedsec());

  } else { // ------------------------- TYPE 3 SETPTS -----------------------
           // (here we can precompute pre/post-phase factors and plan the t2)

    std::array<TF *, 3> XYZ_in{xj, yj, zj};
    std::array<TF *, 3> STU_in{s, t, u};
    if (nk < 0) {
      fprintf(stderr, "[%s] nk (%lld) cannot be negative!\n", __func__, (long long)nk);
      return FINUFFT_ERR_NUM_NU_PTS_INVALID;
    } else if (nk > MAX_NU_PTS) {
      fprintf(stderr, "[%s] nk (%lld) exceeds MAX_NU_PTS\n", __func__, (long long)nk);
      return FINUFFT_ERR_NUM_NU_PTS_INVALID;
    }
    this->nk = nk; // user set # targ freq pts
    STU      = {s, t, u};

    // pick x, s intervals & shifts & # fine grid pts (nf) in each dim...
    std::array<TF, 3> S = {0, 0, 0};
    if (opts.debug) printf("\tM=%lld N=%lld\n", (long long)nj, (long long)nk);
    for (int idim = 0; idim < dim; ++idim) {
      arraywidcen(nj, XYZ_in[idim], &(t3P.X[idim]), &(t3P.C[idim]));
      arraywidcen(nk, STU_in[idim], &S[idim], &(t3P.D[idim])); // same D, S, but for {s_k}
      set_nhg_type3(S[idim], t3P.X[idim], opts, spopts, &(nfdim[idim]), &(t3P.h[idim]),
                    &(t3P.gam[idim]));                         // applies twist i)
      if (opts.debug) // report on choices of shifts, centers, etc...
        printf("\tX%d=%.3g C%d=%.3g S%d=%.3g D%d=%.3g gam%d=%g nf%d=%lld h%d=%.3g\t\n",
               idim, t3P.X[idim], idim, t3P.C[idim], idim, S[idim], idim, t3P.D[idim],
               idim, t3P.gam[idim], idim, (long long)nfdim[idim], idim, t3P.h[idim]);
    }
    for (int idim = dim; idim < 3; ++idim)
      t3P.C[idim] = t3P.D[idim] = 0.0; // their defaults if dim 2 unused, etc

    if (nf() * batchSize > MAX_NF) {
      fprintf(stderr,
              "[%s t3] fwBatch would be bigger than MAX_NF, not attempting memory "
              "allocation!\n",
              __func__);
      return FINUFFT_ERR_MAXNALLOC;
    }
    fwBatch.resize(nf() * batchSize); // maybe big workspace

    CpBatch.resize(nj * batchSize);   // batch c' work

    if (opts.debug)
      printf("[%s t3] widcen, batch %.2fGB alloc:\t%.3g s\n", __func__,
             (double)1E-09 * sizeof(std::complex<TF>) * (nf() + nj) * batchSize,
             timer.elapsedsec());
    // printf("fwbatch, cpbatch ptrs: %llx %llx\n",fwBatch,CpBatch);

    // alloc rescaled NU src pts x'_j (in X etc), rescaled NU targ pts s'_k ...
    // We do this by resizing Xp, Yp, and Zp, and pointing X, Y, Z to their data;
    // this avoids any need for explicit cleanup.
    for (int idim = 0; idim < dim; ++idim) {
      XYZp[idim].resize(nj);
      XYZ[idim] = XYZp[idim].data();
      STUp[idim].resize(nk);
    }

    // always shift as use gam to rescale x_j to x'_j, etc (twist iii)...
    std::array<TF, 3> ig = {0, 0, 0};
    for (int idim = 0; idim < dim; ++idim) ig[idim] = 1.0 / t3P.gam[idim];
#pragma omp parallel for num_threads(opts.nthreads) schedule(static)
    for (BIGINT j = 0; j < nj; ++j) {
      for (int idim = 0; idim < dim; ++idim)
        XYZ[idim][j] = (XYZ_in[idim][j] - t3P.C[idim]) * ig[idim]; // rescale x_j
    }

    // set up prephase array...
    TF isign = (fftSign >= 0) ? 1 : -1;
    prephase.resize(nj);
    if (t3P.D[0] != 0.0 || t3P.D[1] != 0.0 || t3P.D[2] != 0.0) {
#pragma omp parallel for num_threads(opts.nthreads) schedule(static)
      for (BIGINT j = 0; j < nj; ++j) { // ... loop over src NU locs
        TF phase = 0;
        for (int idim = 0; idim < dim; ++idim) phase += t3P.D[idim] * XYZ_in[idim][j];
        prephase[j] = std::polar(TF(1), isign * phase); // Euler
      }
    } else
      for (BIGINT j = 0; j < nj; ++j)
        prephase[j] = {1.0, 0.0}; // *** or keep flag so no mult in exec??

                                  // rescale the target s_k etc to s'_k etc...
#pragma omp parallel for num_threads(opts.nthreads) schedule(static)
    for (BIGINT k = 0; k < nk; ++k) {
      for (int idim = 0; idim < dim; ++idim)
        STUp[idim][k] =
            t3P.h[idim] * t3P.gam[idim] * (STU_in[idim][k] - t3P.D[idim]); // so |s'_k| <
                                                                           // pi/R
    }
    // (old STEP 3a) Compute deconvolution post-factors array (per targ pt)...
    // (exploits that FT separates because kernel is prod of 1D funcs)
    deconv.resize(nk);
    std::array<std::vector<TF>, 3> phiHatk;
    for (int idim = 0; idim < dim; ++idim) {
      phiHatk[idim].resize(nk);
      onedim_nuft_kernel(nk, STUp[idim], phiHatk[idim], spopts); // fill phiHat1
    }
    // C can be nan or inf if M=0, no input NU pts
    int Cfinite =
        std::isfinite(t3P.C[0]) && std::isfinite(t3P.C[1]) && std::isfinite(t3P.C[2]);
    int Cnonzero = t3P.C[0] != 0.0 || t3P.C[1] != 0.0 || t3P.C[2] != 0.0; // cen
#pragma omp parallel for num_threads(opts.nthreads) schedule(static)
    for (BIGINT k = 0; k < nk; ++k) { // .... loop over NU targ freqs
      TF phiHat = 1;
      for (int idim = 0; idim < dim; ++idim) phiHat *= phiHatk[idim][k];
      deconv[k] = (std::complex<TF>)(1.0 / phiHat);
      if (Cfinite && Cnonzero) {
        TF phase = 0;
        for (int idim = 0; idim < dim; ++idim)
          phase += (STU_in[idim][k] - t3P.D[idim]) * t3P.C[idim];
        deconv[k] *= std::polar(TF(1), isign * phase); // Euler e^{+-i.phase}
      }
    }
    if (opts.debug)
      printf("[%s t3] phase & deconv factors:\t%.3g s\n", __func__, timer.elapsedsec());

    // Set up sort for spreading Cp (from primed NU src pts X, Y, Z) to fw...
    timer.restart();
    sortIndices.resize(nj);
    didSort = indexSort(sortIndices, nfdim[0], nfdim[1], nfdim[2], nj, XYZ[0], XYZ[1],
                        XYZ[2], spopts);
    if (opts.debug)
      printf("[%s t3] sort (didSort=%d):\t\t%.3g s\n", __func__, didSort,
             timer.elapsedsec());

    // Plan and setpts once, for the (repeated) inner type 2 finufft call...
    timer.restart();
    BIGINT t2nmodes[]   = {nfdim[0], nfdim[1], nfdim[2]}; // t2's input actually fw
    finufft_opts t2opts = opts;                           // deep copy, since not ptrs
    t2opts.modeord      = 0;                              // needed for correct t3!
    t2opts.debug        = std::max(0, opts.debug - 1);    // don't print as much detail
    t2opts.spread_debug = std::max(0, opts.spread_debug - 1);
    t2opts.showwarn     = 0;                              // so don't see warnings 2x
    // (...could vary other t2opts here?)
    // MR: temporary hack, until we have figured out the C++ interface.
    FINUFFT_PLAN_T<TF> *tmpplan;
    int ier = finufft_makeplan_t<TF>(2, d, t2nmodes, fftSign, batchSize, tol, &tmpplan,
                                     &t2opts);
    innerT2plan.reset(tmpplan);
    if (ier > 1) { // if merely warning, still proceed
      fprintf(stderr, "[%s t3]: inner type 2 plan creation failed with ier=%d!\n",
              __func__, ier);
      return ier;
    }
    ier = innerT2plan->setpts(nk, STUp[0].data(), STUp[1].data(), STUp[2].data(), 0,
                              nullptr, nullptr,
                              nullptr); // note nk = # output points (not nj)
    if (ier > 1) {
      fprintf(stderr, "[%s t3]: inner type 2 setpts failed, ier=%d!\n", __func__, ier);
      return ier;
    }
    if (opts.debug)
      printf("[%s t3] inner t2 plan & setpts: \t%.3g s\n", __func__, timer.elapsedsec());
  }
  return 0;
}
template int FINUFFT_PLAN_T<float>::setpts(BIGINT nj, float *xj, float *yj, float *zj,
                                           BIGINT nk, float *s, float *t, float *u);
template int FINUFFT_PLAN_T<double>::setpts(BIGINT nj, double *xj, double *yj, double *zj,
                                            BIGINT nk, double *s, double *t, double *u);

// ............ end setpts ..................................................

// EEEEEEEEEEEEEEEEEEEEEEEEEEEEEEEEEEEEEEEEEEEEEEEEEEEEEEEEEEEEEEEEEEEEEEEEEEEE
template<typename TF>
int FINUFFT_PLAN_T<TF>::execute(std::complex<TF> *cj, std::complex<TF> *fk) {
  /* See ../docs/cguru.doc for current documentation.

   For given (stack of) weights cj or coefficients fk, performs NUFFTs with
   existing (sorted) NU pts and existing plan.
   For type 1 and 3: cj is input, fk is output.
   For type 2: fk is input, cj is output.
   Performs spread/interp, pre/post deconvolve, and FFT as appropriate
   for each of the 3 types.
   For cases of ntrans>1, performs work in blocks of size up to batchSize.
   Return value 0 (no error diagnosis yet).
   Barnett 5/20/20, based on Malleo 2019.
*/
  CNTime timer;
  timer.start();

  if (type != 3) { // --------------------- TYPE 1,2 EXEC ------------------

    double t_sprint = 0.0, t_fft = 0.0, t_deconv = 0.0; // accumulated timing
    if (opts.debug)
      printf("[%s] start ntrans=%d (%d batches, bsize=%d)...\n", __func__, ntrans, nbatch,
             batchSize);

    for (int b = 0; b * batchSize < ntrans; b++) { // .....loop b over batches

      // current batch is either batchSize, or possibly truncated if last one
      int thisBatchSize     = std::min(ntrans - b * batchSize, batchSize);
      int bB                = b * batchSize; // index of vector, since batchsizes same
      std::complex<TF> *cjb = cj + bB * nj;  // point to batch of weights
      std::complex<TF> *fkb = fk + bB * N(); // point to batch of mode coeffs
      if (opts.debug > 1)
        printf("[%s] start batch %d (size %d):\n", __func__, b, thisBatchSize);

      // STEP 1: (varies by type)
      timer.restart();
      if (type == 1) { // type 1: spread NU pts X, weights cj, to fw grid
        spreadinterpSortedBatch<TF>(thisBatchSize, this, opts.spreadinterponly? fkb: this->fwBatch.data(), cjb);
        t_sprint += timer.elapsedsec();
        // Stop here if it is spread interp only.
        if (opts.spreadinterponly)
          continue;
      } else if(!opts.spreadinterponly) { //  type 2: amplify Fourier coeffs fk into 0-padded fw, but dont do it if it is spread interp only.
        deconvolveBatch<TF>(thisBatchSize, this, fkb);
        t_deconv += timer.elapsedsec();
      }
      if (!opts.spreadinterponly) // Do FFT only if its not spread interp only.
      {
        // STEP 2: call the FFT on this batch
        timer.restart();
        do_fft(this);
        t_fft += timer.elapsedsec();
        if (opts.debug > 1) printf("\tFFT exec:\t\t%.3g s\n", timer.elapsedsec());
      }
      // STEP 3: (varies by type)
      timer.restart();
      if (type == 1) { // type 1: deconvolve (amplify) fw and shuffle to fk
        deconvolveBatch<TF>(thisBatchSize, this, fkb);
        t_deconv += timer.elapsedsec();
      } else { // type 2: interpolate unif fw grid to NU target pts
        spreadinterpSortedBatch<TF>(thisBatchSize, this, opts.spreadinterponly? fkb: this->fwBatch.data(), cjb);
        t_sprint += timer.elapsedsec();
      }
      // Release the fwBatch vector to prevent double freeing of memory.
    } // ........end b loop

    if (opts.debug) { // report total times in their natural order...
      if (type == 1) {
        printf("[%s] done. tot spread:\t\t%.3g s\n", __func__, t_sprint);
        printf("               tot FFT:\t\t\t\t%.3g s\n", t_fft);
        printf("               tot deconvolve:\t\t\t%.3g s\n", t_deconv);
      } else {
        printf("[%s] done. tot deconvolve:\t\t%.3g s\n", __func__, t_deconv);
        printf("               tot FFT:\t\t\t\t%.3g s\n", t_fft);
        printf("               tot interp:\t\t\t%.3g s\n", t_sprint);
      }
    }
  }

  else { // ----------------------------- TYPE 3 EXEC ---------------------

    // for (BIGINT j=0;j<10;++j) printf("\tcj[%ld]=%.15g+%.15gi\n",(long
    // int)j,(double)real(cj[j]),(double)imag(cj[j]));  // debug

    double t_pre = 0.0, t_spr = 0.0, t_t2 = 0.0,
           t_deconv = 0.0; // accumulated timings
    if (opts.debug)
      printf("[%s t3] start ntrans=%d (%d batches, bsize=%d)...\n", __func__, ntrans,
             nbatch, batchSize);

    for (int b = 0; b * batchSize < ntrans; b++) { // .....loop b over batches

      // batching and pointers to this batch, identical to t1,2 above...
      int thisBatchSize     = std::min(ntrans - b * batchSize, batchSize);
      int bB                = b * batchSize;
      std::complex<TF> *cjb = cj + bB * nj; // batch of input strengths
      std::complex<TF> *fkb = fk + bB * nk; // batch of output strengths
      if (opts.debug > 1)
        printf("[%s t3] start batch %d (size %d):\n", __func__, b, thisBatchSize);

      // STEP 0: pre-phase (possibly) the c_j input strengths into c'_j batch...
      timer.restart();
#pragma omp parallel for num_threads(opts.nthreads) // or batchSize?
      for (int i = 0; i < thisBatchSize; i++) {
        BIGINT ioff = i * nj;
        for (BIGINT j = 0; j < nj; ++j) {
          CpBatch[ioff + j] = prephase[j] * cjb[ioff + j];
        }
      }
      t_pre += timer.elapsedsec();

      // STEP 1: spread c'_j batch (x'_j NU pts) into fw batch grid...
      timer.restart();
      spopts.spread_direction = 1;                                      // spread
      spreadinterpSortedBatch<TF>(thisBatchSize, this, this->fwBatch.data(), CpBatch.data()); // X are primed
      t_spr += timer.elapsedsec();

      // STEP 2: type 2 NUFFT from fw batch to user output fk array batch...
      timer.restart();
      // illegal possible shrink of ntrans *after* plan for smaller last batch:
      innerT2plan->ntrans = thisBatchSize; // do not try this at home!
      /* (alarming that FFT not shrunk, but safe, because t2's fwBatch array
     still the same size, as Andrea explained; just wastes a few flops) */
      innerT2plan->execute(fkb, fwBatch.data());
      t_t2 += timer.elapsedsec();
      // STEP 3: apply deconvolve (precomputed 1/phiHat(targ_k), phasing too)...
      timer.restart();
#pragma omp parallel for num_threads(opts.nthreads)
      for (int i = 0; i < thisBatchSize; i++) {
        BIGINT ioff = i * nk;
        for (BIGINT k = 0; k < nk; ++k) fkb[ioff + k] *= deconv[k];
      }
      t_deconv += timer.elapsedsec();
    } // ........end b loop

    if (opts.debug) { // report total times in their natural order...
      printf("[%s t3] done. tot prephase:\t\t%.3g s\n", __func__, t_pre);
      printf("                  tot spread:\t\t\t%.3g s\n", t_spr);
      printf("                  tot type 2:\t\t\t%.3g s\n", t_t2);
      printf("                  tot deconvolve:\t\t%.3g s\n", t_deconv);
    }
  }
  // for (BIGINT k=0;k<10;++k) printf("\tfk[%ld]=%.15g+%.15gi\n",(long
  // int)k,(double)real(fk[k]),(double)imag(fk[k]));  // debug

  return 0;
}
template int FINUFFT_PLAN_T<float>::execute(std::complex<float> *cj,
                                            std::complex<float> *fk);
template int FINUFFT_PLAN_T<double>::execute(std::complex<double> *cj,
                                             std::complex<double> *fk);

// DDDDDDDDDDDDDDDDDDDDDDDDDDDDDDDDDDDDDDDDDDDDDDDDDDDDDDDDDDDDDDDDDDDDDDDDDDD
template<typename TF> FINUFFT_PLAN_T<TF>::~FINUFFT_PLAN_T() {
  // Destructor for plan object. All deallocations are simply automatic now.
}
template FINUFFT_PLAN_T<float>::~FINUFFT_PLAN_T();
template FINUFFT_PLAN_T<double>::~FINUFFT_PLAN_T();<|MERGE_RESOLUTION|>--- conflicted
+++ resolved
@@ -419,18 +419,20 @@
 // --------- batch helper functions for t1,2 exec: ---------------------------
 
 template<typename T>
-static int spreadinterpSortedBatch(int batchSize, FINUFFT_PLAN_T<T> *p, std::complex<T> *fwBatch, std::complex<T> *cBatch)
+static int spreadinterpSortedBatch(int batchSize, FINUFFT_PLAN_T<T> *p,
+                                   std::complex<T> *fwBatch, std::complex<T> *cBatch)
 /*
   Spreads (or interpolates) a batch of batchSize strength vectors in cBatch
-  to (or from) the batch of fine working grids p->fwBatch, using the same set of
+  to (or from) the batch of fine working grids fwBatch, using the same set of
   (index-sorted) NU points p->X,Y,Z for each vector in the batch.
   The direction (spread vs interpolate) is set by p->spopts.spread_direction.
   Returns 0 (no error reporting for now).
   Notes:
-  1) cBatch is already assumed to have the correct offset, ie here we
-   read from the start of cBatch (unlike Malleo). fwBatch also has zero offset
+  1) cBatch (c_j I/O) is already assumed to have the correct offset, ie here we
+   read from the start of cBatch (unlike Malleo). fwBatch also has zero offset.
   2) this routine is a batched version of spreadinterpSorted in spreadinterp.cpp
   Barnett 5/19/20, based on Malleo 2019.
+  ChaithyaGR 1/7/25: new arg fwBatch (won't be p->fwBatch if spreadinterponly=1)
 */
 {
   // opts.spread_thread: 1 sequential multithread, 2 parallel single-thread.
@@ -441,14 +443,9 @@
 #endif
 #pragma omp parallel for num_threads(nthr_outer)
   for (int i = 0; i < batchSize; i++) {
-<<<<<<< HEAD
-    std::complex<T> *fwi = p->fwBatch.data() + i * p->nf(); // start of i'th fw array in
-                                                            // wkspace
-=======
-    std::complex<T> *fwi = fwBatch + i * p->nf; // start of i'th fw array in
-                                                          // wkspace
->>>>>>> 90a06751
-    std::complex<T> *ci = cBatch + i * p->nj; // start of i'th c array in cBatch
+    std::complex<T> *fwi = fwBatch + i * p->nf(); // start of i'th fw array in
+                                                  // fwBatch workspace or user array
+    std::complex<T> *ci = cBatch + i * p->nj;     // start of i'th c array in cBatch
     spreadinterpSorted(p->sortIndices, (UBIGINT)p->nfdim[0], (UBIGINT)p->nfdim[1],
                        (UBIGINT)p->nfdim[2], (T *)fwi, (UBIGINT)p->nj, p->XYZ[0],
                        p->XYZ[1], p->XYZ[2], (T *)ci, p->spopts, p->didSort);
@@ -464,7 +461,7 @@
   Type 2: deconvolves from user-supplied input fk to 0-padded interior fw,
   again looping over fk in fkBatch and fw in p->fwBatch.
   The direction (spread vs interpolate) is set by p->spopts.spread_direction.
-  This is mostly a loop calling deconvolveshuffle?d for the needed dim batchSize
+  This is mostly a loop calling deconvolveshuffle?d for the needed dim, batchSize
   times.
   Barnett 5/21/20, simplified from Malleo 2019 (eg t3 logic won't be in here)
 */
@@ -495,7 +492,7 @@
 } // namespace common
 } // namespace finufft
 
-// --------------- rest is the 5 user guru (plan) interface drivers: ---------
+// --------------- rest is the five user guru (plan) interface drivers: ---------
 // (not namespaced since have safe names finufft{f}_* )
 using namespace finufft::common; // accesses routines defined above
 
@@ -513,7 +510,8 @@
 // Sphinx sucks the below code block into the web docs, hence keep it clean...
 {
   // sphinx tag (don't remove): @defopts_start
-  o->modeord = 0;
+  o->modeord          = 0;
+  o->spreadinterponly = 0;
 
   o->debug        = 0;
   o->spread_debug = 0;
@@ -530,7 +528,6 @@
   o->spread_kerpad      = 1;
   o->upsampfac          = 0.0;
   o->spread_thread      = 0;
-  o->spreadinterponly = 0;
   o->maxbatchsize       = 0;
   o->spread_nthr_atomic = -1;
   o->spread_max_sp_size = 0;
@@ -561,10 +558,15 @@
     printf("[%s] new plan: FINUFFT version " FINUFFT_VER " .................\n",
            __func__);
 
-  if (!opts.spreadinterponly) // Dont make plans if only spread or interpolate
+  if (!opts.spreadinterponly) { // Don't make FFTW plan if only spread/interpolate
     fftPlan = std::make_unique<Finufft_FFT_plan<TF>>(
         opts.fftw_lock_fun, opts.fftw_unlock_fun, opts.fftw_lock_data);
-
+    if (!opts.fftw_lock_fun != !opts.fftw_unlock_fun) {
+      fprintf(stderr, "[%s] fftw_(un)lock functions should be both null or both set\n",
+              __func__);
+      throw int(FINUFFT_ERR_LOCK_FUNS_INVALID);
+    }
+  }
   if ((type != 1) && (type != 2) && (type != 3)) {
     fprintf(stderr, "[%s] Invalid type (%d), should be 1, 2 or 3.\n", __func__, type);
     throw int(FINUFFT_ERR_TYPE_NOTVALID);
@@ -577,17 +579,12 @@
     fprintf(stderr, "[%s] ntrans (%d) should be at least 1.\n", __func__, ntrans);
     throw int(FINUFFT_ERR_NTRANS_NOTVALID);
   }
-  if (!opts.fftw_lock_fun != !opts.fftw_unlock_fun) {
-    fprintf(stderr, "[%s] fftw_(un)lock functions should be both null or both set\n",
-            __func__);
-    throw int(FINUFFT_ERR_LOCK_FUNS_INVALID);
-  }
 
   // get stuff from args...
   fftSign = (iflag >= 0) ? 1 : -1; // clean up flag input
 
-                                   // choose overall # threads...
 #ifdef _OPENMP
+  // choose overall # threads...
   int ompmaxnthr = MY_OMP_GET_MAX_THREADS();
   int nthr       = ompmaxnthr; // default: use as many as OMP gives us
   // (the above could be set, or suggested set, to 1 for small enough problems...)
@@ -666,87 +663,24 @@
                   __func__, idim, (double)(EPSILON * mstu[idim]));
     }
 
-<<<<<<< HEAD
-    // determine fine grid sizes, sanity check..
+    // determine fine grid sizes, sanity check them...
     for (int idim = 0; idim < dim; ++idim) {
       int nfier = set_nf_type12(mstu[idim], opts, spopts, &nfdim[idim]);
       if (nfier) throw nfier; // nf too big; we're done
-      phiHat[idim].resize(nfdim[idim] / 2 + 1);
-    }
-
-    if (opts.debug) { // "long long" here is to avoid warnings with printf...
-      printf("[%s] %dd%d: (ms,mt,mu)=(%lld,%lld,%lld) "
-             "(nf1,nf2,nf3)=(%lld,%lld,%lld)\n               ntrans=%d nthr=%d "
-             "batchSize=%d ",
-             __func__, dim, type, (long long)mstu[0], (long long)mstu[1],
-             (long long)mstu[2], (long long)nfdim[0], (long long)nfdim[1],
-             (long long)nfdim[2], ntrans, nthr, batchSize);
-      if (batchSize == 1) // spread_thread has no effect in this case
-        printf("\n");
-      else
-        printf(" spread_thread=%d\n", opts.spread_thread);
-=======
-    int nfier = set_nf_type12(ms, opts, spopts, &nf1);
-    if (nfier) throw nfier; // nf too big; we're done
-    if (dim > 1) {
-      nfier = set_nf_type12(mt, opts, spopts, &nf2);
-      if (nfier) throw nfier;
-    }
-    if (dim > 2) {
-      nfier = set_nf_type12(mu, opts, spopts, &nf3);
-      if (nfier) throw nfier;
->>>>>>> 90a06751
-    }
-    if(!opts.spreadinterponly) // We dont need fseries if it is spreadinterponly.
-    {
-      // determine fine grid sizes, sanity check..
-      phiHat1.resize(nf1 / 2 + 1);
-      if (dim > 1) {
-        phiHat2.resize(nf2 / 2 + 1);
-      }
-      if (dim > 2) {
-        phiHat3.resize(nf3 / 2 + 1);
-      }
-
-<<<<<<< HEAD
-    // STEP 0: get Fourier coeffs of spreading kernel along each fine grid dim
-    CNTime timer;
-    timer.start();
-    for (int idim = 0; idim < dim; ++idim)
-      onedim_fseries_kernel(nfdim[idim], phiHat[idim], spopts);
-    if (opts.debug)
-      printf("[%s] kernel fser (ns=%d):\t\t%.3g s\n", __func__, spopts.nspread,
-             timer.elapsedsec());
-
-    if (nf() * batchSize > MAX_NF) {
-      fprintf(
-          stderr,
-          "[%s] fwBatch would be bigger than MAX_NF, not attempting memory allocation!\n",
-          __func__);
-      throw int(FINUFFT_ERR_MAXNALLOC);
-    }
-
-    timer.restart();
-    fwBatch.resize(nf() * batchSize); // the big workspace
-    if (opts.debug)
-      printf("[%s] fwBatch %.2fGB alloc:   \t%.3g s\n", __func__,
-             (double)1E-09 * sizeof(std::complex<TF>) * nf() * batchSize,
-             timer.elapsedsec());
-
-    timer.restart(); // plan the FFTW
-    const auto ns = gridsize_for_fft(this);
-    fftPlan->plan(ns, batchSize, fwBatch.data(), fftSign, opts.fftw, nthr_fft);
-    if (opts.debug)
-      printf("[%s] FFT plan (mode %d, nthr=%d):\t%.3g s\n", __func__, opts.fftw, nthr_fft,
-             timer.elapsedsec());
-
-=======
+    }
+
+    if (!opts.spreadinterponly) { // ..... eval Fourier series, alloc workspace .....
+
+      for (int idim = 0; idim < dim; ++idim)
+        phiHat[idim].resize(nfdim[idim] / 2 + 1); // alloc fseries
+
       if (opts.debug) { // "long long" here is to avoid warnings with printf...
         printf("[%s] %dd%d: (ms,mt,mu)=(%lld,%lld,%lld) "
                "(nf1,nf2,nf3)=(%lld,%lld,%lld)\n               ntrans=%d nthr=%d "
                "batchSize=%d ",
-               __func__, dim, type, (long long)ms, (long long)mt, (long long)mu,
-               (long long)nf1, (long long)nf2, (long long)nf3, ntrans, nthr, batchSize);
+               __func__, dim, type, (long long)mstu[0], (long long)mstu[1],
+               (long long)mstu[2], (long long)nfdim[0], (long long)nfdim[1],
+               (long long)nfdim[2], ntrans, nthr, batchSize);
         if (batchSize == 1) // spread_thread has no effect in this case
           printf("\n");
         else
@@ -756,37 +690,35 @@
       // STEP 0: get Fourier coeffs of spreading kernel along each fine grid dim
       CNTime timer;
       timer.start();
-      onedim_fseries_kernel(nf1, phiHat1, spopts);
-      if (dim > 1) onedim_fseries_kernel(nf2, phiHat2, spopts);
-      if (dim > 2) onedim_fseries_kernel(nf3, phiHat3, spopts);
+      for (int idim = 0; idim < dim; ++idim)
+        onedim_fseries_kernel(nfdim[idim], phiHat[idim], spopts);
       if (opts.debug)
         printf("[%s] kernel fser (ns=%d):\t\t%.3g s\n", __func__, spopts.nspread,
                timer.elapsedsec());
 
-      nf = nf1 * nf2 * nf3; // fine grid total number of points
-      if (nf * batchSize > MAX_NF) {
-        fprintf(
-            stderr,
-            "[%s] fwBatch would be bigger than MAX_NF, not attempting memory allocation!\n",
-            __func__);
+      if (nf() * batchSize > MAX_NF) {
+        fprintf(stderr,
+                "[%s] fwBatch would be bigger than MAX_NF, not attempting memory "
+                "allocation!\n",
+                __func__);
         throw int(FINUFFT_ERR_MAXNALLOC);
-      }  
-      
+      }
+
       timer.restart();
-      fwBatch.resize(nf * batchSize); // the big workspace
+      fwBatch.resize(nf() * batchSize); // the big workspace (batch of fine grids)
       if (opts.debug)
         printf("[%s] fwBatch %.2fGB alloc:   \t%.3g s\n", __func__,
-               (double)1E-09 * sizeof(std::complex<TF>) * nf * batchSize,
+               (double)1E-09 * sizeof(std::complex<TF>) * nf() * batchSize,
                timer.elapsedsec());
 
-      timer.restart(); // plan the FFTW
+      timer.restart(); // plan the FFTW (to act in-place on the workspace fwBatch)
       const auto ns = gridsize_for_fft(this);
       fftPlan->plan(ns, batchSize, fwBatch.data(), fftSign, opts.fftw, nthr_fft);
       if (opts.debug)
-        printf("[%s] FFT plan (mode %d, nthr=%d):\t%.3g s\n", __func__, opts.fftw, nthr_fft,
-               timer.elapsedsec());
-    }
->>>>>>> 90a06751
+        printf("[%s] FFT plan (mode %d, nthr=%d):\t%.3g s\n", __func__, opts.fftw,
+               nthr_fft, timer.elapsedsec());
+    }
+
   } else { // -------------------------- type 3 (no planning) ------------
 
     if (opts.debug) printf("[%s] %dd%d: ntrans=%d\n", __func__, dim, type, ntrans);
@@ -1050,25 +982,27 @@
       // current batch is either batchSize, or possibly truncated if last one
       int thisBatchSize     = std::min(ntrans - b * batchSize, batchSize);
       int bB                = b * batchSize; // index of vector, since batchsizes same
-      std::complex<TF> *cjb = cj + bB * nj;  // point to batch of weights
-      std::complex<TF> *fkb = fk + bB * N(); // point to batch of mode coeffs
+      std::complex<TF> *cjb = cj + bB * nj;  // point to batch of user weights
+      std::complex<TF> *fkb = fk + bB * N(); // point to batch of user mode coeffs
       if (opts.debug > 1)
         printf("[%s] start batch %d (size %d):\n", __func__, b, thisBatchSize);
 
       // STEP 1: (varies by type)
       timer.restart();
+      // usually spread/interp to/from fwBatch (if spreadinterponly to/from user grid)
+      std::complex<TF> *fwBatch_or_fkb =
+          opts.spreadinterponly ? fkb : this->fwBatch.data();
       if (type == 1) { // type 1: spread NU pts X, weights cj, to fw grid
-        spreadinterpSortedBatch<TF>(thisBatchSize, this, opts.spreadinterponly? fkb: this->fwBatch.data(), cjb);
+        spreadinterpSortedBatch<TF>(thisBatchSize, this, fwBatch_or_fkb, cjb);
         t_sprint += timer.elapsedsec();
-        // Stop here if it is spread interp only.
-        if (opts.spreadinterponly)
+        if (opts.spreadinterponly) // we're done (skip to next iteration of loop)
           continue;
-      } else if(!opts.spreadinterponly) { //  type 2: amplify Fourier coeffs fk into 0-padded fw, but dont do it if it is spread interp only.
+      } else if (!opts.spreadinterponly) {
+        // type 2: amplify Fourier coeffs fk into 0-padded fw
         deconvolveBatch<TF>(thisBatchSize, this, fkb);
         t_deconv += timer.elapsedsec();
       }
-      if (!opts.spreadinterponly) // Do FFT only if its not spread interp only.
-      {
+      if (!opts.spreadinterponly) { // Do FFT unless spread/interp only...
         // STEP 2: call the FFT on this batch
         timer.restart();
         do_fft(this);
@@ -1081,10 +1015,10 @@
         deconvolveBatch<TF>(thisBatchSize, this, fkb);
         t_deconv += timer.elapsedsec();
       } else { // type 2: interpolate unif fw grid to NU target pts
-        spreadinterpSortedBatch<TF>(thisBatchSize, this, opts.spreadinterponly? fkb: this->fwBatch.data(), cjb);
+        spreadinterpSortedBatch<TF>(thisBatchSize, this, fwBatch_or_fkb, cjb);
         t_sprint += timer.elapsedsec();
       }
-      // Release the fwBatch vector to prevent double freeing of memory.
+      // Release the fwBatch vector to prevent double freeing of memory (explain!)
     } // ........end b loop
 
     if (opts.debug) { // report total times in their natural order...
@@ -1132,10 +1066,11 @@
       }
       t_pre += timer.elapsedsec();
 
-      // STEP 1: spread c'_j batch (x'_j NU pts) into fw batch grid...
+      // STEP 1: spread c'_j batch (x'_j NU pts) into internal fw batch grid...
       timer.restart();
-      spopts.spread_direction = 1;                                      // spread
-      spreadinterpSortedBatch<TF>(thisBatchSize, this, this->fwBatch.data(), CpBatch.data()); // X are primed
+      spopts.spread_direction = 1;                 // spread
+      spreadinterpSortedBatch<TF>(thisBatchSize, this, this->fwBatch.data(),
+                                  CpBatch.data()); // X are primed
       t_spr += timer.elapsedsec();
 
       // STEP 2: type 2 NUFFT from fw batch to user output fk array batch...
