--- conflicted
+++ resolved
@@ -107,12 +107,8 @@
 {
   // this calls spreadinterp.cpp...
   int ier = setup_spreader(spopts, eps, opts.upsampfac, opts.spread_kerevalmeth,
-<<<<<<< HEAD
                            opts.spread_debug, opts.showwarn, opts.spreadinterponly, dim,
                            opts.spread_function);
-=======
-                           opts.spread_debug, opts.showwarn, opts.spreadinterponly, dim);
->>>>>>> 170a264a
   // override various spread opts from their defaults...
   spopts.debug    = opts.spread_debug;
   spopts.sort     = opts.spread_sort; // could make dim or CPU choices here?
@@ -535,16 +531,10 @@
 
   horner_coeffs.fill(TF(0));
 
-<<<<<<< HEAD
-  // Precompute kernel parameters once
+  // Get the kernel parameters once
   const TF beta         = TF(this->spopts.ES_beta);
   const TF c_param      = TF(this->spopts.ES_c);
   const int kernel_type = this->spopts.kernel_type;
-=======
-  // Get the kernel parameters once
-  const TF beta    = TF(this->spopts.ES_beta);
-  const TF c_param = TF(this->spopts.ES_c);
->>>>>>> 170a264a
 
   nc = MIN_NC;
 
