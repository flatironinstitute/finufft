--- conflicted
+++ resolved
@@ -1150,15 +1150,9 @@
 
         // STEP 1: spread c'_j batch (x'_j NU pts) into internal fw batch grid...
         timer.restart();
-<<<<<<< HEAD
         spreadinterpSortedBatch(thisBatchSize, fwBatch, CpBatch,
                                 adjoint); // X are primed
-        t_spr += timer.elapsedsec();
-=======
-        spreadinterpSortedBatch<TF>(thisBatchSize, *this, fwBatch, CpBatch,
-                                    adjoint); // X are primed
         t_sprint += timer.elapsedsec();
->>>>>>> 2f199c20
 
         // STEP 2: type 2 NUFFT from fw batch to user output fk array batch...
         timer.restart();
@@ -1194,15 +1188,9 @@
         t_inner += timer.elapsedsec();
         // STEP 2: interpolate fwBatch into user output array ...
         timer.restart();
-<<<<<<< HEAD
         spreadinterpSortedBatch(thisBatchSize, fwBatch, cjb,
                                 adjoint); // X are primed
-        t_spr += timer.elapsedsec();
-=======
-        spreadinterpSortedBatch<TF>(thisBatchSize, *this, fwBatch, cjb,
-                                    adjoint); // X are primed
         t_sprint += timer.elapsedsec();
->>>>>>> 2f199c20
         // STEP 3: post-phase (possibly) the c_j output strengths (in place) ...
         timer.restart();
 #pragma omp parallel for num_threads(opts.nthreads) // or batchSize?
