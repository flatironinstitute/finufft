#include <cmath>
#include <cstdio>
#include <iomanip>
#include <memory>
#include <vector>

#include <finufft/fft.h>
#include <finufft/finufft_core.h>
#include <finufft/finufft_utils.hpp>
#include <finufft/heuristics.hpp>
#include <finufft/spreadinterp.h>
#include <finufft/xsimd.hpp>

using namespace finufft;
using namespace finufft::utils;
using namespace finufft::spreadinterp;
using namespace finufft::heuristics;
using namespace finufft::common;
/* Computational core for FINUFFT.

   Based on Barnett 2017-2018 finufft?d.cpp containing nine drivers, plus
   2d1/2d2 many-vector drivers by Melody Shih, summer 2018.
   Original guru interface written by Andrea Malleo, summer 2019, mentored
   by Alex Barnett. Many rewrites in early 2020 by Alex Barnett & Libin Lu.

   As of v1.2 these replace the old hand-coded separate 9 finufft?d?() functions
   and the two finufft2d?many() functions. The (now 18) simple C++ interfaces
   are in c_interface.cpp.

   As of v2.3.1 the plan object is a class with constructor and methods.
   (mostly done by Martin Reinecke, 2024).

Algorithm summaries taken from old finufft?d?() documentation, Feb-Jun 2017:

   TYPE 1:
   The type 1 NUFFT proceeds in three main steps:
   1) spread data to oversampled regular mesh using kernel.
   2) compute FFT on uniform mesh
   3) deconvolve by division of each Fourier mode independently by the kernel
    Fourier series coeffs (not merely FFT of kernel), shuffle to output.
   The kernel coeffs are precomputed in what is called step 0 in the code.

   TYPE 2:
   The type 2 algorithm proceeds in three main steps:
   1) deconvolve (amplify) each Fourier mode, dividing by kernel Fourier coeff
   2) compute inverse FFT on uniform fine grid
   3) spread (dir=2, ie interpolate) data to regular mesh
   The kernel coeffs are precomputed in what is called step 0 in the code.

   TYPE 3:
   The type 3 algorithm is basically a type 2 (which is implemented precisely
   as call to type 2) replacing the middle FFT (Step 2) of a type 1.
   Beyond this, the new twists are:
   i) nf1, number of upsampled points for the type-1, depends on the product
     of interval widths containing input and output points (X*S).
   ii) The deconvolve (post-amplify) step is division by the Fourier transform
     of the scaled kernel, evaluated on the *nonuniform* output frequency
     grid; this is done by direct approximation of the Fourier integral
     using quadrature of the kernel function times exponentials.
   iii) Shifts in x (real) and s (Fourier) are done to minimize the interval
     half-widths X and S, hence nf1.

   MULTIPLE STRENGTH VECTORS FOR THE SAME NONUNIFORM POINTS (n_transf>1):
   maxBatchSize (set to max_num_omp_threads) times the RAM is needed, so
   this is good only for small problems.


Design notes for guru interface implementation:

* Thread-safety: FINUFFT plans are passed as pointers, so it has no global
  state apart from (if FFTW used) that associated with FFTW (and did_fftw_init).
*/

// ---------- local math routines (were in common.cpp; no need now): --------

namespace finufft {
namespace utils {

static int set_nf_type12(BIGINT ms, const finufft_opts &opts,
                         const finufft_spread_opts &spopts, BIGINT *nf)
// Type 1 & 2 recipe for how to set 1d size of upsampled array, nf, given opts
// and requested number of Fourier modes ms. Returns 0 if success, else an
// error code if nf was unreasonably big (& tell the world).
{
  *nf = BIGINT(std::ceil(opts.upsampfac * double(ms))); // round up to handle small cases
  if (*nf < 2 * spopts.nspread) *nf = 2 * spopts.nspread; // otherwise spread fails
  if (*nf < MAX_NF) {
    *nf = next235even(*nf);                               // expensive at huge nf
    return 0;
  } else {
    fprintf(stderr,
            "[%s] nf=%.3g exceeds MAX_NF of %.3g, so exit without attempting "
            "memory allocation\n",
            __func__, (double)*nf, (double)MAX_NF);
    return FINUFFT_ERR_MAXNALLOC;
  }
}

template<typename T>
static int setup_spreader_for_nufft(finufft_spread_opts &spopts, T eps,
                                    const finufft_opts &opts, int dim)
// Set up the spreader parameters given eps, and pass across various nufft
// options. Return status of setup_spreader. Uses pass-by-ref. Barnett 10/30/17
{
  // this calls spreadinterp.cpp...
  int ier = setup_spreader(spopts, eps, opts.upsampfac, opts.spread_kerevalmeth,
                           opts.spread_debug, opts.showwarn, dim, opts.spreadinterponly);
  // override various spread opts from their defaults...
  spopts.debug    = opts.spread_debug;
  spopts.sort     = opts.spread_sort;   // could make dim or CPU choices here?
  spopts.kerpad   = opts.spread_kerpad; // (only applies to kerevalmeth=0)
  spopts.simd     = (opts.spread_simd == 0) ? 2 : opts.spread_simd;
  spopts.nthreads = opts.nthreads;      // 0 passed in becomes omp max by here
  if (opts.spread_nthr_atomic >= 0)     // overrides
    spopts.atomic_threshold = opts.spread_nthr_atomic;
  if (opts.spread_max_sp_size > 0)      // overrides
    spopts.max_subproblem_size = opts.spread_max_sp_size;
  return ier;
}

template<typename T>
static void set_nhg_type3(T S, T X, const finufft_opts &opts,
                          const finufft_spread_opts &spopts, BIGINT *nf, T *h, T *gam)
/* sets nf, h (upsampled grid spacing), and gamma (x_j rescaling factor),
   for type 3 only.
   Inputs:
   X and S are the xj and sk interval half-widths respectively.
   opts and spopts are the NUFFT and spreader opts strucs, respectively.
   Outputs:
   nf is the size of upsampled grid for a given single dimension.
   h is the grid spacing = 2pi/nf
   gam is the x rescale factor, ie x'_j = x_j/gam  (modulo shifts).
   Barnett 2/13/17. Caught inf/nan 3/14/17. io int types changed 3/28/17
   New logic 6/12/17
*/
{
  int nss = spopts.nspread + 1; // since ns may be odd
  T Xsafe = X, Ssafe = S;       // may be tweaked locally
  if (X == 0.0)                 // logic ensures XS>=1, handle X=0 a/o S=0
    if (S == 0.0) {
      Xsafe = 1.0;
      Ssafe = 1.0;
    } else
      Xsafe = std::max(Xsafe, 1 / S);
  else
    Ssafe = std::max(Ssafe, 1 / X);
  // use the safe X and S...
  auto nfd = T(2.0 * opts.upsampfac * Ssafe * Xsafe / PI + nss);
  if (!std::isfinite(nfd)) nfd = 0.0;
  *nf = (BIGINT)nfd;
  // printf("initial nf=%lld, ns=%d\n",*nf,spopts.nspread);
  //  catch too small nf, and nan or +-inf, otherwise spread fails...
  if (*nf < 2 * spopts.nspread) *nf = 2 * spopts.nspread;
  if (*nf < MAX_NF)                               // otherwise will fail anyway
    *nf = next235even(*nf);                       // expensive at huge nf
  *h   = T(2.0 * PI / *nf);    // upsampled grid spacing
  *gam = T(*nf / (2.0 * opts.upsampfac * Ssafe)); // x scale fac to x'
}

template<typename T>
static void onedim_fseries_kernel(BIGINT nf, std::vector<T> &fwkerhalf,
                                  const finufft_spread_opts &opts)
/*
  Approximates exact Fourier series coeffs of cnufftspread's real symmetric
  kernel, directly via q-node quadrature on Euler-Fourier formula, exploiting
  narrowness of kernel. Uses phase winding for cheap eval on the regular freq
  grid. Note that this is also the Fourier transform of the non-periodized
  kernel. The FT definition is f(k) = int e^{-ikx} f(x) dx. The output has an
  overall prefactor of 1/h, which is needed anyway for the correction, and
  arises because the quadrature weights are scaled for grid units not x units.
  The kernel is actually centered at nf/2, related to the centering of the grid;
  this is now achieved by the sign flip in a[n] below.

  Inputs:
  nf - size of 1d uniform spread grid, must be even.
  opts - spreading opts object, needed to eval kernel (must be already set up)

  Outputs:
  fwkerhalf - real Fourier series coeffs from indices 0 to nf/2 inclusive,
        divided by h = 2pi/n.
        (should be allocated for at least nf/2+1 Ts)

  Compare onedim_dct_kernel which has same interface, but computes DFT of
  sampled kernel, not quite the same object.

  Barnett 2/7/17. openmp (since slow vs fftw in 1D large-N case) 3/3/18.
  Fixed num_threads 7/20/20. Reduced rounding error in a[n] calc 8/20/24.
  To do (Nov 2024): replace evaluate_kernel by evaluate_kernel_horner.
 */
{
  T J2 = opts.nspread / 2.0; // J/2, half-width of ker z-support
  // # quadr nodes in z (from 0 to J/2; reflections will be added)...
  int q = (int)(2 + 3.0 * J2); // not sure why so large? cannot exceed MAX_NQUAD
  T f[MAX_NQUAD];
  double z[2 * MAX_NQUAD], w[2 * MAX_NQUAD];
  gaussquad(2 * q, z, w); // only half the nodes used, eg on (0,1)
  std::complex<T> a[MAX_NQUAD];
  for (int n = 0; n < q; ++n) {            // set up nodes z_n and vals f_n
    z[n] *= J2;                            // rescale nodes
    f[n] = J2 * (T)w[n] * evaluate_kernel((T)z[n], opts); // vals & quadr wei
    a[n] = -std::exp(2 * PI * std::complex<double>(0, 1) * z[n] /
                     double(nf));                         // phase
                                                          // winding
                                                          // rates
  }
  BIGINT nout = nf / 2 + 1;                            // how many values we're writing to
  int nt      = std::min(nout, (BIGINT)opts.nthreads); // how many chunks
  std::vector<BIGINT> brk(nt + 1);                     // start indices for each thread
  for (int t = 0; t <= nt; ++t) // split nout mode indices btw threads
    brk[t] = (BIGINT)(0.5 + nout * t / (double)nt);
#pragma omp parallel num_threads(nt)
  {                                                   // each thread gets own chunk to do
    int t = MY_OMP_GET_THREAD_NUM();
    std::complex<T> aj[MAX_NQUAD]; // phase rotator for this thread
    for (int n = 0; n < q; ++n)
      aj[n] = std::pow(a[n], (T)brk[t]);              // init phase factors for chunk
    for (BIGINT j = brk[t]; j < brk[t + 1]; ++j) {    // loop along output array
      T x = 0.0;                                      // accumulator for answer at this j
      for (int n = 0; n < q; ++n) {
        x += f[n] * 2 * real(aj[n]);                  // include the negative freq
        aj[n] *= a[n];                                // wind the phases
      }
      fwkerhalf[j] = x;
    }
  }
}

template<typename T> class KernelFseries {
private:
  std::vector<T> z, f;

public:
  /*
    Approximates exact 1D Fourier transform of cnufftspread's real symmetric
    kernel, directly via q-node quadrature on Euler-Fourier formula, exploiting
    narrowness of kernel. Evaluates at set of arbitrary freqs k in [-pi, pi),
    for a kernel with x measured in grid-spacings. (See previous routine for
    FT definition).

    Inputs:
    opts - spreading opts object, needed to eval kernel (must be already set up)

    Barnett 2/8/17. openmp since cos slow 2/9/17.
    To do (Nov 2024): replace evaluate_kernel by evaluate_kernel_horner.
   */
  KernelFseries(const finufft_spread_opts &opts) {
    T J2 = opts.nspread / 2.0; // J/2, half-width of ker z-support
    // # quadr nodes in z (from 0 to J/2; reflections will be added)...
    int q = (int)(2 + 2.0 * J2); // > pi/2 ratio.  cannot exceed MAX_NQUAD
    if (opts.debug) printf("q (# ker FT quadr pts) = %d\n", q);
    std::vector<double> Z(2 * q), W(2 * q);
    gaussquad(2 * q, Z.data(), W.data()); // only half the nodes used,
<<<<<<< HEAD
                                          // for (0,1)
=======
                                                           // for (0,1)
>>>>>>> 7919db50
    z.resize(q);
    f.resize(q);
    for (int n = 0; n < q; ++n) {
      z[n] = T(Z[n] * J2);                               // quadr nodes for [0,J/2]
      f[n] = J2 * T(W[n]) * evaluate_kernel(z[n], opts); // w/ quadr weights
    }
  }

  /*
    Evaluates the Fourier transform of the kernel at a single point.

    Inputs:
    k - frequency, dual to the kernel's natural argument, ie exp(i.k.z)

    Outputs:
    phihat - real Fourier transform evaluated at freq k
   */
  FINUFFT_ALWAYS_INLINE T operator()(T k) {
    T x = 0;
    for (size_t n = 0; n < z.size(); ++n)
      x += f[n] * 2 * std::cos(k * z[n]); // pos & neg freq pair.  use T cos!
    return x;
  }
};

template<typename T>
static void deconvolveshuffle1d(int dir, T prefac, const std::vector<T> &ker, BIGINT ms,
                                T *fk, BIGINT nf1, std::complex<T> *fw, int modeord)
/*
  if dir==1: copies fw to fk with amplification by prefac/ker
  if dir==2: copies fk to fw (and zero pads rest of it), same amplification.

  modeord=0: use CMCL-compatible mode ordering in fk (from -N/2 up to N/2-1)
      1: use FFT-style (from 0 to N/2-1, then -N/2 up to -1).

  fk is a size-ms T complex array (2*ms Ts alternating re,im parts)
  fw is a size-nf1 complex array (2*nf1 Ts alternating re,im parts)
  ker is real-valued T array of length nf1/2+1.

  Single thread only, but shouldn't matter since mostly data movement.

  It has been tested that the repeated floating division in this inner loop
  only contributes at the <3% level in 3D relative to the FFT cost (8 threads).
  This could be removed by passing in an inverse kernel and doing mults.

  todo: rewrite w/ C++-complex I/O, check complex divide not slower than
    real divide, or is there a way to force a real divide?

  Barnett 1/25/17. Fixed ms=0 case 3/14/17. modeord flag & clean 10/25/17
*/
{
  BIGINT kmin = -ms / 2, kmax = (ms - 1) / 2; // inclusive range of k indices
  if (ms == 0) kmax = -1;                     // fixes zero-pad for trivial no-mode case
  // set up pp & pn as ptrs to start of pos(ie nonneg) & neg chunks of fk array
  BIGINT pp = -2 * kmin, pn = 0; // CMCL mode-ordering case (2* since cmplx)
  if (modeord == 1) {
    pp = 0;
    pn = 2 * (kmax + 1);
  } // or, instead, FFT ordering
  if (dir == 1) {                                       // read fw, write out to fk...
    for (BIGINT k = 0; k <= kmax; ++k) {                // non-neg freqs k
      fk[pp++] = prefac * fw[k].real() / ker[k];        // re
      fk[pp++] = prefac * fw[k].imag() / ker[k];        // im
    }
    for (BIGINT k = kmin; k < 0; ++k) {                 // neg freqs k
      fk[pn++] = prefac * fw[nf1 + k].real() / ker[-k]; // re
      fk[pn++] = prefac * fw[nf1 + k].imag() / ker[-k]; // im
    }
  } else { // read fk, write out to fw w/ zero padding...
    for (BIGINT k = kmax + 1; k < nf1 + kmin; ++k) { // zero pad precisely where
                                                     // needed
      fw[k] = 0.0;
    }
    for (BIGINT k = 0; k <= kmax; ++k) {             // non-neg freqs k
      fw[k].real(prefac * fk[pp++] / ker[k]);        // re
      fw[k].imag(prefac * fk[pp++] / ker[k]);        // im
    }
    for (BIGINT k = kmin; k < 0; ++k) {              // neg freqs k
      fw[nf1 + k].real(prefac * fk[pn++] / ker[-k]); // re
      fw[nf1 + k].imag(prefac * fk[pn++] / ker[-k]); // im
    }
  }
}

template<typename T>
static void deconvolveshuffle2d(int dir, T prefac, const std::vector<T> &ker1,
                                const std::vector<T> &ker2, BIGINT ms, BIGINT mt, T *fk,
                                BIGINT nf1, BIGINT nf2, std::complex<T> *fw, int modeord)
/*
  2D version of deconvolveshuffle1d, calls it on each x-line using 1/ker2 fac.

  if dir==1: copies fw to fk with amplification by prefac/(ker1(k1)*ker2(k2)).
  if dir==2: copies fk to fw (and zero pads rest of it), same amplification.

  modeord=0: use CMCL-compatible mode ordering in fk (each dim increasing)
      1: use FFT-style (pos then negative, on each dim)

  fk is a complex array stored as 2*ms*mt Ts alternating re,im parts, with
  ms looped over fast and mt slow.
  fw is a complex array stored as 2*nf1*nf2] Ts alternating re,im parts, with
  nf1 looped over fast and nf2 slow.
  ker1, ker2 are real-valued T arrays of lengths nf1/2+1, nf2/2+1
     respectively.

  Barnett 2/1/17, Fixed mt=0 case 3/14/17. modeord 10/25/17
*/
{
  BIGINT k2min = -mt / 2, k2max = (mt - 1) / 2; // inclusive range of k2 indices
  if (mt == 0) k2max = -1;                      // fixes zero-pad for trivial no-mode case
  // set up pp & pn as ptrs to start of pos(ie nonneg) & neg chunks of fk array
  BIGINT pp = -2 * k2min * ms, pn = 0; // CMCL mode-ordering case (2* since cmplx)
  if (modeord == 1) {
    pp = 0;
    pn = 2 * (k2max + 1) * ms;
  } // or, instead, FFT ordering
  if (dir == 2) // zero pad needed x-lines (contiguous in memory)
    for (BIGINT j = nf1 * (k2max + 1); j < nf1 * (nf2 + k2min); ++j) // sweeps all
                                                                     // dims
      fw[j] = 0.0;
  for (BIGINT k2 = 0; k2 <= k2max; ++k2, pp += 2 * ms)               // non-neg y-freqs
    // point fk and fw to the start of this y value's row (2* is for complex):
    utils::deconvolveshuffle1d(dir, prefac / ker2[k2], ker1, ms, fk + pp, nf1,
                               &fw[nf1 * k2], modeord);
  for (BIGINT k2 = k2min; k2 < 0; ++k2, pn += 2 * ms) // neg y-freqs
    utils::deconvolveshuffle1d(dir, prefac / ker2[-k2], ker1, ms, fk + pn, nf1,
                               &fw[nf1 * (nf2 + k2)], modeord);
}

template<typename T>
static void deconvolveshuffle3d(int dir, T prefac, const std::vector<T> &ker1,
                                const std::vector<T> &ker2, const std::vector<T> &ker3,
                                BIGINT ms, BIGINT mt, BIGINT mu, T *fk, BIGINT nf1,
                                BIGINT nf2, BIGINT nf3, std::complex<T> *fw, int modeord)
/*
  3D version of deconvolveshuffle2d, calls it on each xy-plane using 1/ker3 fac.

  if dir==1: copies fw to fk with ampl by prefac/(ker1(k1)*ker2(k2)*ker3(k3)).
  if dir==2: copies fk to fw (and zero pads rest of it), same amplification.

  modeord=0: use CMCL-compatible mode ordering in fk (each dim increasing)
      1: use FFT-style (pos then negative, on each dim)

  fk is a complex array stored as 2*ms*mt*mu Ts alternating re,im parts, with
  ms looped over fastest and mu slowest.
  fw is a complex array stored as 2*nf1*nf2*nf3 Ts alternating re,im parts, with
  nf1 looped over fastest and nf3 slowest.
  ker1, ker2, ker3 are real-valued T arrays of lengths nf1/2+1, nf2/2+1,
     and nf3/2+1 respectively.

  Barnett 2/1/17, Fixed mu=0 case 3/14/17. modeord 10/25/17
*/
{
  BIGINT k3min = -mu / 2, k3max = (mu - 1) / 2; // inclusive range of k3 indices
  if (mu == 0) k3max = -1;                      // fixes zero-pad for trivial no-mode case
  // set up pp & pn as ptrs to start of pos(ie nonneg) & neg chunks of fk array
  BIGINT pp = -2 * k3min * ms * mt, pn = 0; // CMCL mode-ordering (2* since cmplx)
  if (modeord == 1) {
    pp = 0;
    pn = 2 * (k3max + 1) * ms * mt;
  } // or FFT ordering
  BIGINT np = nf1 * nf2; // # pts in an upsampled Fourier xy-plane
  if (dir == 2)          // zero pad needed xy-planes (contiguous in memory)
    for (BIGINT j = np * (k3max + 1); j < np * (nf3 + k3min); ++j) // sweeps all dims
      fw[j] = 0.0;
  for (BIGINT k3 = 0; k3 <= k3max; ++k3, pp += 2 * ms * mt)        // non-neg z-freqs
    // point fk and fw to the start of this z value's plane (2* is for complex):
    utils::deconvolveshuffle2d(dir, prefac / ker3[k3], ker1, ker2, ms, mt, fk + pp, nf1,
                               nf2, &fw[np * k3], modeord);
  for (BIGINT k3 = k3min; k3 < 0; ++k3, pn += 2 * ms * mt) // neg z-freqs
    utils::deconvolveshuffle2d(dir, prefac / ker3[-k3], ker1, ker2, ms, mt, fk + pn, nf1,
                               nf2, &fw[np * (nf3 + k3)], modeord);
}

// --------- batch helper functions for t1,2 exec: ---------------------------

template<typename T>
static int spreadinterpSortedBatch(int batchSize, const FINUFFT_PLAN_T<T> &p,
                                   std::complex<T> *fwBatch, std::complex<T> *cBatch,
                                   bool adjoint)
/*
  Spreads (or interpolates) a batch of batchSize strength vectors in cBatch
  to (or from) the batch of fine working grids fwBatch, using the same set of
  (index-sorted) NU points p.X,Y,Z for each vector in the batch.
  The direction (spread vs interpolate) is set by p.spopts.spread_direction.
  Returns 0 (no error reporting for now).
  Notes:
  1) cBatch (c_j I/O) is already assumed to have the correct offset, ie here we
   read from the start of cBatch (unlike Malleo). fwBatch also has zero offset.
  2) this routine is a batched version of spreadinterpSorted in spreadinterp.cpp
  Barnett 5/19/20, based on Malleo 2019.
  ChaithyaGR 1/7/25: new arg fwBatch (won't be p.fwBatch if spreadinterponly=1)
*/
{
  // opts.spread_thread: 1 sequential multithread, 2 parallel single-thread.
  // omp_sets_nested deprecated, so don't use; assume not nested for 2 to work.
  // But when nthr_outer=1 here, omp par inside the loop sees all threads...
#ifdef _OPENMP
  int nthr_outer = p.opts.spread_thread == 1 ? 1 : batchSize;
#endif
#pragma omp parallel for num_threads(nthr_outer)
  for (int i = 0; i < batchSize; i++) {
    std::complex<T> *fwi = fwBatch + i * p.nf(); // start of i'th fw array in
                                                 // fwBatch workspace or user array
    std::complex<T> *ci = cBatch + i * p.nj;     // start of i'th c array in cBatch
    spreadinterpSorted(p.sortIndices, (UBIGINT)p.nfdim[0], (UBIGINT)p.nfdim[1],
                       (UBIGINT)p.nfdim[2], (T *)fwi, (UBIGINT)p.nj, p.XYZ[0], p.XYZ[1],
                       p.XYZ[2], (T *)ci, p.spopts, p.didSort, adjoint);
  }
  return 0;
}

template<typename T>
static int deconvolveBatch(int batchSize, const FINUFFT_PLAN_T<T> &p,
                           std::complex<T> *fkBatch, std::complex<T> *fwBatch,
                           bool adjoint)
/*
  Type 1: deconvolves (amplifies) from each interior fw array in fwBatch
  into each output array fk in fkBatch.
  Type 2: deconvolves from user-supplied input fk to 0-padded interior fw,
  again looping over fk in fkBatch and fw in fwBatch.
  The direction (spread vs interpolate) is set by p.spopts.spread_direction.
  This is mostly a loop calling deconvolveshuffle?d for the needed dim, batchSize
  times.
  Barnett 5/21/20, simplified from Malleo 2019 (eg t3 logic won't be in here)
*/
{
  // since deconvolveshuffle?d are single-thread, omp par seems to help here...
  int dir = p.spopts.spread_direction;
  // Quick and dirty way to change direction 1 into direction 2 and vice versa
  // if adjoint operation is requested.
  if (adjoint) dir = 3 - dir;
#pragma omp parallel for num_threads(batchSize)
  for (int i = 0; i < batchSize; i++) {
    std::complex<T> *fwi = fwBatch + i * p.nf(); // start of i'th fw array in
                                                 // wkspace
    std::complex<T> *fki = fkBatch + i * p.N();  // start of i'th fk array in fkBatch

    // pick dim-specific routine from above; note prefactors hardcoded to 1.0...
    if (p.dim == 1)
      deconvolveshuffle1d(dir, T(1), p.phiHat[0], p.mstu[0], (T *)fki, p.nfdim[0], fwi,
                          p.opts.modeord);
    else if (p.dim == 2)
      deconvolveshuffle2d(dir, T(1), p.phiHat[0], p.phiHat[1], p.mstu[0], p.mstu[1],
                          (T *)fki, p.nfdim[0], p.nfdim[1], fwi, p.opts.modeord);
    else
      deconvolveshuffle3d(dir, T(1), p.phiHat[0], p.phiHat[1], p.phiHat[2], p.mstu[0],
                          p.mstu[1], p.mstu[2], (T *)fki, p.nfdim[0], p.nfdim[1],
                          p.nfdim[2], fwi, p.opts.modeord);
  }
  return 0;
}

} // namespace utils
} // namespace finufft

// --------------- rest is the five user guru (plan) interface drivers: ---------
// (not namespaced since have safe names finufft{f}_* )
using namespace finufft::utils; // accesses routines defined above

// Marco Barbone: 5.8.2024
// These are user-facing.
// The various options could be macros to follow c standard library conventions.
// Question: would these be enums?

// OOOOOOOOOOOOOOOOOOOOOOOOOOOOOOOOOOOOOOOOOOOOOOOOOOOOOOOOOOOOOOOOOOOOOOOOOOOO
void finufft_default_opts_t(finufft_opts *o)
// Sets default nufft opts (referenced by all language interfaces too).
// See finufft_opts.h for meanings.
// This was created to avoid uncertainty about C++11 style static initialization
// when called from MEX, but now is generally used. Barnett 10/30/17 onwards.
// Sphinx sucks the below code block into the web docs, hence keep it clean...
{
  // sphinx tag (don't remove): @defopts_start
  o->modeord          = 0;
  o->spreadinterponly = 0;

  o->debug        = 0;
  o->spread_debug = 0;
  o->showwarn     = 1;

  o->nthreads = 0;
#ifdef FINUFFT_USE_DUCC0
  o->fftw = 0;
#else
  o->fftw = FFTW_ESTIMATE;
#endif
  o->spread_sort        = 2;
  o->spread_kerevalmeth = 1;
  o->spread_kerpad      = 1;
  o->spread_simd        = 0;
  o->upsampfac          = 0.0;
  o->spread_thread      = 0;
  o->maxbatchsize       = 0;
  o->spread_nthr_atomic = -1;
  o->spread_max_sp_size = 0;
  o->fftw_lock_fun      = nullptr;
  o->fftw_unlock_fun    = nullptr;
  o->fftw_lock_data     = nullptr;
  // sphinx tag (don't remove): @defopts_end
}

// PPPPPPPPPPPPPPPPPPPPPPPPPPPPPPPPPPPPPPPPPPPPPPPPPPPPPPPPPPPPPPPPPPPPPPPPPPP
template<typename TF>
FINUFFT_PLAN_T<TF>::FINUFFT_PLAN_T(int type_, int dim_, const BIGINT *n_modes, int iflag,
                                   int ntrans_, TF tol_, finufft_opts *opts_, int &ier)
    : type(type_), dim(dim_), ntrans(ntrans_), tol(tol_)
// Constructor for finufft_plan object.
// opts is ptr to a finufft_opts to set options, or nullptr to use defaults.
// For some of the fields (if "auto" selected) here choose the actual setting.
// For types 1,2 allocates memory for internal working arrays,
// evaluates spreading kernel coefficients, and does FFT plan if needed.
// ier is an output written to pass out warning codes (errors now thrown in C++ style).
{
  if (!opts_)      // use default opts
    finufft_default_opts_t(&opts);
  else             // or read from what's passed in
    opts = *opts_; // keep a deep copy; changing *opts_ now has no effect

  if (opts.debug)  // do a hello world
    printf("[%s] new plan: FINUFFT version " FINUFFT_VER " .................\n",
           __func__);

  if (!opts.spreadinterponly) { // Don't make FFTW plan if only spread/interpolate
    fftPlan = std::make_unique<Finufft_FFT_plan<TF>>(
        opts.fftw_lock_fun, opts.fftw_unlock_fun, opts.fftw_lock_data);
    if (!opts.fftw_lock_fun != !opts.fftw_unlock_fun) {
      fprintf(stderr, "[%s] fftw_(un)lock functions should be both null or both set\n",
              __func__);
      throw int(FINUFFT_ERR_LOCK_FUNS_INVALID);
    }
  }
  if ((type != 1) && (type != 2) && (type != 3)) {
    fprintf(stderr, "[%s] Invalid type (%d), should be 1, 2 or 3.\n", __func__, type);
    throw int(FINUFFT_ERR_TYPE_NOTVALID);
  }
  if ((dim != 1) && (dim != 2) && (dim != 3)) {
    fprintf(stderr, "[%s] Invalid dim (%d), should be 1, 2 or 3.\n", __func__, dim);
    throw int(FINUFFT_ERR_DIM_NOTVALID);
  }
  if (ntrans < 1) {
    fprintf(stderr, "[%s] ntrans (%d) should be at least 1.\n", __func__, ntrans);
    throw int(FINUFFT_ERR_NTRANS_NOTVALID);
  }

  // get stuff from args...
  fftSign = (iflag >= 0) ? 1 : -1; // clean up flag input

  CNTime timer{};
  if (opts.debug > 1) {
    timer.start();
  }
#ifdef _OPENMP
  // choose overall # threads...
  int ompmaxnthr = static_cast<int>(getOptimalThreadCount());
  int nthr       = ompmaxnthr; // default: use as many physical cores as possible
  // (the above could be set, or suggested set, to 1 for small enough problems...)
  if (opts.nthreads > 0) {
    nthr = opts.nthreads; // user override, now without limit
    if (opts.showwarn && (nthr > ompmaxnthr))
      fprintf(stderr,
              "%s warning: using opts.nthreads=%d, more than the %d physically cores "
              "available; note large nthreads can be slower.\n",
              __func__, nthr, ompmaxnthr);
  }
#else
  int nthr = 1; // always 1 thread (avoid segfault)
  if (opts.nthreads > 1)
    fprintf(stderr,
            "%s warning: opts.nthreads=%d but library is single-threaded; ignoring!\n",
            __func__, opts.nthreads);
#endif
  opts.nthreads = nthr; // store actual # thr planned for
  if (opts.debug > 1) {
    printf("[%s] opts.nthreads=%d\n", __func__, nthr);
  }

  if (opts.nthreads == 0) {
    fprintf(stderr,
            "[%s] error: detecting physical corers failed. Please specify the number "
            "of cores to use\n",
            __func__);
    throw int(FINUFFT_ERR_NTHREADS_NOTVALID);
  }
  if (opts.debug > 1) {
    const auto sec = timer.elapsedsec();
    fprintf(stdout, "[%s] detected %d threads in %.3g sec.\n", __func__, nthr, sec);
  }

  // (this sets/limits all downstream spread/interp, 1dkernel, and FFT thread counts...)

  // choose batchSize for types 1,2 or 3... (uses int ceil(b/a)=1+(b-1)/a trick)
  if (opts.maxbatchsize == 0) {                        // logic to auto-set best batchsize
    nbatch    = 1 + (ntrans - 1) / nthr;               // min # batches poss
    batchSize = 1 + (ntrans - 1) / nbatch;             // then cut # thr in each b
  } else {                                             // batchSize override by user
    batchSize = std::min(opts.maxbatchsize, ntrans);
    nbatch    = 1 + (ntrans - 1) / batchSize;          // resulting # batches
  }
  if (opts.spread_thread == 0) opts.spread_thread = 2; // our auto choice
  if (opts.spread_thread != 1 && opts.spread_thread != 2) {
    fprintf(stderr, "[%s] illegal opts.spread_thread!\n", __func__);
    throw int(FINUFFT_ERR_SPREAD_THREAD_NOTVALID);
  }

  if (type != 3) { // read in user Fourier mode array sizes...
    for (int idim = 0; idim < 3; ++idim) {
      mstu[idim] = (idim < dim) ? n_modes[idim] : 1;
    }
  }

  // heuristic to choose default upsampfac... (currently two poss)
  if (opts.upsampfac == 0.0) { // init to auto choice
    // Let assume density=1 as the average use case.
    // TODO: make a decision on how to choose density properly.
    const auto density = TF{1};
    opts.upsampfac     = bestUpsamplingFactor<TF>(opts.nthreads, density, dim, type, tol);
    if (opts.debug > 1)
      printf("[%s] threads %d, density %.3g, dim %d, nufft type %d, tol %.3g: auto "
             "upsampfac=%.2f\n",
             __func__, opts.nthreads, density, dim, type, tol, opts.upsampfac);
  }
  // use opts to choose and write into plan's spread options...
  ier = setup_spreader_for_nufft(spopts, tol, opts, dim);
  if (ier > 1) // proceed if success or warning
    throw int(ier);

  //  ------------------------ types 1,2: planning needed ---------------------
  if (type == 1 || type == 2) {

    int nthr_fft = nthr; // give FFT all threads (or use o.spread_thread?)
                         // Note: batchSize not used since might be only 1.

    spopts.spread_direction = type;
    constexpr TF EPSILON    = std::numeric_limits<TF>::epsilon();

    if (opts.spreadinterponly) { // (unusual case of no NUFFT, just report)

      // spreadinterp grid will simply be the user's "mode" grid...
      for (int idim = 0; idim < dim; ++idim) nfdim[idim] = mstu[idim];

      if (opts.debug) { // "long long" here is to avoid warnings with printf...
        printf("[%s] %dd spreadinterponly(dir=%d): (ms,mt,mu)=(%lld,%lld,%lld)"
               "\n               ntrans=%d nthr=%d batchSize=%d kernel width ns=%d",
               __func__, dim, type, (long long)mstu[0], (long long)mstu[1],
               (long long)mstu[2], ntrans, nthr, batchSize, spopts.nspread);
        if (batchSize == 1) // spread_thread has no effect in this case
          printf("\n");
        else
          printf(" spread_thread=%d\n", opts.spread_thread);
      }

    } else { // ..... usual NUFFT: eval Fourier series, alloc workspace .....

      if (opts.showwarn) { // user warn round-off error (due to prob condition #)...
        for (int idim = 0; idim < dim; ++idim)
          if (EPSILON * mstu[idim] > 1.0)
            fprintf(
                stderr,
                "%s warning: rounding err (due to cond # of prob) eps_mach*N%d = %.3g "
                "> 1 !\n",
                __func__, idim, (double)(EPSILON * mstu[idim]));
      }

      // determine fine grid sizes, sanity check, then alloc...
      for (int idim = 0; idim < dim; ++idim) {
        int nfier = set_nf_type12(mstu[idim], opts, spopts, &nfdim[idim]);
        if (nfier) throw nfier;                   // nf too big; we're done
        phiHat[idim].resize(nfdim[idim] / 2 + 1); // alloc fseries
      }

      if (opts.debug) { // "long long" here is to avoid warnings with printf...
        printf("[%s] %dd%d: (ms,mt,mu)=(%lld,%lld,%lld) "
               "(nf1,nf2,nf3)=(%lld,%lld,%lld)\n               ntrans=%d nthr=%d "
               "batchSize=%d ",
               __func__, dim, type, (long long)mstu[0], (long long)mstu[1],
               (long long)mstu[2], (long long)nfdim[0], (long long)nfdim[1],
               (long long)nfdim[2], ntrans, nthr, batchSize);
        if (batchSize == 1) // spread_thread has no effect in this case
          printf("\n");
        else
          printf(" spread_thread=%d\n", opts.spread_thread);
      }

      // STEP 0: get Fourier coeffs of spreading kernel along each fine grid dim
      timer.restart();
      for (int idim = 0; idim < dim; ++idim)
        onedim_fseries_kernel(nfdim[idim], phiHat[idim], spopts);
      if (opts.debug)
        printf("[%s] kernel fser (ns=%d):\t\t%.3g s\n", __func__, spopts.nspread,
               timer.elapsedsec());

      if (nf() * batchSize > MAX_NF) {
        fprintf(stderr,
                "[%s] fwBatch would be bigger than MAX_NF, not attempting memory "
                "allocation!\n",
                __func__);
        throw int(FINUFFT_ERR_MAXNALLOC);
      }

      timer.restart(); // plan the FFTW (to act in-place on the workspace fwBatch)
      const auto ns = gridsize_for_fft(*this);
      std::vector<TC, xsimd::aligned_allocator<TC, 64>> fwBatch(nf() * batchSize);
      fftPlan->plan(ns, batchSize, fwBatch.data(), fftSign, opts.fftw, nthr_fft);
      if (opts.debug)
        printf("[%s] FFT plan (mode %d, nthr=%d):\t%.3g s\n", __func__, opts.fftw,
               nthr_fft, timer.elapsedsec());
    }

  } else { // -------------------------- type 3 (no planning) ------------

    if (opts.debug) printf("[%s] %dd%d: ntrans=%d\n", __func__, dim, type, ntrans);
    // Type 3 will call finufft_makeplan for type 2; no need to init FFTW
    // Note we don't even know nj or nk yet, so can't do anything else!
  }
  if (ier > 1) throw int(ier); // report setup_spreader status (could be warning)
}

template<typename TF>
int finufft_makeplan_t(int type, int dim, const BIGINT *n_modes, int iflag, int ntrans,
                       TF tol, FINUFFT_PLAN_T<TF> **pp, finufft_opts *opts)
// C-API wrapper around the C++ constructor. Writes a pointer to the plan in *pp.
// Returns ier (warning or error codes as per C interface).
{
  *pp     = nullptr;
  int ier = 0;
  try {
    *pp = new FINUFFT_PLAN_T<TF>(type, dim, n_modes, iflag, ntrans, tol, opts, ier);
  } catch (int errcode) {
    return errcode;
  }
  return ier;
}

// For this function and the following ones (i.e. everything that is accessible
// from outside), we need to state for which data types we want the template
// to be instantiated. At the current location in the code, the compiler knows
// how exactly it can construct the function "finufft_makeplan_t" for any given
// type TF, but it doesn't know for which types it actually should do so.
// The following two statements instruct it to do that for TF=float and
// TF=double :  (Reinecke, Sept 2024)
template int finufft_makeplan_t<float>(int type, int dim, const BIGINT *n_modes,
                                       int iflag, int ntrans, float tol,
                                       FINUFFT_PLAN_T<float> **pp, finufft_opts *opts);
template int finufft_makeplan_t<double>(int type, int dim, const BIGINT *n_modes,
                                        int iflag, int ntrans, double tol,
                                        FINUFFT_PLAN_T<double> **pp, finufft_opts *opts);

// SSSSSSSSSSSSSSSSSSSSSSSSSSSSSSSSSSSSSSSSSSSSSSSSSSSSSSSSSSSSSSSSSSSSSSSSSSS
template<typename TF>
int FINUFFT_PLAN_T<TF>::setpts(BIGINT nj, TF *xj, TF *yj, TF *zj, BIGINT nk, TF *s, TF *t,
                               TF *u) {
  // Method function to set NU points and do precomputations. Barnett 2020.
  // See ../docs/cguru.doc for current documentation.
  int d = dim; // abbrev for spatial dim
  CNTime timer;
  timer.start();
  this->nj = nj; // the user only now chooses how many NU (x,y,z) pts
  if (nj < 0) {
    fprintf(stderr, "[%s] nj (%lld) cannot be negative!\n", __func__, (long long)nj);
    return FINUFFT_ERR_NUM_NU_PTS_INVALID;
  } else if (nj > MAX_NU_PTS) {
    fprintf(stderr, "[%s] nj (%lld) exceeds MAX_NU_PTS\n", __func__, (long long)nj);
    return FINUFFT_ERR_NUM_NU_PTS_INVALID;
  }

  if (type != 3) {          // ------------------ TYPE 1,2 SETPTS -------------------
                            // (all we can do is check and maybe bin-sort the NU pts)
    XYZ     = {xj, yj, zj}; // plan must keep pointers to user's fixed NU pts
    int ier = spreadcheck(nfdim[0], nfdim[1], nfdim[2], spopts);
    if (ier)                // no warnings allowed here
      return ier;
    timer.restart();
    sortIndices.resize(nj);
    didSort =
        indexSort(sortIndices, nfdim[0], nfdim[1], nfdim[2], nj, xj, yj, zj, spopts);
    if (opts.debug)
      printf("[%s] sort (didSort=%d):\t\t%.3g s\n", __func__, didSort,
             timer.elapsedsec());

  } else { // ------------------------- TYPE 3 SETPTS -----------------------
           // (here we can precompute pre/post-phase factors and plan the t2)

    std::array<TF *, 3> XYZ_in{xj, yj, zj};
    std::array<TF *, 3> STU_in{s, t, u};
    if (nk < 0) {
      fprintf(stderr, "[%s] nk (%lld) cannot be negative!\n", __func__, (long long)nk);
      return FINUFFT_ERR_NUM_NU_PTS_INVALID;
    } else if (nk > MAX_NU_PTS) {
      fprintf(stderr, "[%s] nk (%lld) exceeds MAX_NU_PTS\n", __func__, (long long)nk);
      return FINUFFT_ERR_NUM_NU_PTS_INVALID;
    }
    this->nk = nk; // user set # targ freq pts
    STU      = {s, t, u};

    // pick x, s intervals & shifts & # fine grid pts (nf) in each dim...
    std::array<TF, 3> S = {0, 0, 0};
    if (opts.debug) printf("\tM=%lld N=%lld\n", (long long)nj, (long long)nk);
    for (int idim = 0; idim < dim; ++idim) {
      arraywidcen(nj, XYZ_in[idim], &(t3P.X[idim]), &(t3P.C[idim]));
      arraywidcen(nk, STU_in[idim], &S[idim], &(t3P.D[idim])); // same D, S, but for {s_k}
      set_nhg_type3(S[idim], t3P.X[idim], opts, spopts, &(nfdim[idim]), &(t3P.h[idim]),
                    &(t3P.gam[idim]));                         // applies twist i)
      if (opts.debug) // report on choices of shifts, centers, etc...
        printf("\tX%d=%.3g C%d=%.3g S%d=%.3g D%d=%.3g gam%d=%g nf%d=%lld h%d=%.3g\t\n",
               idim, t3P.X[idim], idim, t3P.C[idim], idim, S[idim], idim, t3P.D[idim],
               idim, t3P.gam[idim], idim, (long long)nfdim[idim], idim, t3P.h[idim]);
    }
    for (int idim = dim; idim < 3; ++idim)
      t3P.C[idim] = t3P.D[idim] = 0.0; // their defaults if dim 2 unused, etc

    if (nf() * batchSize > MAX_NF) {
      fprintf(stderr,
              "[%s t3] fwBatch would be bigger than MAX_NF, not attempting memory "
              "allocation!\n",
              __func__);
      return FINUFFT_ERR_MAXNALLOC;
    }

    // alloc rescaled NU src pts x'_j (in X etc), rescaled NU targ pts s'_k ...
    // We do this by resizing Xp, Yp, and Zp, and pointing X, Y, Z to their data;
    // this avoids any need for explicit cleanup.
    for (int idim = 0; idim < dim; ++idim) {
      XYZp[idim].resize(nj);
      XYZ[idim] = XYZp[idim].data();
      STUp[idim].resize(nk);
    }

    // always shift as use gam to rescale x_j to x'_j, etc (twist iii)...
    std::array<TF, 3> ig = {0, 0, 0};
    for (int idim = 0; idim < dim; ++idim) ig[idim] = 1.0 / t3P.gam[idim];
#pragma omp parallel for num_threads(opts.nthreads) schedule(static)
    for (BIGINT j = 0; j < nj; ++j) {
      for (int idim = 0; idim < dim; ++idim)
        XYZ[idim][j] = (XYZ_in[idim][j] - t3P.C[idim]) * ig[idim]; // rescale x_j
    }

    // set up prephase array...
    TF isign = (fftSign >= 0) ? 1 : -1;
    prephase.resize(nj);
    if (t3P.D[0] != 0.0 || t3P.D[1] != 0.0 || t3P.D[2] != 0.0) {
#pragma omp parallel for num_threads(opts.nthreads) schedule(static)
      for (BIGINT j = 0; j < nj; ++j) { // ... loop over src NU locs
        TF phase = 0;
        for (int idim = 0; idim < dim; ++idim) phase += t3P.D[idim] * XYZ_in[idim][j];
        prephase[j] = std::polar(TF(1), isign * phase); // Euler
      }
    } else
      for (BIGINT j = 0; j < nj; ++j)
        prephase[j] = {1.0, 0.0}; // *** or keep flag so no mult in exec??

    KernelFseries<TF> fseries(spopts);
    // (old STEP 3a) Compute deconvolution post-factors array (per targ pt)...
    // (exploits that FT separates because kernel is prod of 1D funcs)
    deconv.resize(nk);
    // C can be nan or inf if M=0, no input NU pts
    bool Cfinite =
        std::isfinite(t3P.C[0]) && std::isfinite(t3P.C[1]) && std::isfinite(t3P.C[2]);
    bool Cnonzero = t3P.C[0] != 0.0 || t3P.C[1] != 0.0 || t3P.C[2] != 0.0; // cen
    bool do_phase = Cfinite && Cnonzero;
#pragma omp parallel for num_threads(opts.nthreads) schedule(static)
    for (BIGINT k = 0; k < nk; ++k) { // .... loop over NU targ freqs
      TF phiHat = 1;
      TF phase  = 0;
      for (int idim = 0; idim < dim; ++idim) {
        auto tSTUin = STU_in[idim][k];
        // rescale the target s_k etc to s'_k etc...
        auto tSTUp = t3P.h[idim] * t3P.gam[idim] * (tSTUin - t3P.D[idim]); // so |s'_k| <
                                                                           // pi/R
        phiHat *= fseries(tSTUp);
        if (do_phase) phase += (tSTUin - t3P.D[idim]) * t3P.C[idim];
        STUp[idim][k] = tSTUp;
      }
      deconv[k] = do_phase ? std::polar(TF(1) / phiHat, isign * phase) : TF(1) / phiHat;
    }
    if (opts.debug)
      printf("[%s t3] phase & deconv factors:\t%.3g s\n", __func__, timer.elapsedsec());

    // Set up sort for spreading Cp (from primed NU src pts X, Y, Z) to fw...
    timer.restart();
    sortIndices.resize(nj);
    spopts.spread_direction = 1;
    didSort = indexSort(sortIndices, nfdim[0], nfdim[1], nfdim[2], nj, XYZ[0], XYZ[1],
                        XYZ[2], spopts);
    if (opts.debug)
      printf("[%s t3] sort (didSort=%d):\t\t%.3g s\n", __func__, didSort,
             timer.elapsedsec());

    // Plan and setpts once, for the (repeated) inner type 2 finufft call...
    timer.restart();
    BIGINT t2nmodes[]   = {nfdim[0], nfdim[1], nfdim[2]}; // t2's input actually fw
    finufft_opts t2opts = opts;                           // deep copy, since not ptrs
    t2opts.modeord      = 0;                              // needed for correct t3!
    t2opts.debug        = std::max(0, opts.debug - 1);    // don't print as much detail
    t2opts.spread_debug = std::max(0, opts.spread_debug - 1);
    t2opts.showwarn     = 0;                              // so don't see warnings 2x
    // (...could vary other t2opts here?)
    // MR: temporary hack, until we have figured out the C++ interface.
    FINUFFT_PLAN_T<TF> *tmpplan;
    int ier = finufft_makeplan_t<TF>(2, d, t2nmodes, fftSign, batchSize, tol, &tmpplan,
                                     &t2opts);
    if (ier > 1) { // if merely warning, still proceed
      fprintf(stderr, "[%s t3]: inner type 2 plan creation failed with ier=%d!\n",
              __func__, ier);
      return ier;
    }
    ier = tmpplan->setpts(nk, STUp[0].data(), STUp[1].data(), STUp[2].data(), 0, nullptr,
                          nullptr,
                          nullptr); // note nk = # output points (not nj)
    innerT2plan.reset(tmpplan);
    if (ier > 1) {
      fprintf(stderr, "[%s t3]: inner type 2 setpts failed, ier=%d!\n", __func__, ier);
      return ier;
    }
    if (opts.debug)
      printf("[%s t3] inner t2 plan & setpts: \t%.3g s\n", __func__, timer.elapsedsec());
  }
  return 0;
}
template int FINUFFT_PLAN_T<float>::setpts(BIGINT nj, float *xj, float *yj, float *zj,
                                           BIGINT nk, float *s, float *t, float *u);
template int FINUFFT_PLAN_T<double>::setpts(BIGINT nj, double *xj, double *yj, double *zj,
                                            BIGINT nk, double *s, double *t, double *u);

// ............ end setpts ..................................................

// EEEEEEEEEEEEEEEEEEEEEEEEEEEEEEEEEEEEEEEEEEEEEEEEEEEEEEEEEEEEEEEEEEEEEEEEEEEE
template<typename TF>
int FINUFFT_PLAN_T<TF>::execute_internal(TC *cj, TC *fk, bool adjoint, int ntrans_actual,
                                         TC *aligned_scratch, size_t scratch_size) const {
  /* See ../docs/cguru.doc for current documentation.

   For given (stack of) weights cj or coefficients fk, performs NUFFTs with
   existing (sorted) NU pts and existing plan.
   For adjoint == false:
     For type 1 and 3: cj is input, fk is output.
     For type 2: fk is input, cj is output.
   For adjoint == true:
     For type 1 and 3: fk is input, cj is output.
     For type 2: cj is input, fk is output.
   Performs spread/interp, pre/post deconvolve, and FFT as appropriate
   for each of the 3 types.
   For cases of ntrans>1, performs work in blocks of size up to batchSize.
   Return value 0 (no error diagnosis yet).
   Barnett 5/20/20, based on Malleo 2019.

   Additional parameters introducd by MR, 02/2025

   adjoint: if false, behave as before; if true, compute the adjoint of the
     planned transform, i.e.:
     - if type is 1, perform an analogous type 2 with opposite isign
     - if type is 2, perform an analogous type 1 with opposite isign
     - if type is 3, perform the planned transform "backwards" and with opposite isign

   ntrans_actual:
     Helper variable for specifying the number of transforms to execute in one
     go when calling the "inner" NUFFT during type 3 plan execution
     - <= 0: behave as before
     - 0 < ntrans_actual <= batchSize: instead of doing ntrans transforms,
         perform only ntrans_actual

   scratch_size, aligned_scratch:
     Helpers to avoid repeated allocation/deallocation of scratch space in the
     "inner" NUFFT during type 3 plan execution
     If scratch_size>0. then aligned_scratch points to FFTW-aligned storage with
     at least scratch_size entries. This can be used as scratch space.
*/
  CNTime timer;
  timer.start();

  // if no number of actual transforms has been specified, use the default
  if (ntrans_actual <= 0) ntrans_actual = ntrans;

  if (type != 3) { // --------------------- TYPE 1,2 EXEC ------------------

    double t_sprint = 0.0, t_fft = 0.0, t_deconv = 0.0; // accumulated timing
    if (opts.debug)
      printf("[%s] start%s ntrans=%d (%d batches, bsize=%d)...\n", "execute",
             adjoint ? " adjoint" : "", ntrans_actual, nbatch, batchSize);
    // allocate temporary buffers
    bool scratch_provided = scratch_size >= size_t(nf() * batchSize);
    std::vector<TC, xsimd::aligned_allocator<TC, 64>> fwBatch_(
        scratch_provided ? 0 : nf() * batchSize);
    TC *fwBatch = scratch_provided ? aligned_scratch : fwBatch_.data();
    for (int b = 0; b * batchSize < ntrans_actual; b++) { // .....loop b over batches

      // current batch is either batchSize, or possibly truncated if last one
      int thisBatchSize = std::min(ntrans_actual - b * batchSize, batchSize);
      int bB            = b * batchSize; // index of vector, since batchsizes same
      TC *cjb           = cj + bB * nj;  // point to batch of user weights
      TC *fkb           = fk + bB * N(); // point to batch of user mode coeffs
      if (opts.debug > 1)
        printf("[%s] start batch %d (size %d):\n", "execute", b, thisBatchSize);

      // STEP 1: (varies by type)
      timer.restart();
      // usually spread/interp to/from fwBatch (vs spreadinterponly: to/from user grid)
      TC *fwBatch_or_fkb = opts.spreadinterponly ? fkb : fwBatch;
      if ((type == 1) != adjoint) { // spread NU pts X, weights cj, to fw grid
        spreadinterpSortedBatch<TF>(thisBatchSize, *this, fwBatch_or_fkb, cjb, adjoint);
        t_sprint += timer.elapsedsec();
        if (opts.spreadinterponly) // we're done (skip to next iteration of loop)
          continue;
      } else if (!opts.spreadinterponly) {
        // amplify Fourier coeffs fk into 0-padded fw
        deconvolveBatch<TF>(thisBatchSize, *this, fkb, fwBatch, adjoint);
        t_deconv += timer.elapsedsec();
      }
      if (!opts.spreadinterponly) { // Do FFT unless spread/interp only...
        // STEP 2: call the FFT on this batch
        timer.restart();

        do_fft(*this, fwBatch, thisBatchSize, adjoint);
        t_fft += timer.elapsedsec();
        if (opts.debug > 1) printf("\tFFT exec:\t\t%.3g s\n", timer.elapsedsec());
      }
      // STEP 3: (varies by type)
      timer.restart();
      if ((type == 1) != adjoint) { // deconvolve (amplify) fw and shuffle to fk
        deconvolveBatch<TF>(thisBatchSize, *this, fkb, fwBatch, adjoint);
        t_deconv += timer.elapsedsec();
      } else { // interpolate unif fw grid to NU target pts
        spreadinterpSortedBatch<TF>(thisBatchSize, *this, fwBatch_or_fkb, cjb, adjoint);
        t_sprint += timer.elapsedsec();
      }
    } // ........end b loop

    if (opts.debug) { // report total times in their natural order...
      if ((type == 1) != adjoint) {
        printf("[%s] done. tot spread:\t\t%.3g s\n", "execute", t_sprint);
        printf("                tot FFT:\t\t%.3g s\n", t_fft);
        printf("                tot deconvolve:\t\t%.3g s\n", t_deconv);
      } else {
        printf("[%s] done. tot deconvolve:\t\t%.3g s\n", "execute", t_deconv);
        printf("                tot FFT:\t\t%.3g s\n", t_fft);
        printf("                tot interp:\t\t%.3g s\n", t_sprint);
      }
    }
  }

  else { // ----------------------------- TYPE 3 EXEC ---------------------

    // for (BIGINT j=0;j<10;++j) printf("\tcj[%ld]=%.15g+%.15gi\n",(long
    // int)j,(double)real(cj[j]),(double)imag(cj[j]));  // debug

    double t_phase = 0.0, t_sprint = 0.0, t_inner = 0.0,
           t_deconv = 0.0; // accumulated timings
    if (opts.debug)
      printf("[%s t3] start%s ntrans=%d (%d batches, bsize=%d)...\n", "execute",
             adjoint ? " adjoint" : "", ntrans_actual, nbatch, batchSize);

    // allocate temporary buffers
    // We are trying to be clever here and re-use memory whenever possible.
    // Also, we allocate the memory for the "inner" NUFFT here as well,
    // so that it doesn't need to be reallocated for every batch.
    std::vector<TC, xsimd::aligned_allocator<TC, 64>> buf1, buf2, buf3;
    TC *CpBatch, *fwBatch, *fwBatch_inner;
    if (!adjoint) { // we can combine CpBatch and fwBatch_inner!
      buf1.resize(std::max(nj * batchSize, innerT2plan->nf() * innerT2plan->batchSize));
      CpBatch = fwBatch_inner = buf1.data();
      buf2.resize(nf() * batchSize);
      fwBatch = buf2.data();
    } else { // we may be able to combine CpBatch and fwBatch!
      // This only works if the inner plan performs our calls (that we do once
      // per batch) without doing any of its own batching ...
      if (innerT2plan->batchSize >= batchSize) {
        buf1.resize(std::max(nk * batchSize, nf() * batchSize));
        CpBatch = fwBatch = buf1.data();
        buf2.resize(innerT2plan->nf() * innerT2plan->batchSize);
        fwBatch_inner = buf2.data();
      } else {
        buf1.resize(nk * batchSize);
        CpBatch = buf1.data();
        buf2.resize(nf() * batchSize);
        fwBatch = buf2.data();
        buf3.resize(innerT2plan->nf() * innerT2plan->batchSize);
        fwBatch_inner = buf3.data();
      }
    }

    for (int b = 0; b * batchSize < ntrans_actual; b++) { // .....loop b over batches

      // batching and pointers to this batch, identical to t1,2 above...
      int thisBatchSize = std::min(ntrans_actual - b * batchSize, batchSize);
      int bB            = b * batchSize;
      TC *cjb           = cj + bB * nj; // batch of input strengths
      TC *fkb           = fk + bB * nk; // batch of output strengths
      if (opts.debug > 1)
        printf("[%s t3] start batch %d (size %d):\n", "execute", b, thisBatchSize);

      if (!adjoint) {
        // STEP 0: pre-phase (possibly) the c_j input strengths into c'_j batch...
        timer.restart();
#pragma omp parallel for num_threads(opts.nthreads) // or batchSize?
        for (BIGINT j = 0; j < nj; ++j) {
          auto phase = prephase[j];
          for (int i = 0; i < thisBatchSize; i++)
            CpBatch[i * nj + j] = phase * cjb[i * nj + j];
        }
        t_phase += timer.elapsedsec();

        // STEP 1: spread c'_j batch (x'_j NU pts) into internal fw batch grid...
        timer.restart();
        spreadinterpSortedBatch<TF>(thisBatchSize, *this, fwBatch, CpBatch,
                                    adjoint); // X are primed
        t_sprint += timer.elapsedsec();

        // STEP 2: type 2 NUFFT from fw batch to user output fk array batch...
        timer.restart();
        /* (alarming that FFT not shrunk, but safe, because t2's fwBatch array
       still the same size, as Andrea explained; just wastes a few flops) */
        innerT2plan->execute_internal(fkb, fwBatch, adjoint, thisBatchSize, fwBatch_inner,
                                      innerT2plan->nf() * innerT2plan->batchSize);
        t_inner += timer.elapsedsec();
        // STEP 3: apply deconvolve (precomputed 1/phiHat(targ_k), phasing too)...
        timer.restart();
#pragma omp parallel for num_threads(opts.nthreads)
        for (BIGINT k = 0; k < nk; ++k)
          for (int i = 0; i < thisBatchSize; i++) fkb[i * nk + k] *= deconv[k];
        t_deconv += timer.elapsedsec();
      } else { // adjoint mode
        // STEP 0: apply deconvolve (precomputed 1/phiHat(targ_k), conjugate phasing
        // too)... write output into CpBatch
        timer.restart();
#pragma omp parallel for num_threads(opts.nthreads)
        for (BIGINT k = 0; k < nk; ++k)
          for (int i = 0; i < thisBatchSize; i++)
            CpBatch[i * nk + k] = fkb[i * nk + k] * conj(deconv[k]);
        t_deconv += timer.elapsedsec();
        // STEP 1: adjoint type 2 (i.e. type 1) NUFFT from CpBatch to fwBatch...
        timer.restart();
        innerT2plan->execute_internal(CpBatch, fwBatch, adjoint, thisBatchSize,
                                      fwBatch_inner,
                                      innerT2plan->nf() * innerT2plan->batchSize);
        t_inner += timer.elapsedsec();
        // STEP 2: interpolate fwBatch into user output array ...
        timer.restart();
        spreadinterpSortedBatch<TF>(thisBatchSize, *this, fwBatch, cjb,
                                    adjoint); // X are primed
        t_sprint += timer.elapsedsec();
        // STEP 3: post-phase (possibly) the c_j output strengths (in place) ...
        timer.restart();
#pragma omp parallel for num_threads(opts.nthreads) // or batchSize?
        for (BIGINT j = 0; j < nj; ++j) {
          auto phase = conj(prephase[j]);
          for (int i = 0; i < thisBatchSize; i++) cjb[i * nj + j] *= phase;
        }
        t_phase += timer.elapsedsec();
      }
    } // ........end b loop

    if (opts.debug) { // report total times in their natural order...
      if (!adjoint) {
        printf("[%s t3] done. tot prephase:\t%.3g s\n", "execute", t_phase);
        printf("                   tot spread:\t\t%.3g s\n", t_sprint);
        printf("                   tot inner NUFFT:\t%.3g s\n", t_inner);
        printf("                   tot deconvolve:\t%.3g s\n", t_deconv);
      } else {
        printf("[%s t3] done. tot deconvolve:\t%.3g s\n", "execute", t_deconv);
        printf("                   tot inner NUFFT:\t%.3g s\n", t_inner);
        printf("                   tot interp:\t\t%.3g s\n", t_sprint);
        printf("                   tot postphase:\t%.3g s\n", t_phase);
      }
    }
  }
  // for (BIGINT k=0;k<10;++k) printf("\tfk[%ld]=%.15g+%.15gi\n",(long
  // int)k,(double)real(fk[k]),(double)imag(fk[k]));  // debug

  return 0;
}
template int FINUFFT_PLAN_T<float>::execute_internal(
    std::complex<float> *cj, std::complex<float> *fk, bool adjoint, int ntrans_actual,
    std::complex<float> *aligned_scratch, size_t scratch_size) const;
template int FINUFFT_PLAN_T<double>::execute_internal(
    std::complex<double> *cj, std::complex<double> *fk, bool adjoint, int ntrans_actual,
    std::complex<double> *aligned_scratch, size_t scratch_size) const;

// DDDDDDDDDDDDDDDDDDDDDDDDDDDDDDDDDDDDDDDDDDDDDDDDDDDDDDDDDDDDDDDDDDDDDDDDDDD
template<typename TF> FINUFFT_PLAN_T<TF>::~FINUFFT_PLAN_T() {
  // Destructor for plan object. All deallocations are simply automatic now.
}
template FINUFFT_PLAN_T<float>::~FINUFFT_PLAN_T();
template FINUFFT_PLAN_T<double>::~FINUFFT_PLAN_T();<|MERGE_RESOLUTION|>--- conflicted
+++ resolved
@@ -153,7 +153,7 @@
   if (*nf < 2 * spopts.nspread) *nf = 2 * spopts.nspread;
   if (*nf < MAX_NF)                               // otherwise will fail anyway
     *nf = next235even(*nf);                       // expensive at huge nf
-  *h   = T(2.0 * PI / *nf);    // upsampled grid spacing
+  *h   = T(2.0 * PI / *nf);                       // upsampled grid spacing
   *gam = T(*nf / (2.0 * opts.upsampfac * Ssafe)); // x scale fac to x'
 }
 
@@ -193,15 +193,14 @@
   int q = (int)(2 + 3.0 * J2); // not sure why so large? cannot exceed MAX_NQUAD
   T f[MAX_NQUAD];
   double z[2 * MAX_NQUAD], w[2 * MAX_NQUAD];
-  gaussquad(2 * q, z, w); // only half the nodes used, eg on (0,1)
+  gaussquad(2 * q, z, w);       // only half the nodes used, eg on (0,1)
   std::complex<T> a[MAX_NQUAD];
-  for (int n = 0; n < q; ++n) {            // set up nodes z_n and vals f_n
-    z[n] *= J2;                            // rescale nodes
+  for (int n = 0; n < q; ++n) { // set up nodes z_n and vals f_n
+    z[n] *= J2;                 // rescale nodes
     f[n] = J2 * (T)w[n] * evaluate_kernel((T)z[n], opts); // vals & quadr wei
-    a[n] = -std::exp(2 * PI * std::complex<double>(0, 1) * z[n] /
-                     double(nf));                         // phase
-                                                          // winding
-                                                          // rates
+    a[n] = -std::exp(2 * PI * std::complex<double>(0, 1) * z[n] / double(nf)); // phase
+                                                                               // winding
+                                                                               // rates
   }
   BIGINT nout = nf / 2 + 1;                            // how many values we're writing to
   int nt      = std::min(nout, (BIGINT)opts.nthreads); // how many chunks
@@ -209,16 +208,16 @@
   for (int t = 0; t <= nt; ++t) // split nout mode indices btw threads
     brk[t] = (BIGINT)(0.5 + nout * t / (double)nt);
 #pragma omp parallel num_threads(nt)
-  {                                                   // each thread gets own chunk to do
+  {                                                // each thread gets own chunk to do
     int t = MY_OMP_GET_THREAD_NUM();
-    std::complex<T> aj[MAX_NQUAD]; // phase rotator for this thread
+    std::complex<T> aj[MAX_NQUAD];                 // phase rotator for this thread
     for (int n = 0; n < q; ++n)
-      aj[n] = std::pow(a[n], (T)brk[t]);              // init phase factors for chunk
-    for (BIGINT j = brk[t]; j < brk[t + 1]; ++j) {    // loop along output array
-      T x = 0.0;                                      // accumulator for answer at this j
+      aj[n] = std::pow(a[n], (T)brk[t]);           // init phase factors for chunk
+    for (BIGINT j = brk[t]; j < brk[t + 1]; ++j) { // loop along output array
+      T x = 0.0;                                   // accumulator for answer at this j
       for (int n = 0; n < q; ++n) {
-        x += f[n] * 2 * real(aj[n]);                  // include the negative freq
-        aj[n] *= a[n];                                // wind the phases
+        x += f[n] * 2 * real(aj[n]);               // include the negative freq
+        aj[n] *= a[n];                             // wind the phases
       }
       fwkerhalf[j] = x;
     }
@@ -250,11 +249,7 @@
     if (opts.debug) printf("q (# ker FT quadr pts) = %d\n", q);
     std::vector<double> Z(2 * q), W(2 * q);
     gaussquad(2 * q, Z.data(), W.data()); // only half the nodes used,
-<<<<<<< HEAD
-                                          // for (0,1)
-=======
-                                                           // for (0,1)
->>>>>>> 7919db50
+                                                       // for (0,1)
     z.resize(q);
     f.resize(q);
     for (int n = 0; n < q; ++n) {
