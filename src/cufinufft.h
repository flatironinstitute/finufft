#ifndef __CUFINUFFT_H__
#define __CUFINUFFT_H__

#include <cufft.h>
#include <cstdlib>
#include <assert.h>
#include "../finufft/utils.h"

#define MAX_NSPREAD 16
#define RESCALE(x,N,p) (p ? \
		((x*M_1_2PI + (x<-PI ? 1.5 : (x>PI ? -0.5 : 0.5)))*N) : \
		(x<0 ? x+N : (x>N ? x-N : x)))

struct cufinufft_opts {      // see cuspread:setup_spreader for defaults.
	int nspread;            // w, the kernel width in grid pts
	int spread_direction;   // 1 means spread NU->U, 2 means interpolate U->NU
	int pirange;            // 0: coords in [0,N), 1 coords in [-pi,pi)
	int rescaled;
	FLT upsampfac;          // sigma, upsampling factor, default 2.0

	// ES kernel specific...
	FLT ES_beta;
	FLT ES_halfwidth;
	FLT ES_c;

	// CUDA
	int method;
	int bin_size_x;
	int bin_size_y;
<<<<<<< HEAD
	int bin_size_z;
	int o_bin_size_x;
	int o_bin_size_y;
	int o_bin_size_z;
=======
>>>>>>> 3ba6e3b7
	int Horner;
	int maxsubprobsize;
	int nthread_x;
	int nthread_y;
};

struct cufinufft_plan {
	int M;
	int nf1;
	int nf2;
<<<<<<< HEAD
	int nf3;
	int ms;
	int mt;
	int mu;
=======
	int ms;
	int mt;
>>>>>>> 3ba6e3b7
	int ntransf;
	int ntransfcufftplan;
	int fw_width;
	int iflag;

	int totalnumsubprob;
	int byte_now;
	FLT *fwkerhalf1;
	FLT *fwkerhalf2;

	FLT *kx;
	FLT *ky;
<<<<<<< HEAD
	FLT *kz;
=======
>>>>>>> 3ba6e3b7
	CUCPX *c;
	CUCPX *fw;
	CUCPX *fk;

	FLT *kxsorted;
	FLT *kysorted;
	CUCPX *csorted;

	int *sortidx;
	int *binsize;
	int *binstartpts;
	int *numsubprob;
<<<<<<< HEAD
	int *numnupts;
	int *subprob_to_bin;
	int *subprob_to_nupts;
	int *idxnupts;
	int *subprobstartpts;

	void *temp_storage;
	cufftHandle fftplan;
=======
	int *subprob_to_bin;
	int *idxnupts;
	int *subprobstartpts;

	// Paul
	int *finegridsize;
	int *fgstartpts;

	void *temp_storage;
	cufftHandle fftplan;

	int nstreams;
	cudaStream_t *streams;
>>>>>>> 3ba6e3b7
};

// For error checking (where should this function be??)
static const char* _cufftGetErrorEnum(cufftResult_t error)
{
	switch(error)
	{
		case CUFFT_SUCCESS:
			return "cufft_success";
		case CUFFT_INVALID_PLAN:
			return "cufft_invalid_plan";
		case CUFFT_ALLOC_FAILED:
			return "cufft_alloc_failed";
		case CUFFT_INVALID_TYPE:
			return "cufft_invalid_type";
		case CUFFT_INVALID_VALUE:
			return "cufft_invalid_value";
		case CUFFT_INTERNAL_ERROR:
			return "cufft_internal_error";
		case CUFFT_EXEC_FAILED:
			return "cufft_exec_failed";
		case CUFFT_SETUP_FAILED:
			return "cufft_setup_failed";
		case CUFFT_INVALID_SIZE:
			return "cufft_invalid_size";
		case CUFFT_UNALIGNED_DATA:
			return "cufft_unaligned data";
		case CUFFT_INCOMPLETE_PARAMETER_LIST:
			return "cufft_incomplete_parameter_list";
		case CUFFT_INVALID_DEVICE:
			return "cufft_invalid_device";
		case CUFFT_PARSE_ERROR:
			return "cufft_parse_error";
		case CUFFT_NO_WORKSPACE:
			return "cufft_no_workspace";
		case CUFFT_NOT_IMPLEMENTED:
			return "cufft_not_implemented";
		case CUFFT_LICENSE_ERROR:
			return "cufft_license_error";
		case CUFFT_NOT_SUPPORTED:
			return "cufft_not_supported";
	}
	return "<unknown>";
}
#if 0
void check(cufftResult_t err){
	if (err != CUFFT_SUCCESS)
	{
		fprintf(stderr, "cuFFT error %d:%s at %s:%d\n", err, _cufftGetErrorEnum(err),
				__FILE__, __LINE__);
		exit(1);
	}
}

#define checkCufftErrors(call) check((call))
#endif
#define checkCufftErrors(call)
int cufinufft_default_opts(cufinufft_opts &opts,FLT eps,FLT upsampfac);

// 1d
int cufinufft1d_plan(int M, int ms, int mt, int iflag, const cufinufft_opts opts, 
		cufinufft_plan *d_plan);
int cufinufft1d_setNUpts(FLT* h_kx, FLT* h_ky, const cufinufft_opts opts, cufinufft_plan *d_plan);
int cufinufft1d1_exec(CPX* h_c, CPX* h_fk, cufinufft_opts &opts, cufinufft_plan *d_plan);
int cufinufft1d2_exec(CPX* h_c, CPX* h_fk, cufinufft_opts &opts, cufinufft_plan *d_plan);
int cufinufft1d_destroy(const cufinufft_opts opts, cufinufft_plan *d_plan);

// 2d
int cufinufft2d_plan(int M, int ms, int mt, int ntransf, int ntransfcufftplan, 
		int iflag, const cufinufft_opts opts, 
		cufinufft_plan *d_plan);
<<<<<<< HEAD
int cufinufft2d_setNUpts(FLT* h_kx, FLT* h_ky, cufinufft_opts &opts, 
	cufinufft_plan *d_plan);
int cufinufft2d1_exec(CPX* h_c, CPX* h_fk, cufinufft_opts &opts, 
	cufinufft_plan *d_plan);
int cufinufft2d2_exec(CPX* h_c, CPX* h_fk, cufinufft_opts &opts, 
	cufinufft_plan *d_plan);
=======
int cufinufft2d_setNUpts(FLT* h_kx, FLT* h_ky, cufinufft_opts &opts, cufinufft_plan *d_plan);
int cufinufft2d1_exec(CPX* h_c, CPX* h_fk, cufinufft_opts &opts, cufinufft_plan *d_plan);
int cufinufft2d2_exec(CPX* h_c, CPX* h_fk, cufinufft_opts &opts, cufinufft_plan *d_plan);
>>>>>>> 3ba6e3b7
int cufinufft2d_destroy(const cufinufft_opts opts, cufinufft_plan *d_plan);
#endif<|MERGE_RESOLUTION|>--- conflicted
+++ resolved
@@ -27,13 +27,11 @@
 	int method;
 	int bin_size_x;
 	int bin_size_y;
-<<<<<<< HEAD
 	int bin_size_z;
 	int o_bin_size_x;
 	int o_bin_size_y;
 	int o_bin_size_z;
-=======
->>>>>>> 3ba6e3b7
+
 	int Horner;
 	int maxsubprobsize;
 	int nthread_x;
@@ -44,15 +42,11 @@
 	int M;
 	int nf1;
 	int nf2;
-<<<<<<< HEAD
 	int nf3;
 	int ms;
 	int mt;
 	int mu;
-=======
-	int ms;
-	int mt;
->>>>>>> 3ba6e3b7
+
 	int ntransf;
 	int ntransfcufftplan;
 	int fw_width;
@@ -65,10 +59,8 @@
 
 	FLT *kx;
 	FLT *ky;
-<<<<<<< HEAD
 	FLT *kz;
-=======
->>>>>>> 3ba6e3b7
+
 	CUCPX *c;
 	CUCPX *fw;
 	CUCPX *fk;
@@ -81,16 +73,9 @@
 	int *binsize;
 	int *binstartpts;
 	int *numsubprob;
-<<<<<<< HEAD
+
 	int *numnupts;
-	int *subprob_to_bin;
 	int *subprob_to_nupts;
-	int *idxnupts;
-	int *subprobstartpts;
-
-	void *temp_storage;
-	cufftHandle fftplan;
-=======
 	int *subprob_to_bin;
 	int *idxnupts;
 	int *subprobstartpts;
@@ -104,7 +89,6 @@
 
 	int nstreams;
 	cudaStream_t *streams;
->>>>>>> 3ba6e3b7
 };
 
 // For error checking (where should this function be??)
@@ -176,17 +160,11 @@
 int cufinufft2d_plan(int M, int ms, int mt, int ntransf, int ntransfcufftplan, 
 		int iflag, const cufinufft_opts opts, 
 		cufinufft_plan *d_plan);
-<<<<<<< HEAD
 int cufinufft2d_setNUpts(FLT* h_kx, FLT* h_ky, cufinufft_opts &opts, 
 	cufinufft_plan *d_plan);
 int cufinufft2d1_exec(CPX* h_c, CPX* h_fk, cufinufft_opts &opts, 
 	cufinufft_plan *d_plan);
 int cufinufft2d2_exec(CPX* h_c, CPX* h_fk, cufinufft_opts &opts, 
 	cufinufft_plan *d_plan);
-=======
-int cufinufft2d_setNUpts(FLT* h_kx, FLT* h_ky, cufinufft_opts &opts, cufinufft_plan *d_plan);
-int cufinufft2d1_exec(CPX* h_c, CPX* h_fk, cufinufft_opts &opts, cufinufft_plan *d_plan);
-int cufinufft2d2_exec(CPX* h_c, CPX* h_fk, cufinufft_opts &opts, cufinufft_plan *d_plan);
->>>>>>> 3ba6e3b7
 int cufinufft2d_destroy(const cufinufft_opts opts, cufinufft_plan *d_plan);
 #endif