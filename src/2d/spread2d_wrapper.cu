#include <helper_cuda.h>
#include <iostream>
#include <iomanip>
#include <assert.h>

// try another library cub
#include <cub/device/device_radix_sort.cuh>
#include <cub/device/device_scan.cuh>

#include <cuComplex.h>
#include "../spreadinterp.h"
#include "../memtransfer.h"

using namespace std;

// This is a function only doing spread includes device memory allocation, transfer, free
int cufinufft_spread2d(int ms, int mt, int nf1, int nf2, CPX* h_fw, int M, 
		const FLT *h_kx, const FLT *h_ky, const CPX *h_c, 
		cufinufft_opts &opts, cufinufft_plan* d_plan)
{
	cudaEvent_t start, stop;
	cudaEventCreate(&start);
	cudaEventCreate(&stop);

	int ier;

	d_plan->ms = ms;
	d_plan->mt = mt;
	d_plan->nf1 = nf1;
	d_plan->nf2 = nf2;
	d_plan->M = M;
	d_plan->ntransfcufftplan = 1;

	cudaEventRecord(start);
	ier = allocgpumemory2d(opts, d_plan);
#ifdef TIME
	float milliseconds = 0;
	cudaEventRecord(stop);
	cudaEventSynchronize(stop);
	cudaEventElapsedTime(&milliseconds, start, stop);
	printf("[time  ] Allocate GPU memory\t %.3g ms\n", milliseconds);
#endif
	cudaEventRecord(start);
	checkCudaErrors(cudaMemcpy(d_plan->kx,h_kx,M*sizeof(FLT),cudaMemcpyHostToDevice));
	checkCudaErrors(cudaMemcpy(d_plan->ky,h_ky,M*sizeof(FLT),cudaMemcpyHostToDevice));
	checkCudaErrors(cudaMemcpy(d_plan->c, h_c, M*sizeof(CUCPX),
				cudaMemcpyHostToDevice));
#ifdef TIME
	cudaEventRecord(stop);
	cudaEventSynchronize(stop);
	cudaEventElapsedTime(&milliseconds, start, stop);
	printf("[time  ] Copy memory HtoD (%d Bytes) \t%.3g ms\n", 2*M*sizeof(FLT)+M*sizeof(CUCPX), milliseconds);
#endif
	if(opts.method == 5){
		ier = cuspread2d_subprob_prop(nf1,nf2,M,opts,d_plan);
		if(ier != 0 ){
			printf("error: cuspread2d_subprob_prop, method(%d)\n", opts.method);
			return 0;
		}
	}

	if(opts.method == 6){
		ier = cuspread2d_paul_prop(nf1,nf2,M,opts,d_plan);
		if(ier != 0 ){
			printf("error: cuspread2d_subprob_prop, method(%d)\n", opts.method);
			return 0;
		}
	}

	cudaEventRecord(start);
	ier = cuspread2d(opts, d_plan);
#ifdef TIME
	cudaEventRecord(stop);
	cudaEventSynchronize(stop);
	cudaEventElapsedTime(&milliseconds, start, stop);
	printf("[time  ] Spread (%d)\t\t %.3g ms\n", opts.method, milliseconds);
#endif
	cudaEventRecord(start);
	checkCudaErrors(cudaMemcpy(h_fw,d_plan->fw,nf1*nf2*sizeof(CUCPX),cudaMemcpyDeviceToHost));
#ifdef TIME
	cudaEventRecord(stop);
	cudaEventSynchronize(stop);
	cudaEventElapsedTime(&milliseconds, start, stop);
	printf("[time  ] Copy memory DtoH (%d Bytes) \t %.3g ms\n",nf1*nf2*sizeof(CUCPX),  milliseconds);
#endif
	cudaEventRecord(start);
	freegpumemory2d(opts, d_plan);
#ifdef TIME
	cudaEventRecord(stop);
	cudaEventSynchronize(stop);
	cudaEventElapsedTime(&milliseconds, start, stop);
	printf("[time  ] Free GPU memory\t %.3g ms\n", milliseconds);
#endif
	return ier;
}

// a wrapper of different methods of spreader
int cuspread2d(cufinufft_opts &opts, cufinufft_plan* d_plan)
{
	int nf1 = d_plan->nf1;
	int nf2 = d_plan->nf2;
	int M = d_plan->M;

	cudaEvent_t start, stop;
	cudaEventCreate(&start);
	cudaEventCreate(&stop);


	int ier;
	switch(opts.method)
	{
		case 1:
			{
				cudaEventRecord(start);
				ier = cuspread2d_idriven(nf1, nf2, M, opts, d_plan);
				if(ier != 0 ){
					cout<<"error: cnufftspread2d_gpu_idriven"<<endl;
					return 1;
				}
			}
			break;
		case 5:
			{
				cudaEventRecord(start);
				ier = cuspread2d_subprob(nf1, nf2, M, opts, d_plan);
				if(ier != 0 ){
					cout<<"error: cnufftspread2d_gpu_subprob"<<endl;
					return 1;
				}
			}
			break;
		case 6:
			{
				cudaEventRecord(start);
				ier = cuspread2d_paul(nf1, nf2, M, opts, d_plan);
				if(ier != 0 ){
					cout<<"error: cnufftspread2d_gpu_paul"<<endl;
					return 1;
				}
			}
			break;
		default:
			cout<<"error: incorrect method, should be 5"<<endl;
			return 2;
	}
#ifdef SPREADTIME
	float milliseconds = 0;
	cudaEventRecord(stop);
	cudaEventSynchronize(stop);
	cudaEventElapsedTime(&milliseconds, start, stop);
	cout<<"[time  ]"<< " Spread " << milliseconds <<" ms"<<endl;
#endif
	return ier;
}

int cuspread2d_simple(int nf1, int nf2, CUCPX* d_fw, int M, FLT *d_kx,
		FLT *d_ky, CUCPX *d_c, const cufinufft_opts opts, int binx, int biny)
{
	cudaEvent_t start, stop;
	cudaEventCreate(&start);
	cudaEventCreate(&stop);

	dim3 threadsPerBlock;
	dim3 blocks;

	int ns=opts.nspread;   // psi's support in terms of number of cells
	FLT es_c=opts.ES_c;
	FLT es_beta=opts.ES_beta;
	int bin_size_x=opts.bin_size_x;
	int bin_size_y=opts.bin_size_y;

	// assume that bin_size_x > ns/2;
	cudaEventRecord(start);
	threadsPerBlock.x = opts.nthread_x;
	threadsPerBlock.y = opts.nthread_y;
	blocks.x = 1;
	blocks.y = 1;
	size_t sharedplanorysize = (bin_size_x+2*ceil(ns/2.0))*(bin_size_y+2*ceil(ns/2.0))*sizeof(CUCPX);
	if(sharedplanorysize > 49152){
		cout<<"error: not enough shared memory"<<endl;
		return 1;
	}
	// blockSize must be a multiple of bin_size_x
	Spread_2d_Simple<<<blocks, threadsPerBlock, sharedplanorysize>>>(d_kx, d_ky, d_c,
			d_fw, M, ns, nf1, nf2,
			es_c, es_beta, M, bin_size_x, bin_size_y,
			binx, biny);
#ifdef SPREADTIME
	float milliseconds = 0;
	cudaEventRecord(stop);
	cudaEventSynchronize(stop);
	cudaEventElapsedTime(&milliseconds, start, stop);
	printf("[time  ] \tKernel Spread_2d_Simple \t\t%.3g ms\n", milliseconds);
#endif
	return 0;
}

int cuspread2d_idriven(int nf1, int nf2, int M, const cufinufft_opts opts, cufinufft_plan *d_plan)
{
	cudaEvent_t start, stop;
	cudaEventCreate(&start);
	cudaEventCreate(&stop);

	dim3 threadsPerBlock;
	dim3 blocks;

	int ns=opts.nspread;   // psi's support in terms of number of cells
	FLT es_c=opts.ES_c;
	FLT es_beta=opts.ES_beta;

	FLT* d_kx = d_plan->kx;
	FLT* d_ky = d_plan->ky;
	CUCPX* d_c = d_plan->c;
	CUCPX* d_fw = d_plan->fw;

	threadsPerBlock.x = 16;
	threadsPerBlock.y = 1;
	blocks.x = (M + threadsPerBlock.x - 1)/threadsPerBlock.x;
	blocks.y = 1;
	cudaEventRecord(start);
	if(opts.Horner){
		Spread_2d_Idriven_Horner<<<blocks, threadsPerBlock>>>(d_kx, d_ky, d_c, d_fw, M, ns,
				nf1, nf2, es_c, es_beta);
	}else{
		Spread_2d_Idriven<<<blocks, threadsPerBlock>>>(d_kx, d_ky, d_c, d_fw, M, ns,
				nf1, nf2, es_c, es_beta);
	}

#ifdef SPREADTIME
	float milliseconds = 0;
	cudaEventRecord(stop);
	cudaEventSynchronize(stop);
	cudaEventElapsedTime(&milliseconds, start, stop);
	printf("[time  ] \tKernel Spread_2d_Idriven \t%.3g ms\n", milliseconds);
#endif
	return 0;
}

int cuspread2d_idriven_sorted(int nf1, int nf2, int M, const cufinufft_opts opts, cufinufft_plan *d_plan)
{
	cudaEvent_t start, stop;
	cudaEventCreate(&start);
	cudaEventCreate(&stop);

	dim3 threadsPerBlock;
	dim3 blocks;

	int ns=opts.nspread;   // psi's support in terms of number of cells
	FLT es_c=opts.ES_c;
	FLT es_beta=opts.ES_beta;

	int bin_size_x=opts.bin_size_x;
	int bin_size_y=opts.bin_size_y;
	int numbins[2];
	numbins[0] = ceil((FLT) nf1/bin_size_x);
	numbins[1] = ceil((FLT) nf2/bin_size_y);

	FLT*   d_kx = d_plan->kx;
	FLT*   d_ky = d_plan->ky;
	CUCPX* d_c  = d_plan->c;
	CUCPX* d_fw = d_plan->fw;

	FLT   *d_kxsorted = d_plan->kxsorted;
	FLT   *d_kysorted = d_plan->kysorted;
	CUCPX *d_csorted  = d_plan->csorted;

	int *d_binsize = d_plan->binsize;
	int *d_binstartpts = d_plan->binstartpts;
	int *d_sortidx = d_plan->sortidx;
	d_plan->temp_storage = NULL;
	void*d_temp_storage = d_plan->temp_storage;

	cudaEventRecord(start);
	checkCudaErrors(cudaMemset(d_binsize,0,numbins[0]*numbins[1]*sizeof(int)));
	CalcBinSize_noghost_2d<<<(M+1024-1)/1024, 1024>>>(M,nf1,nf2,bin_size_x,bin_size_y,
			numbins[0],numbins[1],d_binsize,
			d_kx,d_ky,d_sortidx);
#ifdef SPREADTIME
	float milliseconds = 0;
	cudaEventRecord(stop);
	cudaEventSynchronize(stop);
	cudaEventElapsedTime(&milliseconds, start, stop);
	printf("[time  ] \tKernel CalcBinSize_noghost_2d \t\t%.3g ms\n", milliseconds);
#endif
	cudaEventRecord(start);
	int n=numbins[0]*numbins[1];
	size_t temp_storage_bytes = 0;
	CubDebugExit(cub::DeviceScan::ExclusiveSum(d_temp_storage, temp_storage_bytes, d_binsize, d_binstartpts, n));
	checkCudaErrors(cudaMalloc(&d_temp_storage, temp_storage_bytes));
	CubDebugExit(cub::DeviceScan::InclusiveSum(d_temp_storage, temp_storage_bytes, d_binsize, d_binstartpts+1, n));
#ifdef SPREADTIME
	cudaEventRecord(stop);
	cudaEventSynchronize(stop);
	cudaEventElapsedTime(&milliseconds, start, stop);
	printf("[time  ] \tKernel BinStartPts_2d \t\t\t%.3g ms\n", milliseconds);
#endif
	cudaEventRecord(start);
	PtsRearrange_noghost_2d<<<(M+1024-1)/1024,1024>>>(M, nf1, nf2, bin_size_x, bin_size_y, numbins[0],
			numbins[1], d_binstartpts, d_sortidx, d_kx, d_kxsorted,
			d_ky, d_kysorted, d_c, d_csorted);
#ifdef SPREADTIME
	cudaEventRecord(stop);
	cudaEventSynchronize(stop);
	cudaEventElapsedTime(&milliseconds, start, stop);
	printf("[time  ] \tKernel PtsRearrange_noghost_2d \t\t%.3g ms\n", milliseconds);
#endif
	cudaEventRecord(start);
	threadsPerBlock.x = 16;
	threadsPerBlock.y = 1;
	blocks.x = (M + threadsPerBlock.x - 1)/threadsPerBlock.x;
	blocks.y = 1;
	Spread_2d_Idriven<<<blocks, threadsPerBlock>>>(d_kxsorted, d_kysorted, d_csorted, d_fw, M, ns,
			nf1, nf2, es_c, es_beta);
#ifdef SPREADTIME
	cudaEventRecord(stop);
	cudaEventSynchronize(stop);
	cudaEventElapsedTime(&milliseconds, start, stop);
	printf("[time  ] \tKernel Spread_2d_Idriven \t\t%.3g ms\n", milliseconds);
#endif
	return 0;
}

int cuspread2d_hybrid(int nf1, int nf2, int M, const cufinufft_opts opts, cufinufft_plan *d_plan)
{
	cudaEvent_t start, stop;
	cudaEventCreate(&start);
	cudaEventCreate(&stop);

	dim3 threadsPerBlock;
	dim3 blocks;

	int ns=opts.nspread;   // psi's support in terms of number of cells
	FLT es_c=opts.ES_c;
	FLT es_beta=opts.ES_beta;

	int bin_size_x=opts.bin_size_x;
	int bin_size_y=opts.bin_size_y;
	int numbins[2];
	numbins[0] = ceil((FLT) nf1/bin_size_x);
	numbins[1] = ceil((FLT) nf2/bin_size_y);
#ifdef INFO
	cout<<"[info  ] Dividing the uniform grids to bin size["
		<<opts.bin_size_x<<"x"<<opts.bin_size_y<<"]"<<endl;
	cout<<"[info  ] numbins = ["<<numbins[0]<<"x"<<numbins[1]<<"]"<<endl;
#endif

	FLT* d_kx = d_plan->kx;
	FLT* d_ky = d_plan->ky;
	CUCPX* d_c = d_plan->c;
	CUCPX* d_fw = d_plan->fw;

	int *d_binsize = d_plan->binsize;
	int *d_binstartpts = d_plan->binstartpts;
	int *d_sortidx = d_plan->sortidx;

	// assume that bin_size_x > ns/2;
	FLT *d_kxsorted = d_plan->kxsorted;
	FLT *d_kysorted = d_plan->kysorted;
	CUCPX *d_csorted = d_plan->csorted;
	d_plan->temp_storage = NULL;
	void *d_temp_storage = d_plan->temp_storage;

	cudaEventRecord(start);
	checkCudaErrors(cudaMemset(d_binsize,0,numbins[0]*numbins[1]*sizeof(int)));
	CalcBinSize_noghost_2d<<<(M+1024-1)/1024, 1024>>>(M,nf1,nf2,bin_size_x,bin_size_y,
			numbins[0],numbins[1],d_binsize,
			d_kx,d_ky,d_sortidx);
#ifdef SPREADTIME
	float milliseconds = 0;
	cudaEventRecord(stop);
	cudaEventSynchronize(stop);
	cudaEventElapsedTime(&milliseconds, start, stop);
	printf("[time  ] \tKernel CalcBinSize_noghost_2d \t\t%.3g ms\n", milliseconds);
#endif
#ifdef DEBUG
	int *h_binsize;// For debug
	h_binsize     = (int*)malloc(numbins[0]*numbins[1]*sizeof(int));
	checkCudaErrors(cudaMemcpy(h_binsize,d_binsize,numbins[0]*numbins[1]*sizeof(int),
				cudaMemcpyDeviceToHost));
	cout<<"[debug ] bin size:"<<endl;
	for(int j=0; j<numbins[1]; j++){
		cout<<"[debug ] ";
		for(int i=0; i<numbins[0]; i++){
			if(i!=0) cout<<" ";
			cout <<" bin["<<setw(3)<<i<<","<<setw(3)<<j<<"]="<<h_binsize[i+j*numbins[0]];
		}
		cout<<endl;
	}
	free(h_binsize);
	cout<<"[debug ] --------------------------------------------------------------"<<endl;
#endif

	cudaEventRecord(start);
	int n=numbins[0]*numbins[1];
	size_t temp_storage_bytes = 0;
	CubDebugExit(cub::DeviceScan::InclusiveSum(d_temp_storage, temp_storage_bytes, d_binsize, d_binstartpts+1, n));
	checkCudaErrors(cudaMalloc(&d_temp_storage, temp_storage_bytes)); // Allocate temporary storage for inclusive prefix scan
	CubDebugExit(cub::DeviceScan::InclusiveSum(d_temp_storage, temp_storage_bytes, d_binsize, d_binstartpts+1, n));
	checkCudaErrors(cudaMemset(d_binstartpts,0,sizeof(int)));
#ifdef SPREADTIME
	cudaEventRecord(stop);
	cudaEventSynchronize(stop);
	cudaEventElapsedTime(&milliseconds, start, stop);
	printf("[time  ] \tKernel BinStartPts_2d \t\t\t%.3g ms\n", milliseconds);
#endif

#ifdef DEBUG
	int *h_binstartpts;
	h_binstartpts = (int*)malloc((numbins[0]*numbins[1]+1)*sizeof(int));
	checkCudaErrors(cudaMemcpy(h_binstartpts,d_binstartpts,(numbins[0]*numbins[1]+1)*sizeof(int),
				cudaMemcpyDeviceToHost));
	cout<<"[debug ] Result of scan bin_size array:"<<endl;
	for(int j=0; j<numbins[1]; j++){
		cout<<"[debug ] ";
		for(int i=0; i<numbins[0]; i++){
			if(i!=0) cout<<" ";
			cout <<"bin["<<setw(3)<<i<<","<<setw(3)<<j<<"] = "<<setw(2)<<h_binstartpts[i+j*numbins[0]];
		}
		cout<<endl;
	}
	cout<<"[debug ] Total number of nonuniform pts (include those in ghost bins) = "
		<< setw(4)<<h_binstartpts[numbins[0]*numbins[1]]<<endl;
	free(h_binstartpts);
	cout<<"[debug ] --------------------------------------------------------------"<<endl;
#endif

	cudaEventRecord(start);
	PtsRearrange_noghost_2d<<<(M+1024-1)/1024,1024>>>(M, nf1, nf2, bin_size_x, bin_size_y, numbins[0],
			numbins[1], d_binstartpts, d_sortidx, d_kx, d_kxsorted,
			d_ky, d_kysorted, d_c, d_csorted);
#ifdef SPREADTIME
	cudaEventRecord(stop);
	cudaEventSynchronize(stop);
	cudaEventElapsedTime(&milliseconds, start, stop);
	printf("[time  ] \tKernel PtsRearrange_noghost_2d \t\t%.3g ms\n", milliseconds);
#endif
#ifdef DEBUG
	FLT *h_kxsorted, *h_kysorted;
	CPX *h_csorted;
	h_kxsorted = (FLT*)malloc(M*sizeof(FLT));
	h_kysorted = (FLT*)malloc(M*sizeof(FLT));
	h_csorted  = (CPX*)malloc(M*sizeof(CPX));
	checkCudaErrors(cudaMemcpy(h_kxsorted,d_kxsorted,M*sizeof(FLT),
				cudaMemcpyDeviceToHost));
	checkCudaErrors(cudaMemcpy(h_kysorted,d_kysorted,M*sizeof(FLT),
				cudaMemcpyDeviceToHost));
	checkCudaErrors(cudaMemcpy(h_csorted,d_csorted,M*sizeof(CPX),
				cudaMemcpyDeviceToHost));
	for (int i=0; i<10; i++){
		cout <<"[debug ] (x,y) = ("<<setw(10)<<h_kxsorted[i]<<","
			<<setw(10)<<h_kysorted[i]<<"), bin# =  "
			<<(floor(h_kxsorted[i]/bin_size_x))+numbins[0]*(floor(h_kysorted[i]/bin_size_y))<<endl;
	}
	free(h_kysorted);
	free(h_kxsorted);
	free(h_csorted);
#endif

	cudaEventRecord(start);
	threadsPerBlock.x = 16;
	threadsPerBlock.y = 16;
	blocks.x = numbins[0];
	blocks.y = numbins[1];
	size_t sharedplanorysize = (bin_size_x+2*ceil(ns/2.0))*(bin_size_y+2*ceil(ns/2.0))*sizeof(CUCPX);
	if(sharedplanorysize > 49152){
		cout<<"error: not enough shared memory"<<endl;
		return 1;
	}
	// blockSize must be a multiple of bin_size_x
	Spread_2d_Hybrid<<<blocks, threadsPerBlock, sharedplanorysize>>>(d_kxsorted, d_kysorted, d_csorted,
			d_fw, M, ns, nf1, nf2,
			es_c, es_beta, d_binstartpts, d_binsize,
			bin_size_x, bin_size_y);
#ifdef SPREADTIME
	cudaEventRecord(stop);
	cudaEventSynchronize(stop);
	cudaEventElapsedTime(&milliseconds, start, stop);
	printf("[time  ] \tKernel Spread_2d_Hybrid \t\t%.3g ms\n", milliseconds);
#endif
	return 0;
}
// this function determines the properties for spreading that are independent
// of the strength of the nodes,  only relates to the locations of the nodes, 
// which only needs to be done once
int cuspread2d_subprob_prop(int nf1, int nf2, int M, const cufinufft_opts opts, 
		cufinufft_plan *d_plan)
{
	cudaEvent_t start, stop;
	cudaEventCreate(&start);
	cudaEventCreate(&stop);

	dim3 threadsPerBlock;
	dim3 blocks;

	int maxsubprobsize=opts.maxsubprobsize;
	int bin_size_x=opts.bin_size_x;
	int bin_size_y=opts.bin_size_y;
	int numbins[2];
	numbins[0] = ceil((FLT) nf1/bin_size_x);
	numbins[1] = ceil((FLT) nf2/bin_size_y);
#ifdef DEBUG
	cout<<"[debug  ] Dividing the uniform grids to bin size["
		<<opts.bin_size_x<<"x"<<opts.bin_size_y<<"]"<<endl;
	cout<<"[debug  ] numbins = ["<<numbins[0]<<"x"<<numbins[1]<<"]"<<endl;
#endif

	FLT*   d_kx = d_plan->kx;
	FLT*   d_ky = d_plan->ky;

#ifdef DEBUG
	FLT *h_kx;
	FLT *h_ky;
	h_kx = (FLT*)malloc(M*sizeof(FLT));
	h_ky = (FLT*)malloc(M*sizeof(FLT));

	checkCudaErrors(cudaMemcpy(h_kx,d_kx,M*sizeof(FLT),cudaMemcpyDeviceToHost));
	checkCudaErrors(cudaMemcpy(h_ky,d_ky,M*sizeof(FLT),cudaMemcpyDeviceToHost));
	for(int i=0; i<M; i++){
		cout<<"[debug ]";
		cout <<"("<<setw(3)<<h_kx[i]<<","<<setw(3)<<h_ky[i]<<")"<<endl;
	}
#endif
	int *d_binsize = d_plan->binsize;
	int *d_binstartpts = d_plan->binstartpts;
	int *d_sortidx = d_plan->sortidx;
	int *d_numsubprob = d_plan->numsubprob;
	int *d_subprobstartpts = d_plan->subprobstartpts;
	int *d_idxnupts = d_plan->idxnupts;

	int *d_subprob_to_bin = NULL;

	d_plan->temp_storage = NULL;
	void *d_temp_storage = d_plan->temp_storage;

	cudaEventRecord(start);
	checkCudaErrors(cudaMemset(d_binsize,0,numbins[0]*numbins[1]*sizeof(int)));
	CalcBinSize_noghost_2d<<<(M+1024-1)/1024, 1024>>>(M,nf1,nf2,bin_size_x,bin_size_y,
			numbins[0],numbins[1],d_binsize,
			d_kx,d_ky,d_sortidx);
#ifdef SPREADTIME
	float milliseconds = 0;
	cudaEventRecord(stop);
	cudaEventSynchronize(stop);
	cudaEventElapsedTime(&milliseconds, start, stop);
	printf("[time  ] \tKernel CalcBinSize_noghost_2d \t\t%.3g ms\n", milliseconds);
#endif
#if 0
	int *h_binsize;// For debug
	h_binsize     = (int*)malloc(numbins[0]*numbins[1]*sizeof(int));
	checkCudaErrors(cudaMemcpy(h_binsize,d_binsize,numbins[0]*numbins[1]*sizeof(int),
				cudaMemcpyDeviceToHost));
	cout<<"[debug ] bin size:"<<endl;
	for(int j=0; j<numbins[1]; j++){
		cout<<"[debug ] ";
		for(int i=0; i<numbins[0]; i++){
			if(i!=0) cout<<" ";
			cout <<" bin["<<setw(3)<<i<<","<<setw(3)<<j<<"]="<<h_binsize[i+j*numbins[0]];
		}
		cout<<endl;
	}
	free(h_binsize);
	cout<<"[debug ] --------------------------------------------------------------"<<endl;
#endif
#ifdef DEBUG
	int *h_sortidx;
	h_sortidx = (int*)malloc(M*sizeof(int));

	checkCudaErrors(cudaMemcpy(h_sortidx,d_sortidx,M*sizeof(int),cudaMemcpyDeviceToHost));
	cout<<"[debug ]";
	for(int i=0; i<M; i++){
		cout <<"point["<<setw(3)<<i<<"]="<<setw(3)<<h_sortidx[i]<<endl;
	}

#endif

	cudaEventRecord(start);
	int n=numbins[0]*numbins[1];
	size_t temp_storage_bytes = 0;
	assert(d_temp_storage == NULL);
	CubDebugExit(cub::DeviceScan::ExclusiveSum(d_temp_storage, 
				temp_storage_bytes, 
				d_binsize, d_binstartpts, 
				n));
	// Allocate temporary storage for inclusive prefix scan
	checkCudaErrors(cudaMalloc(&d_temp_storage, temp_storage_bytes)); 
	CubDebugExit(cub::DeviceScan::ExclusiveSum(d_temp_storage, 
				temp_storage_bytes, 
				d_binsize, d_binstartpts, 
				n));
#ifdef SPREADTIME
	cudaEventRecord(stop);
	cudaEventSynchronize(stop);
	cudaEventElapsedTime(&milliseconds, start, stop);
	printf("[time  ] \tKernel BinStartPts_2d \t\t\t%.3g ms\n", milliseconds);
#endif
#ifdef DEBUG
	int *h_binstartpts;
	h_binstartpts = (int*)malloc((numbins[0]*numbins[1])*sizeof(int));
	checkCudaErrors(cudaMemcpy(h_binstartpts,d_binstartpts,
				(numbins[0]*numbins[1])*sizeof(int),
				cudaMemcpyDeviceToHost));
	cout<<"[debug ] Result of scan bin_size array:"<<endl;
	for(int j=0; j<numbins[1]; j++){
		cout<<"[debug ] ";
		for(int i=0; i<numbins[0]; i++){
			if(i!=0) cout<<" ";
			cout <<"bin["<<setw(3)<<i<<","<<setw(3)<<j<<"] = "<<setw(2)
				<<h_binstartpts[i+j*numbins[0]];
		}
		cout<<endl;
	}
	free(h_binstartpts);
	cout<<"[debug ] ---------------------------------------------------"<<endl;
#endif
	cudaEventRecord(start);
	CalcInvertofGlobalSortIdx_2d<<<(M+1024-1)/1024,1024>>>(M,bin_size_x,
			bin_size_y,
			numbins[0],
			numbins[1],
			d_binstartpts,
			d_sortidx,d_kx,d_ky,
			d_idxnupts);
#ifdef DEBUG
	int *h_idxnupts;
	h_idxnupts = (int*)malloc(M*sizeof(int));
	checkCudaErrors(cudaMemcpy(h_idxnupts,d_idxnupts,M*sizeof(int),
				cudaMemcpyDeviceToHost));
	for (int i=0; i<M; i++){
		cout <<"[debug ] idx="<< h_idxnupts[i]<<endl;
	}
	free(h_idxnupts);
#endif
	/* --------------------------------------------- */
	//        Determining Subproblem properties      //
	/* --------------------------------------------- */
	cudaEventRecord(start);
<<<<<<< HEAD
	CalcSubProb_2d<<<(M+1024-1)/1024, 1024>>>(d_binsize,d_numsubprob,maxsubprobsize,numbins[0]*numbins[1]);
#ifdef SPREADTIME
	cudaEventRecord(stop);
	cudaEventSynchronize(stop);
	cudaEventElapsedTime(&milliseconds, start, stop);
	printf("[time  ] \tKernel CalcSubProb_2d\t\t%.3g ms\n", milliseconds);
#endif
=======
	CalcSubProb_2d<<<(M+1024-1)/1024, 1024>>>(d_binsize,d_numsubprob,
			maxsubprobsize,numbins[0]*numbins[1]);
>>>>>>> 3ba6e3b7
#ifdef DEBUG
	int* h_numsubprob;
	h_numsubprob = (int*) malloc(n*sizeof(int));
	checkCudaErrors(cudaMemcpy(h_numsubprob,d_numsubprob,numbins[0]*numbins[1]*
				sizeof(int),cudaMemcpyDeviceToHost));
	for(int j=0; j<numbins[1]; j++){
		cout<<"[debug ] ";
		for(int i=0; i<numbins[0]; i++){
			if(i!=0) cout<<" ";
			cout <<"nsub["<<setw(3)<<i<<","<<setw(3)<<j<<"] = "<<setw(2)<<
				h_numsubprob[i+j*numbins[0]];
		}
		cout<<endl;
	}
	free(h_numsubprob);
#endif
<<<<<<< HEAD
	cudaEventRecord(start);
	// Scanning the same length array, so we don't need calculate temp_storage_bytes here
	CubDebugExit(cub::DeviceScan::InclusiveSum(d_temp_storage, temp_storage_bytes, d_numsubprob, d_subprobstartpts+1, n));
=======
	// Scanning the same length array, so we don't need calculate 
	// temp_storage_bytes here
	CubDebugExit(cub::DeviceScan::InclusiveSum(d_temp_storage, 
				temp_storage_bytes, d_numsubprob, d_subprobstartpts+1, n));
>>>>>>> 3ba6e3b7
	checkCudaErrors(cudaMemset(d_subprobstartpts,0,sizeof(int)));
#ifdef SPREADTIME
	cudaEventRecord(stop);
	cudaEventSynchronize(stop);
	cudaEventElapsedTime(&milliseconds, start, stop);
	printf("[time  ] \tKernel Scan Subprob array\t\t%.3g ms\n", milliseconds);
#endif

#ifdef DEBUG
	printf("[debug ] Subproblem start points\n");
	int* h_subprobstartpts;
	h_subprobstartpts = (int*) malloc((n+1)*sizeof(int));
	checkCudaErrors(cudaMemcpy(h_subprobstartpts,d_subprobstartpts,
				(n+1)*sizeof(int),cudaMemcpyDeviceToHost));
	for(int j=0; j<numbins[1]; j++){
		cout<<"[debug ] ";
		for(int i=0; i<numbins[0]; i++){
			if(i!=0) cout<<" ";
			cout <<"nsub["<<setw(3)<<i<<","<<setw(3)<<j<<"] = "<<setw(2)<<
				h_subprobstartpts[i+j*numbins[0]];
		}
		cout<<endl;
	}
	printf("[debug ] Total number of subproblems = %d\n", h_subprobstartpts[n]);
	free(h_subprobstartpts);
#endif
	int totalnumsubprob;
	checkCudaErrors(cudaMemcpy(&totalnumsubprob,&d_subprobstartpts[n],
				sizeof(int),cudaMemcpyDeviceToHost));
	checkCudaErrors(cudaMalloc(&d_subprob_to_bin,totalnumsubprob*sizeof(int)));
	MapBintoSubProb_2d<<<(numbins[0]*numbins[1]+1024-1)/1024, 1024>>>(
			d_subprob_to_bin,d_subprobstartpts,d_numsubprob,numbins[0]*numbins[1]);
	assert(d_subprob_to_bin != NULL);
	d_plan->subprob_to_bin = d_subprob_to_bin;
	assert(d_plan->subprob_to_bin != NULL);
	d_plan->totalnumsubprob = totalnumsubprob;
	printf("[debug ] Total number of subproblems = %d\n", totalnumsubprob);
#ifdef DEBUG
	printf("[debug ] Map Subproblem to Bins\n");
	int* h_subprob_to_bin;
	h_subprob_to_bin = (int*) malloc((totalnumsubprob)*sizeof(int));
	checkCudaErrors(cudaMemcpy(h_subprob_to_bin,d_subprob_to_bin,
				(totalnumsubprob)*sizeof(int),cudaMemcpyDeviceToHost));
	for(int j=0; j<totalnumsubprob; j++){
		cout<<"[debug ] ";
		cout <<"nsub["<<j<<"] = "<<setw(2)<<h_subprob_to_bin[j];
		cout<<endl;
	}
	free(h_subprob_to_bin);
#endif
#ifdef SPREADTIME
	cudaEventRecord(stop);
	cudaEventSynchronize(stop);
	cudaEventElapsedTime(&milliseconds, start, stop);
	printf("[time  ] \tKernel Subproblem to Bin map\t\t%.3g ms\n", milliseconds);
#endif
	cudaFree(d_temp_storage);
	return 0;
}

int cuspread2d_subprob(int nf1, int nf2, int M, const cufinufft_opts opts, cufinufft_plan *d_plan)
{
	cudaEvent_t start, stop;
	cudaEventCreate(&start);
	cudaEventCreate(&stop);

	dim3 threadsPerBlock;
	dim3 blocks;

	int ns=opts.nspread;   // psi's support in terms of number of cells
	FLT es_c=opts.ES_c;
	FLT es_beta=opts.ES_beta;
	int maxsubprobsize=opts.maxsubprobsize;

	// assume that bin_size_x > ns/2;
	int bin_size_x=opts.bin_size_x;
	int bin_size_y=opts.bin_size_y;
	int numbins[2];
	numbins[0] = ceil((FLT) nf1/bin_size_x);
	numbins[1] = ceil((FLT) nf2/bin_size_y);
#ifdef INFO
	cout<<"[info  ] Dividing the uniform grids to bin size["
		<<opts.bin_size_x<<"x"<<opts.bin_size_y<<"]"<<endl;
	cout<<"[info  ] numbins = ["<<numbins[0]<<"x"<<numbins[1]<<"]"<<endl;
#endif

	FLT* d_kx = d_plan->kx;
	FLT* d_ky = d_plan->ky;
	CUCPX* d_c = d_plan->c;
	CUCPX* d_fw = d_plan->fw;

	int *d_binsize = d_plan->binsize;
	int *d_binstartpts = d_plan->binstartpts;
	int *d_numsubprob = d_plan->numsubprob;
	int *d_subprobstartpts = d_plan->subprobstartpts;
	int *d_idxnupts = d_plan->idxnupts;

	int totalnumsubprob=d_plan->totalnumsubprob;
	int *d_subprob_to_bin = d_plan->subprob_to_bin;

	FLT sigma=opts.upsampfac;
	cudaEventRecord(start);
	size_t sharedplanorysize = (bin_size_x+2*ceil(ns/2.0))*(bin_size_y+2*
			ceil(ns/2.0))*sizeof(CUCPX);
	if(sharedplanorysize > 49152){
		cout<<"error: not enough shared memory"<<endl;
		return 1;
	}

	if(opts.Horner){
		for(int t=0; t<d_plan->ntransfcufftplan; t++){
			Spread_2d_Subprob_Horner<<<totalnumsubprob, 256, 
				sharedplanorysize>>>(d_kx, d_ky, d_c+t*M, d_fw+t*nf1*nf2, M, 
						ns, nf1, nf2, sigma, d_binstartpts, d_binsize, bin_size_x, 
						bin_size_y, d_subprob_to_bin, d_subprobstartpts, 
						d_numsubprob, maxsubprobsize,numbins[0], numbins[1], 
						d_idxnupts);
#ifdef SPREADTIME
			float milliseconds = 0;
			cudaEventRecord(stop);
			cudaEventSynchronize(stop);
			cudaEventElapsedTime(&milliseconds, start, stop);
			printf("[time  ] \tKernel Spread_2d_Subprob_Horner \t%.3g ms\n", milliseconds);
#endif
		}
	}else{
		for(int t=0; t<d_plan->ntransfcufftplan; t++){
			Spread_2d_Subprob<<<totalnumsubprob, 256, sharedplanorysize>>>(
					d_kx, d_ky, d_c+t*M,
					d_fw+t*nf1*nf2, M, ns, nf1, nf2, 
					es_c, es_beta, sigma,
					d_binstartpts, d_binsize,
					bin_size_x, bin_size_y,
					d_subprob_to_bin, d_subprobstartpts,
					d_numsubprob, maxsubprobsize,
					numbins[0], numbins[1], d_idxnupts);
		}
#ifdef SPREADTIME
		float milliseconds = 0;
		cudaEventRecord(stop);
		cudaEventSynchronize(stop);
		cudaEventElapsedTime(&milliseconds, start, stop);
		printf("[time  ] \tKernel Spread_2d_Subprob\t\t%.3g ms\n", milliseconds);
#endif
	}
	return 0;
}<|MERGE_RESOLUTION|>--- conflicted
+++ resolved
@@ -235,7 +235,7 @@
 #endif
 	return 0;
 }
-
+#if 0
 int cuspread2d_idriven_sorted(int nf1, int nf2, int M, const cufinufft_opts opts, cufinufft_plan *d_plan)
 {
 	cudaEvent_t start, stop;
@@ -479,6 +479,7 @@
 #endif
 	return 0;
 }
+#endif
 // this function determines the properties for spreading that are independent
 // of the strength of the nodes,  only relates to the locations of the nodes, 
 // which only needs to be done once
@@ -634,18 +635,14 @@
 	//        Determining Subproblem properties      //
 	/* --------------------------------------------- */
 	cudaEventRecord(start);
-<<<<<<< HEAD
-	CalcSubProb_2d<<<(M+1024-1)/1024, 1024>>>(d_binsize,d_numsubprob,maxsubprobsize,numbins[0]*numbins[1]);
-#ifdef SPREADTIME
-	cudaEventRecord(stop);
-	cudaEventSynchronize(stop);
-	cudaEventElapsedTime(&milliseconds, start, stop);
-	printf("[time  ] \tKernel CalcSubProb_2d\t\t%.3g ms\n", milliseconds);
-#endif
-=======
 	CalcSubProb_2d<<<(M+1024-1)/1024, 1024>>>(d_binsize,d_numsubprob,
 			maxsubprobsize,numbins[0]*numbins[1]);
->>>>>>> 3ba6e3b7
+#ifdef SPREADTIME
+	cudaEventRecord(stop);
+	cudaEventSynchronize(stop);
+	cudaEventElapsedTime(&milliseconds, start, stop);
+	printf("[time  ] \tKernel CalcSubProb_2d\t\t%.3g ms\n", milliseconds);
+#endif
 #ifdef DEBUG
 	int* h_numsubprob;
 	h_numsubprob = (int*) malloc(n*sizeof(int));
@@ -662,16 +659,10 @@
 	}
 	free(h_numsubprob);
 #endif
-<<<<<<< HEAD
-	cudaEventRecord(start);
-	// Scanning the same length array, so we don't need calculate temp_storage_bytes here
-	CubDebugExit(cub::DeviceScan::InclusiveSum(d_temp_storage, temp_storage_bytes, d_numsubprob, d_subprobstartpts+1, n));
-=======
 	// Scanning the same length array, so we don't need calculate 
 	// temp_storage_bytes here
 	CubDebugExit(cub::DeviceScan::InclusiveSum(d_temp_storage, 
 				temp_storage_bytes, d_numsubprob, d_subprobstartpts+1, n));
->>>>>>> 3ba6e3b7
 	checkCudaErrors(cudaMemset(d_subprobstartpts,0,sizeof(int)));
 #ifdef SPREADTIME
 	cudaEventRecord(stop);
