--- conflicted
+++ resolved
@@ -203,255 +203,6 @@
 #endif
 	return 0;
 }
-<<<<<<< HEAD
-#if 0
-int cuspread2d_idriven_sorted(int nf1, int nf2, int M, const cufinufft_opts opts, cufinufft_plan *d_plan)
-{
-	cudaEvent_t start, stop;
-	cudaEventCreate(&start);
-	cudaEventCreate(&stop);
-
-	dim3 threadsPerBlock;
-	dim3 blocks;
-
-	int ns=opts.nspread;   // psi's support in terms of number of cells
-	FLT es_c=opts.ES_c;
-	FLT es_beta=opts.ES_beta;
-
-	int bin_size_x=opts.bin_size_x;
-	int bin_size_y=opts.bin_size_y;
-	int numbins[2];
-	numbins[0] = ceil((FLT) nf1/bin_size_x);
-	numbins[1] = ceil((FLT) nf2/bin_size_y);
-
-	FLT*   d_kx = d_plan->kx;
-	FLT*   d_ky = d_plan->ky;
-	CUCPX* d_c  = d_plan->c;
-	CUCPX* d_fw = d_plan->fw;
-
-	FLT   *d_kxsorted = d_plan->kxsorted;
-	FLT   *d_kysorted = d_plan->kysorted;
-	CUCPX *d_csorted  = d_plan->csorted;
-
-	int *d_binsize = d_plan->binsize;
-	int *d_binstartpts = d_plan->binstartpts;
-	int *d_sortidx = d_plan->sortidx;
-	d_plan->temp_storage = NULL;
-	void*d_temp_storage = d_plan->temp_storage;
-
-	cudaEventRecord(start);
-	checkCudaErrors(cudaMemset(d_binsize,0,numbins[0]*numbins[1]*sizeof(int)));
-	CalcBinSize_noghost_2d<<<(M+1024-1)/1024, 1024>>>(M,nf1,nf2,bin_size_x,bin_size_y,
-			numbins[0],numbins[1],d_binsize,
-			d_kx,d_ky,d_sortidx);
-#ifdef SPREADTIME
-	float milliseconds = 0;
-	cudaEventRecord(stop);
-	cudaEventSynchronize(stop);
-	cudaEventElapsedTime(&milliseconds, start, stop);
-	printf("[time  ] \tKernel CalcBinSize_noghost_2d \t\t%.3g ms\n", milliseconds);
-#endif
-	cudaEventRecord(start);
-	int n=numbins[0]*numbins[1];
-	size_t temp_storage_bytes = 0;
-	CubDebugExit(cub::DeviceScan::ExclusiveSum(d_temp_storage, temp_storage_bytes, d_binsize, d_binstartpts, n));
-	checkCudaErrors(cudaMalloc(&d_temp_storage, temp_storage_bytes));
-	CubDebugExit(cub::DeviceScan::InclusiveSum(d_temp_storage, temp_storage_bytes, d_binsize, d_binstartpts+1, n));
-#ifdef SPREADTIME
-	cudaEventRecord(stop);
-	cudaEventSynchronize(stop);
-	cudaEventElapsedTime(&milliseconds, start, stop);
-	printf("[time  ] \tKernel BinStartPts_2d \t\t\t%.3g ms\n", milliseconds);
-#endif
-	cudaEventRecord(start);
-	PtsRearrange_noghost_2d<<<(M+1024-1)/1024,1024>>>(M, nf1, nf2, bin_size_x, bin_size_y, numbins[0],
-			numbins[1], d_binstartpts, d_sortidx, d_kx, d_kxsorted,
-			d_ky, d_kysorted, d_c, d_csorted);
-#ifdef SPREADTIME
-	cudaEventRecord(stop);
-	cudaEventSynchronize(stop);
-	cudaEventElapsedTime(&milliseconds, start, stop);
-	printf("[time  ] \tKernel PtsRearrange_noghost_2d \t\t%.3g ms\n", milliseconds);
-#endif
-	cudaEventRecord(start);
-	threadsPerBlock.x = 16;
-	threadsPerBlock.y = 1;
-	blocks.x = (M + threadsPerBlock.x - 1)/threadsPerBlock.x;
-	blocks.y = 1;
-	Spread_2d_Idriven<<<blocks, threadsPerBlock>>>(d_kxsorted, d_kysorted, d_csorted, d_fw, M, ns,
-			nf1, nf2, es_c, es_beta);
-#ifdef SPREADTIME
-	cudaEventRecord(stop);
-	cudaEventSynchronize(stop);
-	cudaEventElapsedTime(&milliseconds, start, stop);
-	printf("[time  ] \tKernel Spread_2d_Idriven \t\t%.3g ms\n", milliseconds);
-#endif
-	return 0;
-}
-
-int cuspread2d_hybrid(int nf1, int nf2, int M, const cufinufft_opts opts, cufinufft_plan *d_plan)
-{
-	cudaEvent_t start, stop;
-	cudaEventCreate(&start);
-	cudaEventCreate(&stop);
-
-	dim3 threadsPerBlock;
-	dim3 blocks;
-
-	int ns=opts.nspread;   // psi's support in terms of number of cells
-	FLT es_c=opts.ES_c;
-	FLT es_beta=opts.ES_beta;
-
-	int bin_size_x=opts.bin_size_x;
-	int bin_size_y=opts.bin_size_y;
-	int numbins[2];
-	numbins[0] = ceil((FLT) nf1/bin_size_x);
-	numbins[1] = ceil((FLT) nf2/bin_size_y);
-#ifdef INFO
-	cout<<"[info  ] Dividing the uniform grids to bin size["
-		<<opts.bin_size_x<<"x"<<opts.bin_size_y<<"]"<<endl;
-	cout<<"[info  ] numbins = ["<<numbins[0]<<"x"<<numbins[1]<<"]"<<endl;
-#endif
-
-	FLT* d_kx = d_plan->kx;
-	FLT* d_ky = d_plan->ky;
-	CUCPX* d_c = d_plan->c;
-	CUCPX* d_fw = d_plan->fw;
-
-	int *d_binsize = d_plan->binsize;
-	int *d_binstartpts = d_plan->binstartpts;
-	int *d_sortidx = d_plan->sortidx;
-
-	// assume that bin_size_x > ns/2;
-	FLT *d_kxsorted = d_plan->kxsorted;
-	FLT *d_kysorted = d_plan->kysorted;
-	CUCPX *d_csorted = d_plan->csorted;
-	d_plan->temp_storage = NULL;
-	void *d_temp_storage = d_plan->temp_storage;
-
-	cudaEventRecord(start);
-	checkCudaErrors(cudaMemset(d_binsize,0,numbins[0]*numbins[1]*sizeof(int)));
-	CalcBinSize_noghost_2d<<<(M+1024-1)/1024, 1024>>>(M,nf1,nf2,bin_size_x,bin_size_y,
-			numbins[0],numbins[1],d_binsize,
-			d_kx,d_ky,d_sortidx);
-#ifdef SPREADTIME
-	float milliseconds = 0;
-	cudaEventRecord(stop);
-	cudaEventSynchronize(stop);
-	cudaEventElapsedTime(&milliseconds, start, stop);
-	printf("[time  ] \tKernel CalcBinSize_noghost_2d \t\t%.3g ms\n", milliseconds);
-#endif
-#ifdef DEBUG
-	int *h_binsize;// For debug
-	h_binsize     = (int*)malloc(numbins[0]*numbins[1]*sizeof(int));
-	checkCudaErrors(cudaMemcpy(h_binsize,d_binsize,numbins[0]*numbins[1]*sizeof(int),
-				cudaMemcpyDeviceToHost));
-	cout<<"[debug ] bin size:"<<endl;
-	for(int j=0; j<numbins[1]; j++){
-		cout<<"[debug ] ";
-		for(int i=0; i<numbins[0]; i++){
-			if(i!=0) cout<<" ";
-			cout <<" bin["<<setw(3)<<i<<","<<setw(3)<<j<<"]="<<h_binsize[i+j*numbins[0]];
-		}
-		cout<<endl;
-	}
-	free(h_binsize);
-	cout<<"[debug ] --------------------------------------------------------------"<<endl;
-#endif
-
-	cudaEventRecord(start);
-	int n=numbins[0]*numbins[1];
-	size_t temp_storage_bytes = 0;
-	CubDebugExit(cub::DeviceScan::InclusiveSum(d_temp_storage, temp_storage_bytes, d_binsize, d_binstartpts+1, n));
-	checkCudaErrors(cudaMalloc(&d_temp_storage, temp_storage_bytes)); // Allocate temporary storage for inclusive prefix scan
-	CubDebugExit(cub::DeviceScan::InclusiveSum(d_temp_storage, temp_storage_bytes, d_binsize, d_binstartpts+1, n));
-	checkCudaErrors(cudaMemset(d_binstartpts,0,sizeof(int)));
-#ifdef SPREADTIME
-	cudaEventRecord(stop);
-	cudaEventSynchronize(stop);
-	cudaEventElapsedTime(&milliseconds, start, stop);
-	printf("[time  ] \tKernel BinStartPts_2d \t\t\t%.3g ms\n", milliseconds);
-#endif
-
-#ifdef DEBUG
-	int *h_binstartpts;
-	h_binstartpts = (int*)malloc((numbins[0]*numbins[1]+1)*sizeof(int));
-	checkCudaErrors(cudaMemcpy(h_binstartpts,d_binstartpts,(numbins[0]*numbins[1]+1)*sizeof(int),
-				cudaMemcpyDeviceToHost));
-	cout<<"[debug ] Result of scan bin_size array:"<<endl;
-	for(int j=0; j<numbins[1]; j++){
-		cout<<"[debug ] ";
-		for(int i=0; i<numbins[0]; i++){
-			if(i!=0) cout<<" ";
-			cout <<"bin["<<setw(3)<<i<<","<<setw(3)<<j<<"] = "<<setw(2)<<h_binstartpts[i+j*numbins[0]];
-		}
-		cout<<endl;
-	}
-	cout<<"[debug ] Total number of nonuniform pts (include those in ghost bins) = "
-		<< setw(4)<<h_binstartpts[numbins[0]*numbins[1]]<<endl;
-	free(h_binstartpts);
-	cout<<"[debug ] --------------------------------------------------------------"<<endl;
-#endif
-
-	cudaEventRecord(start);
-	PtsRearrange_noghost_2d<<<(M+1024-1)/1024,1024>>>(M, nf1, nf2, bin_size_x, bin_size_y, numbins[0],
-			numbins[1], d_binstartpts, d_sortidx, d_kx, d_kxsorted,
-			d_ky, d_kysorted, d_c, d_csorted);
-#ifdef SPREADTIME
-	cudaEventRecord(stop);
-	cudaEventSynchronize(stop);
-	cudaEventElapsedTime(&milliseconds, start, stop);
-	printf("[time  ] \tKernel PtsRearrange_noghost_2d \t\t%.3g ms\n", milliseconds);
-#endif
-#ifdef DEBUG
-	FLT *h_kxsorted, *h_kysorted;
-	CPX *h_csorted;
-	h_kxsorted = (FLT*)malloc(M*sizeof(FLT));
-	h_kysorted = (FLT*)malloc(M*sizeof(FLT));
-	h_csorted  = (CPX*)malloc(M*sizeof(CPX));
-	checkCudaErrors(cudaMemcpy(h_kxsorted,d_kxsorted,M*sizeof(FLT),
-				cudaMemcpyDeviceToHost));
-	checkCudaErrors(cudaMemcpy(h_kysorted,d_kysorted,M*sizeof(FLT),
-				cudaMemcpyDeviceToHost));
-	checkCudaErrors(cudaMemcpy(h_csorted,d_csorted,M*sizeof(CPX),
-				cudaMemcpyDeviceToHost));
-	for (int i=0; i<10; i++){
-		cout <<"[debug ] (x,y) = ("<<setw(10)<<h_kxsorted[i]<<","
-			<<setw(10)<<h_kysorted[i]<<"), bin# =  "
-			<<(floor(h_kxsorted[i]/bin_size_x))+numbins[0]*(floor(h_kysorted[i]/bin_size_y))<<endl;
-	}
-	free(h_kysorted);
-	free(h_kxsorted);
-	free(h_csorted);
-#endif
-
-	cudaEventRecord(start);
-	threadsPerBlock.x = 16;
-	threadsPerBlock.y = 16;
-	blocks.x = numbins[0];
-	blocks.y = numbins[1];
-	size_t sharedplanorysize = (bin_size_x+2*ceil(ns/2.0))*(bin_size_y+2*ceil(ns/2.0))*sizeof(CUCPX);
-	if(sharedplanorysize > 49152){
-		cout<<"error: not enough shared memory"<<endl;
-		return 1;
-	}
-	// blockSize must be a multiple of bin_size_x
-	Spread_2d_Hybrid<<<blocks, threadsPerBlock, sharedplanorysize>>>(d_kxsorted, d_kysorted, d_csorted,
-			d_fw, M, ns, nf1, nf2,
-			es_c, es_beta, d_binstartpts, d_binsize,
-			bin_size_x, bin_size_y);
-#ifdef SPREADTIME
-	cudaEventRecord(stop);
-	cudaEventSynchronize(stop);
-	cudaEventElapsedTime(&milliseconds, start, stop);
-	printf("[time  ] \tKernel Spread_2d_Hybrid \t\t%.3g ms\n", milliseconds);
-#endif
-	return 0;
-}
-#endif
-=======
-
->>>>>>> 6d2ec5ac
 // this function determines the properties for spreading that are independent
 // of the strength of the nodes,  only relates to the locations of the nodes, 
 // which only needs to be done once
