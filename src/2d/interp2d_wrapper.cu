#include <helper_cuda.h>
#include <iostream>
#include <iomanip>

// try another library cub
#include <cub/device/device_radix_sort.cuh>
#include <cub/device/device_scan.cuh>

#include <cuComplex.h>
#include "../spreadinterp.h"
#include "../memtransfer.h"
#include "../profile.h"

using namespace std;

// This function includes device memory allocation, transfer, free
int cufinufft_interp2d(int ms, int mt, int nf1, int nf2, CPX* h_fw, int M, FLT *h_kx,
		FLT *h_ky, CPX *h_c, cufinufft_opts &opts, cufinufft_plan* d_plan)
{
	cudaEvent_t start, stop;
	cudaEventCreate(&start);
	cudaEventCreate(&stop);

	int ier;

	d_plan->ms = ms;
	d_plan->mt = mt;
	d_plan->nf1 = nf1;
	d_plan->nf2 = nf2;
	d_plan->M = M;
	d_plan->ntransfcufftplan = 1;

	cudaEventRecord(start);
	ier = allocgpumemory2d(opts, d_plan);
#ifdef TIME
	float milliseconds = 0;
	cudaEventRecord(stop);
	cudaEventSynchronize(stop);
	cudaEventElapsedTime(&milliseconds, start, stop);
	printf("[time  ] Allocate GPU memory\t %.3g ms\n", milliseconds);
#endif
	cudaEventRecord(start);
	cudaMemcpy2D(d_plan->fw,d_plan->nf1*sizeof(CUCPX),h_fw,nf1*sizeof(CUCPX),
			nf1*sizeof(CUCPX),nf2,cudaMemcpyHostToDevice);
#ifdef TIME
	cudaEventRecord(stop);
	cudaEventSynchronize(stop);
	cudaEventElapsedTime(&milliseconds, start, stop);
	printf("[time  ] Copy memory HtoD\t %.3g ms\n", milliseconds);
#endif
	if(opts.method == 5){
		ier = cuspread2d_subprob_prop(nf1,nf2,M,opts,d_plan);
		if(ier != 0 ){
			printf("error: cuspread2d_subprob_prop, method(%d)\n", opts.method);
			return 0;
		}
	}
	cudaEventRecord(start);
	ier = cuinterp2d(opts, d_plan);
#ifdef TIME
	cudaEventRecord(stop);
	cudaEventSynchronize(stop);
	cudaEventElapsedTime(&milliseconds, start, stop);
	printf("[time  ] Interp (%d)\t\t %.3g ms\n", opts.method, milliseconds);
#endif
	cudaEventRecord(start);
	checkCudaErrors(cudaMemcpy(h_c,d_plan->c,M*sizeof(CUCPX),cudaMemcpyDeviceToHost));
#ifdef TIME
	cudaEventRecord(stop);
	cudaEventSynchronize(stop);
	cudaEventElapsedTime(&milliseconds, start, stop);
	printf("[time  ] Copy memory DtoH\t %.3g ms\n", milliseconds);
#endif
	cudaEventRecord(start);
	freegpumemory2d(opts, d_plan);
#ifdef TIME
	cudaEventRecord(stop);
	cudaEventSynchronize(stop);
	cudaEventElapsedTime(&milliseconds, start, stop);
	printf("[time  ] Free GPU memory\t %.3g ms\n", milliseconds);
#endif
	return ier;
}

// a wrapper of different methods of spreader
int cuinterp2d(cufinufft_opts &opts, cufinufft_plan* d_plan)
{
	int nf1 = d_plan->nf1;
	int nf2 = d_plan->nf2;
	int M = d_plan->M;

	cudaEvent_t start, stop;
	cudaEventCreate(&start);
	cudaEventCreate(&stop);

	int ier;
	switch(opts.method)
	{
		case 1:
			{
				cudaEventRecord(start);
				{
					PROFILE_CUDA_GROUP("Spreading", 6);
					ier = cuinterp2d_idriven(nf1, nf2, M, opts, d_plan);
					if(ier != 0 ){
						cout<<"error: cnufftspread2d_gpu_idriven"<<endl;
						return 1;
					}
				}
			}
			break;
		case 5:
			{
				cudaEventRecord(start);
				ier = cuinterp2d_subprob(nf1, nf2, M, opts, d_plan);
				if(ier != 0 ){
					cout<<"error: cnufftspread2d_gpu_hybrid"<<endl;
					return 1;
				}
			}
			break;
		default:
			cout<<"error: incorrect method, should be 1 or 5"<<endl;
			return 2;
	}
#ifdef SPREADTIME
	float milliseconds;
	cudaEventRecord(stop);
	cudaEventSynchronize(stop);
	cudaEventElapsedTime(&milliseconds, start, stop);
	cout<<"[time  ]"<< " Interp " << milliseconds <<" ms"<<endl;
#endif
	return ier;
}

int cuinterp2d_idriven(int nf1, int nf2, int M, const cufinufft_opts opts, 
	cufinufft_plan *d_plan)
{
	cudaEvent_t start, stop;
	cudaEventCreate(&start);
	cudaEventCreate(&stop);

	dim3 threadsPerBlock;
	dim3 blocks;

	int ns=opts.nspread;   // psi's support in terms of number of cells
	FLT es_c=opts.ES_c;
	FLT es_beta=opts.ES_beta;
	FLT sigma=opts.upsampfac;

	FLT* d_kx = d_plan->kx;
	FLT* d_ky = d_plan->ky;
	CUCPX* d_c = d_plan->c;
	CUCPX* d_fw = d_plan->fw;

	threadsPerBlock.x = 32;
	threadsPerBlock.y = 1;
	blocks.x = (M + threadsPerBlock.x - 1)/threadsPerBlock.x;
	blocks.y = 1;

	if(opts.Horner){
		cudaStream_t *streams = d_plan->streams;
		int nstreams = d_plan->nstreams;
		for(int t=0; t<d_plan->ntransfcufftplan; t++){
<<<<<<< HEAD
			cudaEventRecord(start);
			Interp_2d_Idriven_Horner<<<blocks, threadsPerBlock>>>(d_kx, d_ky, 
					d_c+t*M, d_fw+t*nf1*nf2, M, ns, nf1, nf2, sigma);
#ifdef SPREADTIME
			float milliseconds = 0;
			cudaEventRecord(stop);
			cudaEventSynchronize(stop);
			cudaEventElapsedTime(&milliseconds, start, stop);
			printf("[time  ] \tKernel Interp_2d_Idriven_Horner \t%.3g ms\n", milliseconds);
#endif
=======
			Interp_2d_Idriven_Horner<<<blocks, threadsPerBlock, 0, 
				streams[t%nstreams]>>>(d_kx, d_ky, d_c+t*M, d_fw+t*nf1*nf2, M, 
				ns, nf1, nf2, sigma);
>>>>>>> 3ba6e3b7
		}
	}else{
		cudaStream_t *streams = d_plan->streams;
		int nstreams = d_plan->nstreams;
		for(int t=0; t<d_plan->ntransfcufftplan; t++){
<<<<<<< HEAD
			cudaEventRecord(start);
			Interp_2d_Idriven<<<blocks, threadsPerBlock>>>(d_kx, d_ky, d_c+t*M,
					d_fw+t*nf1*nf2, M, ns, nf1, nf2, es_c, es_beta);
=======
			Interp_2d_Idriven<<<blocks, threadsPerBlock, 0, streams[t%nstreams]
				>>>(d_kx, d_ky, d_c+t*M, d_fw+t*nf1*nf2, M, ns, nf1, nf2, es_c, 
				es_beta);
		}
	}
>>>>>>> 3ba6e3b7
#ifdef SPREADTIME
			float milliseconds = 0;
			cudaEventRecord(stop);
			cudaEventSynchronize(stop);
			cudaEventElapsedTime(&milliseconds, start, stop);
			printf("[time  ] \tKernel Interp_2d_Idriven \t%.3g ms\n", milliseconds);
#endif
		}
	}
	return 0;
}

int cuinterp2d_subprob(int nf1, int nf2, int M, const cufinufft_opts opts, cufinufft_plan *d_plan)
{
	cudaEvent_t start, stop;
	cudaEventCreate(&start);
	cudaEventCreate(&stop);

	dim3 threadsPerBlock;
	dim3 blocks;

	int ns=opts.nspread;   // psi's support in terms of number of cells
	FLT es_c=opts.ES_c;
	FLT es_beta=opts.ES_beta;
	int maxsubprobsize=opts.maxsubprobsize;

	// assume that bin_size_x > ns/2;
	int bin_size_x=opts.bin_size_x;
	int bin_size_y=opts.bin_size_y;
	int numbins[2];
	numbins[0] = ceil((FLT) nf1/bin_size_x);
	numbins[1] = ceil((FLT) nf2/bin_size_y);
#ifdef INFO
	cout<<"[info  ] Dividing the uniform grids to bin size["
		<<opts.bin_size_x<<"x"<<opts.bin_size_y<<"]"<<endl;
	cout<<"[info  ] numbins = ["<<numbins[0]<<"x"<<numbins[1]<<"]"<<endl;
#endif

	FLT* d_kx = d_plan->kx;
	FLT* d_ky = d_plan->ky;
	CUCPX* d_c = d_plan->c;
	CUCPX* d_fw = d_plan->fw;

	int *d_binsize = d_plan->binsize;
	int *d_binstartpts = d_plan->binstartpts;
	int *d_numsubprob = d_plan->numsubprob;
	int *d_subprobstartpts = d_plan->subprobstartpts;
	int *d_idxnupts = d_plan->idxnupts;
	int *d_subprob_to_bin = d_plan->subprob_to_bin;
	int totalnumsubprob=d_plan->totalnumsubprob;

	FLT sigma=opts.upsampfac;
	cudaEventRecord(start);
	size_t sharedplanorysize = (bin_size_x+2*ceil(ns/2.0))*(bin_size_y+2*ceil(ns/2.0))*sizeof(CUCPX);
	if(sharedplanorysize > 49152){
		cout<<"error: not enough shared memory"<<endl;
		return 1;
	}

	if(opts.Horner){
		for(int t=0; t<d_plan->ntransfcufftplan; t++){
			Interp_2d_Subprob_Horner<<<totalnumsubprob, 256, sharedplanorysize>>>(
					d_kx, d_ky, d_c+t*M,
					d_fw+t*nf1*nf2, M, ns, nf1, nf2, sigma,
					d_binstartpts, d_binsize,
					bin_size_x, bin_size_y,
					d_subprob_to_bin, d_subprobstartpts,
					d_numsubprob, maxsubprobsize,
					numbins[0], numbins[1], d_idxnupts);
		}
	}else{
		for(int t=0; t<d_plan->ntransfcufftplan; t++){
			Interp_2d_Subprob<<<totalnumsubprob, 256, sharedplanorysize>>>(
					d_kx, d_ky, d_c+t*M,
					d_fw+t*nf1*nf2, M, ns, nf1, nf2,
					es_c, es_beta, sigma,
					d_binstartpts, d_binsize,
					bin_size_x, bin_size_y,
					d_subprob_to_bin, d_subprobstartpts,
					d_numsubprob, maxsubprobsize,
					numbins[0], numbins[1], d_idxnupts);
		}
	}
#ifdef SPREADTIME
	float milliseconds = 0;
	cudaEventRecord(stop);
	cudaEventSynchronize(stop);
	cudaEventElapsedTime(&milliseconds, start, stop);
	printf("[time  ] \tKernel Interp_2d_Subprob \t\t%.3g ms/transf\n", 
		milliseconds/d_plan->ntransfcufftplan);
#endif
	return 0;
}<|MERGE_RESOLUTION|>--- conflicted
+++ resolved
@@ -162,38 +162,19 @@
 		cudaStream_t *streams = d_plan->streams;
 		int nstreams = d_plan->nstreams;
 		for(int t=0; t<d_plan->ntransfcufftplan; t++){
-<<<<<<< HEAD
-			cudaEventRecord(start);
-			Interp_2d_Idriven_Horner<<<blocks, threadsPerBlock>>>(d_kx, d_ky, 
-					d_c+t*M, d_fw+t*nf1*nf2, M, ns, nf1, nf2, sigma);
-#ifdef SPREADTIME
-			float milliseconds = 0;
-			cudaEventRecord(stop);
-			cudaEventSynchronize(stop);
-			cudaEventElapsedTime(&milliseconds, start, stop);
-			printf("[time  ] \tKernel Interp_2d_Idriven_Horner \t%.3g ms\n", milliseconds);
-#endif
-=======
 			Interp_2d_Idriven_Horner<<<blocks, threadsPerBlock, 0, 
 				streams[t%nstreams]>>>(d_kx, d_ky, d_c+t*M, d_fw+t*nf1*nf2, M, 
 				ns, nf1, nf2, sigma);
->>>>>>> 3ba6e3b7
 		}
 	}else{
 		cudaStream_t *streams = d_plan->streams;
 		int nstreams = d_plan->nstreams;
 		for(int t=0; t<d_plan->ntransfcufftplan; t++){
-<<<<<<< HEAD
-			cudaEventRecord(start);
-			Interp_2d_Idriven<<<blocks, threadsPerBlock>>>(d_kx, d_ky, d_c+t*M,
-					d_fw+t*nf1*nf2, M, ns, nf1, nf2, es_c, es_beta);
-=======
 			Interp_2d_Idriven<<<blocks, threadsPerBlock, 0, streams[t%nstreams]
 				>>>(d_kx, d_ky, d_c+t*M, d_fw+t*nf1*nf2, M, ns, nf1, nf2, es_c, 
 				es_beta);
 		}
 	}
->>>>>>> 3ba6e3b7
 #ifdef SPREADTIME
 			float milliseconds = 0;
 			cudaEventRecord(stop);
@@ -201,8 +182,6 @@
 			cudaEventElapsedTime(&milliseconds, start, stop);
 			printf("[time  ] \tKernel Interp_2d_Idriven \t%.3g ms\n", milliseconds);
 #endif
-		}
-	}
 	return 0;
 }
 
