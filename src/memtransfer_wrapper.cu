--- conflicted
+++ resolved
@@ -246,7 +246,8 @@
 			}
 			break;
 	}
-<<<<<<< HEAD
+	for(int i=0; i<d_plan->nstreams; i++)
+		checkCudaErrors(cudaStreamDestroy(d_plan->streams[i]));
 }
 
 int allocgpumemory3d(const cufinufft_opts opts, cufinufft_plan *d_plan)
@@ -368,8 +369,4 @@
 			}
 			break;
 	}
-=======
-	for(int i=0; i<d_plan->nstreams; i++)
-		checkCudaErrors(cudaStreamDestroy(d_plan->streams[i]));
->>>>>>> 3ba6e3b7
 }