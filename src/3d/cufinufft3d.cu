--- conflicted
+++ resolved
@@ -160,158 +160,4 @@
 #endif
 	}
 	return ier;
-<<<<<<< HEAD
-}
-
-#if 0
-int cufinufft3d_plan(int M, int ms, int mt, int mu, int ntransf, 
-	int maxbatchsize, int iflag, const cufinufft_opts opts, 
-	cufinufft_plan *d_plan)
-{
-	cudaEvent_t start, stop;
-	cudaEventCreate(&start);
-	cudaEventCreate(&stop);
-
-	int ier;
-	//ier=cufinufft_default_opts(opts,eps,upsampfac);
-	int nf1 = (int) d_plan->opts.gpu_upsampfac*ms;
-	int nf2 = (int) d_plan->opts.gpu_upsampfac*mt;
-	int nf3 = (int) d_plan->opts.gpu_upsampfac*mu;
-	int fftsign = (iflag>=0) ? 1 : -1;
-
-	d_plan->ms = ms;
-	d_plan->mt = mt;
-	d_plan->mu = mu;
-	d_plan->nf1 = nf1;
-	d_plan->nf2 = nf2;
-	d_plan->nf3 = nf3;
-	d_plan->M = M;
-	d_plan->iflag = fftsign;
-	d_plan->ntransf = ntransf;
-	d_plan->maxbatchsize = maxbatchsize;
-#ifdef INFO
-	printf("[info  ] 3d: (ms,mt,mu)=(%d,%d) (nf1, nf2, nf3)=(%d,%d,%d) nj=%d, ntransform = %d\n",
-		ms, mt, mu, d_plan->nf1, d_plan->nf2, d_plan->nf3, d_plan->M, 
-		d_plan->ntransf);
-#endif
-
-	// this may move to gpu
-	CNTime timer; timer.start();
-	FLT *fwkerhalf1 = (FLT*)malloc(sizeof(FLT)*(nf1/2+1));
-	FLT *fwkerhalf2 = (FLT*)malloc(sizeof(FLT)*(nf2/2+1));
-	FLT *fwkerhalf3 = (FLT*)malloc(sizeof(FLT)*(nf3/2+1));
-	onedim_fseries_kernel(nf1, fwkerhalf1, opts);
-	onedim_fseries_kernel(nf2, fwkerhalf2, opts);
-	onedim_fseries_kernel(nf3, fwkerhalf3, opts);
-#ifdef DEBUG
-	printf("[time  ] \tkernel fser (ns=%d):\t %.3g s\n", d_plan->opts.gpu_nspread,timer.elapsedsec());
-#endif
-
-	cudaEventRecord(start);
-	ier = allocgpumemory3d(opts, d_plan);
-#ifdef DEBUG
-	float milliseconds = 0;
-	cudaEventRecord(stop);
-	cudaEventSynchronize(stop);
-	cudaEventElapsedTime(&milliseconds, start, stop);
-	printf("[time  ] \tAllocate GPU memory\t %.3g s\n", milliseconds/1000);
-#endif
-
-	cudaEventRecord(start);
-	checkCudaErrors(cudaMemcpy(d_plan->fwkerhalf1,fwkerhalf1,(nf1/2+1)*
-		sizeof(FLT),cudaMemcpyHostToDevice));
-	checkCudaErrors(cudaMemcpy(d_plan->fwkerhalf2,fwkerhalf2,(nf2/2+1)*
-		sizeof(FLT),cudaMemcpyHostToDevice));
-	checkCudaErrors(cudaMemcpy(d_plan->fwkerhalf3,fwkerhalf3,(nf3/2+1)*
-		sizeof(FLT),cudaMemcpyHostToDevice));
-#ifdef DEBUG
-	cudaEventRecord(stop);
-	cudaEventSynchronize(stop);
-	cudaEventElapsedTime(&milliseconds, start, stop);
-	printf("[time  ] \tCopy fwkerhalf1,2,3 HtoD %.3g s\n", milliseconds/1000);
-#endif
-
-	cudaEventRecord(start);
-	cufftHandle fftplan;
-	int dim = 3;
-	int n[] = {nf3, nf2, nf1};
-	int inembed[] = {nf3, nf2, nf1};
-	int istride = 1;
-	cufftPlanMany(&fftplan,dim,n,inembed,istride,inembed[0]*inembed[1]*inembed[2],
-		inembed,istride,inembed[0]*inembed[1]*inembed[2],CUFFT_TYPE,
-		maxbatchsize);
-	d_plan->fftplan = fftplan;
-#ifdef DEBUG
-	cudaEventRecord(stop);
-	cudaEventSynchronize(stop);
-	cudaEventElapsedTime(&milliseconds, start, stop);
-	printf("[time  ] \tCUFFT Plan\t\t %.3g s\n", milliseconds/1000);
-#endif
-	return ier;
-}
-int cufinufft3d_setNUpts(FLT* h_kx, FLT* h_ky, FLT *h_kz, cufinufft_opts &opts, cufinufft_plan *d_plan)
-{
-	int M = d_plan->M;
-	int nf1 = d_plan->nf1;
-	int nf2 = d_plan->nf2;
-	int nf3 = d_plan->nf3;
-
-	cudaEvent_t start, stop;
-	cudaEventCreate(&start);
-	cudaEventCreate(&stop);
-
-	// Copy memory to device
-	cudaEventRecord(start);
-	checkCudaErrors(cudaMemcpy(d_plan->kx,h_kx,d_plan->M*sizeof(FLT),cudaMemcpyHostToDevice));
-	checkCudaErrors(cudaMemcpy(d_plan->ky,h_ky,d_plan->M*sizeof(FLT),cudaMemcpyHostToDevice));
-	checkCudaErrors(cudaMemcpy(d_plan->kz,h_kz,d_plan->M*sizeof(FLT),cudaMemcpyHostToDevice));
-#ifdef TIME
-	float milliseconds = 0;
-	cudaEventRecord(stop);
-	cudaEventSynchronize(stop);
-	cudaEventElapsedTime(&milliseconds, start, stop);
-	printf("[time  ] \tCopy kx,ky,kz HtoD\t %.3g s\n", milliseconds/1000);
-#endif
-
-	if(d_plan->opts.gpu_pirange==1){
-		cudaEventRecord(start);
-		RescaleXY_3d<<<(M+1024-1)/1024, 1024>>>(M,nf1,nf2,nf3,d_plan->kx,
-			d_plan->ky,d_plan->kz);
-		d_plan->opts.gpu_pirange=0;
-#ifdef SPREADTIME
-		float milliseconds;
-		cudaEventRecord(stop);
-		cudaEventSynchronize(stop);
-		cudaEventElapsedTime(&milliseconds, start, stop);
-		printf("[time  ]\tRescaleXY_3d\t\t %.3g ms\n", milliseconds);
-#endif
-	}
-
-	cudaEventRecord(start);
-	if(d_plan->opts.gpu_method == 5){
-		int ier = cuspread3d_subprob_prop(nf1,nf2,nf3,M,opts,d_plan);
-		if(ier != 0 ){
-			printf("error: cuspread3d_subprob_prop, method(%d)\n", d_plan->opts.gpu_method);
-			return ier;
-		}
-	}
-	if(d_plan->opts.gpu_method == 1 || d_plan->opts.gpu_method ==  2 || d_plan->opts.gpu_method == 3){
-		int ier = cuspread3d_blockgather_prop(nf1,nf2,nf3,M,opts,d_plan);
-		if(ier != 0 ){
-			printf("error: cuspread3d_blockgather_prop, method(%d)\n", d_plan->opts.gpu_method);
-			return ier;
-		}
-	}
-#ifdef TIME
-	cudaEventRecord(stop);
-	cudaEventSynchronize(stop);
-	cudaEventElapsedTime(&milliseconds, start, stop);
-	printf("[time  ] \tSetup Subprob properties %.3g s\n", 
-		milliseconds/1000);
-#endif
-	return 0;
-}
-#endif
-=======
-}
->>>>>>> 2638888c
+}