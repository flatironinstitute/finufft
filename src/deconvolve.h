--- conflicted
+++ resolved
@@ -4,23 +4,20 @@
 #include "cufinufft.h"
 
 __global__
-void Deconvolve_2d(int ms, int mt, int nf1, int nf2, int fw_width, CUCPX* fw, CUCPX *fk,
-                   FLT *fwkerhalf1, FLT *fwkerhalf2);
+void Deconvolve_2d(int ms, int mt, int nf1, int nf2, int fw_width, CUCPX* fw, 
+	CUCPX *fk, FLT *fwkerhalf1, FLT *fwkerhalf2);
 __global__
-void Amplify_2d(int ms, int mt, int nf1, int nf2, int fw_width, CUCPX* fw, CUCPX *fk, 
-                   FLT *fwkerhalf1, FLT *fwkerhalf2);
+void Amplify_2d(int ms, int mt, int nf1, int nf2, int fw_width, CUCPX* fw, 
+	CUCPX *fk, FLT *fwkerhalf1, FLT *fwkerhalf2);
+int cudeconvolve2d(cufinufft_plan *d_mem);
 
-<<<<<<< HEAD
-int cudeconvolve2d(const cufinufft_opts opts, cufinufft_plan *d_mem);
 __global__
-void Deconvolve_3d(int ms, int mt, int mu, int nf1, int nf2, int nf3, int fw_width, 
-	CUCPX* fw, CUCPX *fk, FLT *fwkerhalf1, FLT *fwkerhalf2, FLT *fwkerhalf3);
+void Deconvolve_3d(int ms, int mt, int mu, int nf1, int nf2, int nf3, 
+	int fw_width, CUCPX* fw, CUCPX *fk, FLT *fwkerhalf1, FLT *fwkerhalf2, 
+	FLT *fwkerhalf3);
 __global__
 void Amplify_3d(int ms, int mt, int mu, int nf1, int nf2, int nf3, int fw_width, 
 	CUCPX* fw, CUCPX *fk, FLT *fwkerhalf1, FLT *fwkerhalf2, FLT *fwkerhalf3);
 
 int cudeconvolve3d(const cufinufft_opts opts, cufinufft_plan *d_mem);
-=======
-int cudeconvolve2d(cufinufft_plan *d_mem);
->>>>>>> 6d2ec5ac
 #endif