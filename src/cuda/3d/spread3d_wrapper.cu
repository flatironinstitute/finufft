--- conflicted
+++ resolved
@@ -41,14 +41,8 @@
     d_plan->M = M;
     d_plan->maxbatchsize = 1;
 
-<<<<<<< HEAD
-    ier = ALLOCGPUMEM3D_PLAN(d_plan);
-    ier = ALLOCGPUMEM3D_NUPTS(d_plan);
-=======
-    cudaEventRecord(start);
     ier = allocgpumem3d_plan<T>(d_plan);
     ier = allocgpumem3d_nupts<T>(d_plan);
->>>>>>> e02bf19c
 
     if (d_plan->opts.gpu_method == 1) {
         ier = cuspread3d_nuptsdriven_prop<T>(nf1, nf2, nf3, M, d_plan);
@@ -71,39 +65,10 @@
             return ier;
         }
     }
-<<<<<<< HEAD
-
-    ier = CUSPREAD3D(d_plan, 1);
-
-    FREEGPUMEMORY3D(d_plan);
-
-=======
-#ifdef TIME
-    float milliseconds;
-    cudaEventRecord(stop);
-    cudaEventSynchronize(stop);
-    cudaEventElapsedTime(&milliseconds, start, stop);
-    printf("[time  ] Obtain Spread Prop\t %.3g ms\n", milliseconds);
-#endif
-
-    cudaEventRecord(start);
+
     ier = cuspread3d<T>(d_plan, 1);
-#ifdef TIME
-    cudaEventRecord(stop);
-    cudaEventSynchronize(stop);
-    cudaEventElapsedTime(&milliseconds, start, stop);
-    printf("[time  ] Spread (%d)\t\t %.3g ms\n", d_plan->opts.gpu_method, milliseconds);
-#endif
-
-    cudaEventRecord(start);
     freegpumemory3d<T>(d_plan);
-#ifdef TIME
-    cudaEventRecord(stop);
-    cudaEventSynchronize(stop);
-    cudaEventElapsedTime(&milliseconds, start, stop);
-    printf("[time  ] Free GPU memory\t %.3g ms\n", milliseconds);
-#endif
->>>>>>> e02bf19c
+
     return ier;
 }
 
@@ -128,36 +93,24 @@
     int ier = 0;
     switch (d_plan->opts.gpu_method) {
     case 1: {
-<<<<<<< HEAD
-        ier = CUSPREAD3D_NUPTSDRIVEN(nf1, nf2, nf3, M, d_plan, blksize);
-=======
-        cudaEventRecord(start);
         ier = cuspread3d_nuptsdriven<T>(nf1, nf2, nf3, M, d_plan, blksize);
->>>>>>> e02bf19c
+
         if (ier != 0) {
             std::cout << "error: cnufftspread3d_gpu_subprob" << std::endl;
             return 1;
         }
     } break;
     case 2: {
-<<<<<<< HEAD
-        ier = CUSPREAD3D_SUBPROB(nf1, nf2, nf3, M, d_plan, blksize);
-=======
-        cudaEventRecord(start);
         ier = cuspread3d_subprob<T>(nf1, nf2, nf3, M, d_plan, blksize);
->>>>>>> e02bf19c
+
         if (ier != 0) {
             std::cout << "error: cnufftspread3d_gpu_subprob" << std::endl;
             return 1;
         }
     } break;
     case 4: {
-<<<<<<< HEAD
-        ier = CUSPREAD3D_BLOCKGATHER(nf1, nf2, nf3, M, d_plan, blksize);
-=======
-        cudaEventRecord(start);
         ier = cuspread3d_blockgather<T>(nf1, nf2, nf3, M, d_plan, blksize);
->>>>>>> e02bf19c
+
         if (ier != 0) {
             std::cout << "error: cnufftspread3d_gpu_subprob" << std::endl;
             return 1;
@@ -170,16 +123,8 @@
     return ier;
 }
 
-<<<<<<< HEAD
-int CUSPREAD3D_NUPTSDRIVEN_PROP(int nf1, int nf2, int nf3, int M, CUFINUFFT_PLAN d_plan) {
-=======
 template <typename T>
 int cuspread3d_nuptsdriven_prop(int nf1, int nf2, int nf3, int M, cufinufft_plan_template<T> d_plan) {
-    cudaEvent_t start, stop;
-    cudaEventCreate(&start);
-    cudaEventCreate(&stop);
-
->>>>>>> e02bf19c
     if (d_plan->opts.gpu_sort) {
         int bin_size_x = d_plan->opts.gpu_binsizex;
         int bin_size_y = d_plan->opts.gpu_binsizey;
@@ -195,38 +140,9 @@
         numbins[1] = ceil((T)nf2 / bin_size_y);
         numbins[2] = ceil((T)nf3 / bin_size_z);
 
-<<<<<<< HEAD
-        CUFINUFFT_FLT *d_kx = d_plan->kx;
-        CUFINUFFT_FLT *d_ky = d_plan->ky;
-        CUFINUFFT_FLT *d_kz = d_plan->kz;
-=======
-#ifdef DEBUG
-        std::cout << "[debug ] Dividing the uniform grids to bin size[" << d_plan->opts.gpu_binsizex << "x"
-                  << d_plan->opts.gpu_binsizey << "x" << d_plan->opts.gpu_binsizez << "]" << std::endl;
-        std::cout << "[debug ] numbins = [" << numbins[0] << "x" << numbins[1] << "x" << numbins[2] << "]" << std::endl;
-#endif
-
         T *d_kx = d_plan->kx;
         T *d_ky = d_plan->ky;
         T *d_kz = d_plan->kz;
-#ifdef DEBUG
-        T *h_kx;
-        T *h_ky;
-        T *h_kz;
-        h_kx = (T *)malloc(M * sizeof(T));
-        h_ky = (T *)malloc(M * sizeof(T));
-        h_kz = (T *)malloc(M * sizeof(T));
-
-        checkCudaErrors(cudaMemcpy(h_kx, d_kx, M * sizeof(T), cudaMemcpyDeviceToHost));
-        checkCudaErrors(cudaMemcpy(h_ky, d_ky, M * sizeof(T), cudaMemcpyDeviceToHost));
-        checkCudaErrors(cudaMemcpy(h_kz, d_kz, M * sizeof(T), cudaMemcpyDeviceToHost));
-        for (int i = 0; i < 10; i++) {
-            std::cout << "[debug ] ";
-            std::cout << "(" << setw(3) << h_kx[i] << "," << setw(3) << h_ky[i] << "," << setw(3) << h_kz[i] << ")"
-                      << std::endl;
-        }
-#endif
->>>>>>> e02bf19c
 
         int *d_binsize = d_plan->binsize;
         int *d_binstartpts = d_plan->binstartpts;
@@ -257,16 +173,8 @@
     return 0;
 }
 
-<<<<<<< HEAD
-int CUSPREAD3D_NUPTSDRIVEN(int nf1, int nf2, int nf3, int M, CUFINUFFT_PLAN d_plan, int blksize) {
-=======
 template <typename T>
 int cuspread3d_nuptsdriven(int nf1, int nf2, int nf3, int M, cufinufft_plan_template<T> d_plan, int blksize) {
-    cudaEvent_t start, stop;
-    cudaEventCreate(&start);
-    cudaEventCreate(&stop);
-
->>>>>>> e02bf19c
     dim3 threadsPerBlock;
     dim3 blocks;
 
@@ -305,16 +213,8 @@
     return 0;
 }
 
-<<<<<<< HEAD
-int CUSPREAD3D_BLOCKGATHER_PROP(int nf1, int nf2, int nf3, int M, CUFINUFFT_PLAN d_plan) {
-=======
 template <typename T>
 int cuspread3d_blockgather_prop(int nf1, int nf2, int nf3, int M, cufinufft_plan_template<T> d_plan) {
-    cudaEvent_t start, stop;
-    cudaEventCreate(&start);
-    cudaEventCreate(&stop);
-
->>>>>>> e02bf19c
     dim3 threadsPerBlock;
     dim3 blocks;
 
@@ -367,23 +267,6 @@
     T *d_ky = d_plan->ky;
     T *d_kz = d_plan->kz;
 
-<<<<<<< HEAD
-=======
-#ifdef DEBUG
-    T *h_kx, *h_ky, *h_kz;
-    h_kx = (T *)malloc(M * sizeof(T));
-    h_ky = (T *)malloc(M * sizeof(T));
-    h_kz = (T *)malloc(M * sizeof(T));
-
-    checkCudaErrors(cudaMemcpy(h_kx, d_kx, M * sizeof(T), cudaMemcpyDeviceToHost));
-    checkCudaErrors(cudaMemcpy(h_ky, d_ky, M * sizeof(T), cudaMemcpyDeviceToHost));
-    checkCudaErrors(cudaMemcpy(h_kz, d_kz, M * sizeof(T), cudaMemcpyDeviceToHost));
-    for (int i = 0; i < M; i++) {
-        std::cout << "[debug ] ";
-        std::cout << "(" << setw(3) << h_kx[i] << "," << setw(3) << h_ky[i] << "," << h_kz[i] << ")" << std::endl;
-    }
-#endif
->>>>>>> e02bf19c
     int *d_binsize = d_plan->binsize;
     int *d_sortidx = d_plan->sortidx;
     int *d_binstartpts = d_plan->binstartpts;
@@ -463,16 +346,8 @@
     return 0;
 }
 
-<<<<<<< HEAD
-int CUSPREAD3D_BLOCKGATHER(int nf1, int nf2, int nf3, int M, CUFINUFFT_PLAN d_plan, int blksize) {
-=======
 template <typename T>
 int cuspread3d_blockgather(int nf1, int nf2, int nf3, int M, cufinufft_plan_template<T> d_plan, int blksize) {
-    cudaEvent_t start, stop;
-    cudaEventCreate(&start);
-    cudaEventCreate(&stop);
-
->>>>>>> e02bf19c
     int ns = d_plan->spopts.nspread;
     T es_c = d_plan->spopts.ES_c;
     T es_beta = d_plan->spopts.ES_beta;
@@ -538,16 +413,8 @@
     return 0;
 }
 
-<<<<<<< HEAD
-int CUSPREAD3D_SUBPROB_PROP(int nf1, int nf2, int nf3, int M, CUFINUFFT_PLAN d_plan) {
-=======
 template <typename T>
 int cuspread3d_subprob_prop(int nf1, int nf2, int nf3, int M, cufinufft_plan_template<T> d_plan) {
-    cudaEvent_t start, stop;
-    cudaEventCreate(&start);
-    cudaEventCreate(&stop);
-
->>>>>>> e02bf19c
     int maxsubprobsize = d_plan->opts.gpu_maxsubprobsize;
     int bin_size_x = d_plan->opts.gpu_binsizex;
     int bin_size_y = d_plan->opts.gpu_binsizey;
@@ -559,46 +426,14 @@
     }
 
     int numbins[3];
-<<<<<<< HEAD
-    numbins[0] = ceil((CUFINUFFT_FLT)nf1 / bin_size_x);
-    numbins[1] = ceil((CUFINUFFT_FLT)nf2 / bin_size_y);
-    numbins[2] = ceil((CUFINUFFT_FLT)nf3 / bin_size_z);
-=======
     numbins[0] = ceil((T)nf1 / bin_size_x);
     numbins[1] = ceil((T)nf2 / bin_size_y);
     numbins[2] = ceil((T)nf3 / bin_size_z);
-#ifdef DEBUG
-    std::cout << "[debug ] Dividing the uniform grids to bin size[" << d_plan->opts.gpu_binsizex << "x"
-              << d_plan->opts.gpu_binsizey << "x" << d_plan->opts.gpu_binsizez << "]" << std::endl;
-    std::cout << "[debug ] numbins = [" << numbins[0] << "x" << numbins[1] << "x" << numbins[2] << "]" << std::endl;
-#endif
->>>>>>> e02bf19c
 
     T *d_kx = d_plan->kx;
     T *d_ky = d_plan->ky;
     T *d_kz = d_plan->kz;
-
-<<<<<<< HEAD
-=======
-#ifdef DEBUG
-    T *h_kx;
-    T *h_ky;
-    T *h_kz;
-    h_kx = (T *)malloc(M * sizeof(T));
-    h_ky = (T *)malloc(M * sizeof(T));
-    h_kz = (T *)malloc(M * sizeof(T));
-
-    checkCudaErrors(cudaMemcpy(h_kx, d_kx, M * sizeof(T), cudaMemcpyDeviceToHost));
-    checkCudaErrors(cudaMemcpy(h_ky, d_ky, M * sizeof(T), cudaMemcpyDeviceToHost));
-    checkCudaErrors(cudaMemcpy(h_kz, d_kz, M * sizeof(T), cudaMemcpyDeviceToHost));
-    for (int i = M - 10; i < M; i++) {
-        std::cout << "[debug ] ";
-        std::cout << "(" << setw(3) << h_kx[i] << "," << setw(3) << h_ky[i] << "," << setw(3) << h_kz[i] << ")"
-                  << std::endl;
-    }
-#endif
-
->>>>>>> e02bf19c
+ 
     int *d_binsize = d_plan->binsize;
     int *d_binstartpts = d_plan->binstartpts;
     int *d_sortidx = d_plan->sortidx;
@@ -648,16 +483,8 @@
     return 0;
 }
 
-<<<<<<< HEAD
-int CUSPREAD3D_SUBPROB(int nf1, int nf2, int nf3, int M, CUFINUFFT_PLAN d_plan, int blksize) {
-=======
 template <typename T>
 int cuspread3d_subprob(int nf1, int nf2, int nf3, int M, cufinufft_plan_template<T> d_plan, int blksize) {
-    cudaEvent_t start, stop;
-    cudaEventCreate(&start);
-    cudaEventCreate(&stop);
-
->>>>>>> e02bf19c
     int ns = d_plan->spopts.nspread; // psi's support in terms of number of cells
     int maxsubprobsize = d_plan->opts.gpu_maxsubprobsize;
 
@@ -666,21 +493,9 @@
     int bin_size_y = d_plan->opts.gpu_binsizey;
     int bin_size_z = d_plan->opts.gpu_binsizez;
     int numbins[3];
-<<<<<<< HEAD
-    numbins[0] = ceil((CUFINUFFT_FLT)nf1 / bin_size_x);
-    numbins[1] = ceil((CUFINUFFT_FLT)nf2 / bin_size_y);
-    numbins[2] = ceil((CUFINUFFT_FLT)nf3 / bin_size_z);
-=======
     numbins[0] = ceil((T)nf1 / bin_size_x);
     numbins[1] = ceil((T)nf2 / bin_size_y);
     numbins[2] = ceil((T)nf3 / bin_size_z);
-#ifdef INFO
-    std::cout << "[info  ] Dividing the uniform grids to bin size[" << d_plan->opts.gpu_binsizex << "x"
-              << d_plan->opts.gpu_binsizey << "x" << d_plan->opts.gpu_binsizez << "]" << std::endl;
-    std::cout << "[info  ] numbins = [" << numbins[0] << "x" << numbins[1] << "]" << std::endl;
-    std::cout << ns << std::endl;
-#endif
->>>>>>> e02bf19c
 
     T *d_kx = d_plan->kx;
     T *d_ky = d_plan->ky;
