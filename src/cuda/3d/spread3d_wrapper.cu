#include <cassert>
#include <iomanip>
#include <iostream>

#include <cuComplex.h>
#include <cufinufft/contrib/helper_cuda.h>
#include <thrust/device_ptr.h>
#include <thrust/scan.h>

#include <cufinufft/memtransfer.h>
#include <cufinufft/precision_independent.h>
#include <cufinufft/spreadinterp.h>
using namespace cufinufft::common;
using namespace cufinufft::memtransfer;

#include "spreadinterp3d.cuh"

namespace cufinufft {
namespace spreadinterp {

template <typename T>
int cuspread3d(cufinufft_plan_t<T> *d_plan, int blksize)
/*
    A wrapper for different spreading methods.

    Methods available:
    (1) Non-uniform points driven
    (2) Subproblem
    (4) Block gather

    Melody Shih 07/25/19
*/
{
    int nf1 = d_plan->nf1;
    int nf2 = d_plan->nf2;
    int nf3 = d_plan->nf3;
    int M = d_plan->M;

    int ier = 0;
    switch (d_plan->opts.gpu_method) {
    case 1: {
        ier = cuspread3d_nuptsdriven<T>(nf1, nf2, nf3, M, d_plan, blksize);
    } break;
    case 2: {
        ier = cuspread3d_subprob<T>(nf1, nf2, nf3, M, d_plan, blksize);
    } break;
    case 4: {
        ier = cuspread3d_blockgather<T>(nf1, nf2, nf3, M, d_plan, blksize);
    } break;
    default:
        std::cerr << "[cuspread3d] error: incorrect method, should be 1,2,4" << std::endl;
        ier = FINUFFT_ERR_METHOD_NOTVALID;
    }

    return ier;
}

template <typename T>
int cuspread3d_nuptsdriven_prop(int nf1, int nf2, int nf3, int M, cufinufft_plan_t<T> *d_plan) {
    auto &stream = d_plan->stream;

    if (d_plan->opts.gpu_sort) {
        int bin_size_x = d_plan->opts.gpu_binsizex;
        int bin_size_y = d_plan->opts.gpu_binsizey;
        int bin_size_z = d_plan->opts.gpu_binsizez;
        if (bin_size_x < 0 || bin_size_y < 0 || bin_size_z < 0) {
            std::cerr << "[cuspread3d_nuptsdriven_prop] error: invalid binsize (binsizex, binsizey, binsizez) = (";
            std::cerr << bin_size_x << "," << bin_size_y << "," << bin_size_z << ")" << std::endl;
            return FINUFFT_ERR_BINSIZE_NOTVALID;
        }

        int numbins[3];
        numbins[0] = ceil((T)nf1 / bin_size_x);
        numbins[1] = ceil((T)nf2 / bin_size_y);
        numbins[2] = ceil((T)nf3 / bin_size_z);

        T *d_kx = d_plan->kx;
        T *d_ky = d_plan->ky;
        T *d_kz = d_plan->kz;

        int *d_binsize = d_plan->binsize;
        int *d_binstartpts = d_plan->binstartpts;
        int *d_sortidx = d_plan->sortidx;
        int *d_idxnupts = d_plan->idxnupts;

        int pirange = d_plan->spopts.pirange;

<<<<<<< HEAD
        checkCudaErrors(cudaMemsetAsync(d_binsize, 0, numbins[0] * numbins[1] * numbins[2] * sizeof(int), stream));
        calc_bin_size_noghost_3d<<<(M + 1024 - 1) / 1024, 1024, 0, stream>>>(
            M, nf1, nf2, nf3, bin_size_x, bin_size_y, bin_size_z, numbins[0], numbins[1], numbins[2], d_binsize, d_kx,
            d_ky, d_kz, d_sortidx, pirange);
=======
        int ier;
        if ((ier = checkCudaErrors(cudaMemset(d_binsize, 0, numbins[0] * numbins[1] * numbins[2] * sizeof(int)))))
            return ier;
        calc_bin_size_noghost_3d<<<(M + 1024 - 1) / 1024, 1024>>>(M, nf1, nf2, nf3, bin_size_x, bin_size_y, bin_size_z,
                                                                  numbins[0], numbins[1], numbins[2], d_binsize, d_kx,
                                                                  d_ky, d_kz, d_sortidx, pirange);
        RETURN_IF_CUDA_ERROR
>>>>>>> 7a3ede19

        int n = numbins[0] * numbins[1] * numbins[2];
        thrust::device_ptr<int> d_ptr(d_binsize);
        thrust::device_ptr<int> d_result(d_binstartpts);
        thrust::exclusive_scan(thrust::cuda::par.on(stream), d_ptr, d_ptr + n, d_result);

        calc_inverse_of_global_sort_index_3d<<<(M + 1024 - 1) / 1024, 1024, 0, stream>>>(
            M, bin_size_x, bin_size_y, bin_size_z, numbins[0], numbins[1], numbins[2], d_binstartpts, d_sortidx, d_kx,
            d_ky, d_kz, d_idxnupts, pirange, nf1, nf2, nf3);
        RETURN_IF_CUDA_ERROR
    } else {
        int *d_idxnupts = d_plan->idxnupts;
<<<<<<< HEAD

        trivial_global_sort_index_3d<<<(M + 1024 - 1) / 1024, 1024, 0, stream>>>(M, d_idxnupts);
=======
        trivial_global_sort_index_3d<<<(M + 1024 - 1) / 1024, 1024>>>(M, d_idxnupts);
        RETURN_IF_CUDA_ERROR
>>>>>>> 7a3ede19
    }

    return 0;
}

template <typename T>
int cuspread3d_nuptsdriven(int nf1, int nf2, int nf3, int M, cufinufft_plan_t<T> *d_plan, int blksize) {
    auto &stream = d_plan->stream;

    dim3 threadsPerBlock;
    dim3 blocks;

    int ns = d_plan->spopts.nspread; // psi's support in terms of number of cells
    T sigma = d_plan->spopts.upsampfac;
    T es_c = d_plan->spopts.ES_c;
    T es_beta = d_plan->spopts.ES_beta;
    int pirange = d_plan->spopts.pirange;

    int *d_idxnupts = d_plan->idxnupts;
    T *d_kx = d_plan->kx;
    T *d_ky = d_plan->ky;
    T *d_kz = d_plan->kz;
    cuda_complex<T> *d_c = d_plan->c;
    cuda_complex<T> *d_fw = d_plan->fw;

    threadsPerBlock.x = 16;
    threadsPerBlock.y = 1;
    blocks.x = (M + threadsPerBlock.x - 1) / threadsPerBlock.x;
    blocks.y = 1;

    if (d_plan->opts.gpu_kerevalmeth == 1) {
        for (int t = 0; t < blksize; t++) {
<<<<<<< HEAD
            spread_3d_nupts_driven<T, 1>
                <<<blocks, threadsPerBlock, 0, stream>>>(d_kx, d_ky, d_kz, d_c + t * M, d_fw + t * nf1 * nf2 * nf3, M,
                                                         ns, nf1, nf2, nf3, es_c, es_beta, sigma, d_idxnupts, pirange);
        }
    } else {
        for (int t = 0; t < blksize; t++) {
            spread_3d_nupts_driven<T, 0>
                <<<blocks, threadsPerBlock, 0, stream>>>(d_kx, d_ky, d_kz, d_c + t * M, d_fw + t * nf1 * nf2 * nf3, M,
                                                         ns, nf1, nf2, nf3, es_c, es_beta, sigma, d_idxnupts, pirange);
=======
            spread_3d_nupts_driven<T, 1><<<blocks, threadsPerBlock>>>(d_kx, d_ky, d_kz, d_c + t * M,
                                                                      d_fw + t * nf1 * nf2 * nf3, M, ns, nf1, nf2, nf3,
                                                                      es_c, es_beta, sigma, d_idxnupts, pirange);
            RETURN_IF_CUDA_ERROR
        }
    } else {
        for (int t = 0; t < blksize; t++) {
            spread_3d_nupts_driven<T, 0><<<blocks, threadsPerBlock>>>(d_kx, d_ky, d_kz, d_c + t * M,
                                                                      d_fw + t * nf1 * nf2 * nf3, M, ns, nf1, nf2, nf3,
                                                                      es_c, es_beta, sigma, d_idxnupts, pirange);
            RETURN_IF_CUDA_ERROR
>>>>>>> 7a3ede19
        }
    }

    return 0;
}

template <typename T>
int cuspread3d_blockgather_prop(int nf1, int nf2, int nf3, int M, cufinufft_plan_t<T> *d_plan) {
    auto &stream = d_plan->stream;

    dim3 threadsPerBlock;
    dim3 blocks;

    int pirange = d_plan->spopts.pirange;

    int maxsubprobsize = d_plan->opts.gpu_maxsubprobsize;
    int o_bin_size_x = d_plan->opts.gpu_obinsizex;
    int o_bin_size_y = d_plan->opts.gpu_obinsizey;
    int o_bin_size_z = d_plan->opts.gpu_obinsizez;

    int numobins[3];
    if (nf1 % o_bin_size_x != 0 || nf2 % o_bin_size_y != 0 || nf3 % o_bin_size_z != 0) {
        std::cerr << "[cuspread3d_blockgather_prop] error:\n";
        std::cerr << "       mod(nf(1|2|3), opts.gpu_obinsize(x|y|z)) != 0" << std::endl;
        std::cerr << "       (nf1, nf2, nf3) = (" << nf1 << ", " << nf2 << ", " << nf3 << ")" << std::endl;
        std::cerr << "       (obinsizex, obinsizey, obinsizez) = (" << o_bin_size_x << ", " << o_bin_size_y << ", "
                  << o_bin_size_z << ")" << std::endl;
        return FINUFFT_ERR_BINSIZE_NOTVALID;
    }

    numobins[0] = ceil((T)nf1 / o_bin_size_x);
    numobins[1] = ceil((T)nf2 / o_bin_size_y);
    numobins[2] = ceil((T)nf3 / o_bin_size_z);

    int bin_size_x = d_plan->opts.gpu_binsizex;
    int bin_size_y = d_plan->opts.gpu_binsizey;
    int bin_size_z = d_plan->opts.gpu_binsizez;
    if (o_bin_size_x % bin_size_x != 0 || o_bin_size_y % bin_size_y != 0 || o_bin_size_z % bin_size_z != 0) {
        std::cerr << "[cuspread3d_blockgather_prop] error:\n";
        std::cerr << "      mod(ops.gpu_obinsize(x|y|z), opts.gpu_binsize(x|y|z)) != 0" << std::endl;
        std::cerr << "      (binsizex, binsizey, binsizez) = (" << bin_size_x << ", " << bin_size_y << ", "
                  << bin_size_z << ")" << std::endl;
        std::cerr << "      (obinsizex, obinsizey, obinsizez) = (" << o_bin_size_x << ", " << o_bin_size_y << ", "
                  << o_bin_size_z << ")" << std::endl;
        return FINUFFT_ERR_BINSIZE_NOTVALID;
    }

    int binsperobinx, binsperobiny, binsperobinz;
    int numbins[3];
    binsperobinx = o_bin_size_x / bin_size_x + 2;
    binsperobiny = o_bin_size_y / bin_size_y + 2;
    binsperobinz = o_bin_size_z / bin_size_z + 2;
    numbins[0] = numobins[0] * (binsperobinx);
    numbins[1] = numobins[1] * (binsperobiny);
    numbins[2] = numobins[2] * (binsperobinz);

    T *d_kx = d_plan->kx;
    T *d_ky = d_plan->ky;
    T *d_kz = d_plan->kz;

    int *d_binsize = d_plan->binsize;
    int *d_sortidx = d_plan->sortidx;
    int *d_binstartpts = d_plan->binstartpts;
    int *d_numsubprob = d_plan->numsubprob;
    int *d_idxnupts = NULL;
    int *d_subprobstartpts = d_plan->subprobstartpts;
    int *d_subprob_to_bin = NULL;

<<<<<<< HEAD
    checkCudaErrors(cudaMemsetAsync(d_binsize, 0, numbins[0] * numbins[1] * numbins[2] * sizeof(int), stream));
    locate_nupts_to_bins_ghost<<<(M + 1024 - 1) / 1024, 1024, 0, stream>>>(
=======
    int ier;
    if ((ier = checkCudaErrors(cudaMemset(d_binsize, 0, numbins[0] * numbins[1] * numbins[2] * sizeof(int)))))
        return ier;
    locate_nupts_to_bins_ghost<<<(M + 1024 - 1) / 1024, 1024>>>(
>>>>>>> 7a3ede19
        M, bin_size_x, bin_size_y, bin_size_z, numobins[0], numobins[1], numobins[2], binsperobinx, binsperobiny,
        binsperobinz, d_binsize, d_kx, d_ky, d_kz, d_sortidx, pirange, nf1, nf2, nf3);
    RETURN_IF_CUDA_ERROR

    threadsPerBlock.x = 8;
    threadsPerBlock.y = 8;
    threadsPerBlock.z = 8;

    blocks.x = (threadsPerBlock.x + numbins[0] - 1) / threadsPerBlock.x;
    blocks.y = (threadsPerBlock.y + numbins[1] - 1) / threadsPerBlock.y;
    blocks.z = (threadsPerBlock.z + numbins[2] - 1) / threadsPerBlock.z;

<<<<<<< HEAD
    fill_ghost_bins<<<blocks, threadsPerBlock, 0, stream>>>(binsperobinx, binsperobiny, binsperobinz, numobins[0],
                                                            numobins[1], numobins[2], d_binsize);
=======
    fill_ghost_bins<<<blocks, threadsPerBlock>>>(binsperobinx, binsperobiny, binsperobinz, numobins[0], numobins[1],
                                                 numobins[2], d_binsize);
    RETURN_IF_CUDA_ERROR
>>>>>>> 7a3ede19

    int n = numbins[0] * numbins[1] * numbins[2];
    thrust::device_ptr<int> d_ptr(d_binsize);
    thrust::device_ptr<int> d_result(d_binstartpts + 1);
    thrust::inclusive_scan(d_ptr, d_ptr + n, d_result);
<<<<<<< HEAD
    checkCudaErrors(cudaMemsetAsync(d_binstartpts, 0, sizeof(int), stream));

    int totalNUpts;
    checkCudaErrors(cudaMemcpyAsync(&totalNUpts, &d_binstartpts[n], sizeof(int), cudaMemcpyDeviceToHost, stream));
    checkCudaErrors(cudaMallocAsync(&d_idxnupts, totalNUpts * sizeof(int), stream));
=======
    if ((ier = checkCudaErrors(cudaMemset(d_binstartpts, 0, sizeof(int)))))
        return ier;

    int totalNUpts;
    if ((ier = checkCudaErrors(cudaMemcpy(&totalNUpts, &d_binstartpts[n], sizeof(int), cudaMemcpyDeviceToHost))))
        return ier;
    if ((ier = checkCudaErrors(cudaMalloc(&d_idxnupts, totalNUpts * sizeof(int)))))
        return ier;
>>>>>>> 7a3ede19

    calc_inverse_of_global_sort_index_ghost<<<(M + 1024 - 1) / 1024, 1024, 0, stream>>>(
        M, bin_size_x, bin_size_y, bin_size_z, numobins[0], numobins[1], numobins[2], binsperobinx, binsperobiny,
        binsperobinz, d_binstartpts, d_sortidx, d_kx, d_ky, d_kz, d_idxnupts, pirange, nf1, nf2, nf3);
    cudaError_t err = cudaGetLastError();
    if (err != cudaSuccess) {
        fprintf(stderr, "[%s] Error: %s\n", __func__, cudaGetErrorString(err));
        cudaFree(d_idxnupts);
        return FINUFFT_ERR_CUDA_FAILURE;
    }

    threadsPerBlock.x = 2;
    threadsPerBlock.y = 2;
    threadsPerBlock.z = 2;

    blocks.x = (threadsPerBlock.x + numbins[0] - 1) / threadsPerBlock.x;
    blocks.y = (threadsPerBlock.y + numbins[1] - 1) / threadsPerBlock.y;
    blocks.z = (threadsPerBlock.z + numbins[2] - 1) / threadsPerBlock.z;

<<<<<<< HEAD
    ghost_bin_pts_index<<<blocks, threadsPerBlock, 0, stream>>>(binsperobinx, binsperobiny, binsperobinz, numobins[0],
                                                                numobins[1], numobins[2], d_binsize, d_idxnupts,
                                                                d_binstartpts, M);
    if (d_plan->idxnupts != nullptr)
        cudaFreeAsync(d_plan->idxnupts, stream);
=======
    ghost_bin_pts_index<<<blocks, threadsPerBlock>>>(binsperobinx, binsperobiny, binsperobinz, numobins[0], numobins[1],
                                                     numobins[2], d_binsize, d_idxnupts, d_binstartpts, M);
    err = cudaGetLastError();
    if (err != cudaSuccess) {
        fprintf(stderr, "[%s] Error: %s\n", __func__, cudaGetErrorString(err));
        cudaFree(d_idxnupts);
        return FINUFFT_ERR_CUDA_FAILURE;
    }

    cudaFree(d_plan->idxnupts);
>>>>>>> 7a3ede19
    d_plan->idxnupts = d_idxnupts;

    /* --------------------------------------------- */
    //        Determining Subproblem properties      //
    /* --------------------------------------------- */
    n = numobins[0] * numobins[1] * numobins[2];
<<<<<<< HEAD
    calc_subprob_3d_v1<<<(n + 1024 - 1) / 1024, 1024, 0, stream>>>(binsperobinx, binsperobiny, binsperobinz, d_binsize,
                                                                   d_numsubprob, maxsubprobsize,
                                                                   numobins[0] * numobins[1] * numobins[2]);
=======
    calc_subprob_3d_v1<<<(n + 1024 - 1) / 1024, 1024>>>(binsperobinx, binsperobiny, binsperobinz, d_binsize,
                                                        d_numsubprob, maxsubprobsize,
                                                        numobins[0] * numobins[1] * numobins[2]);
    RETURN_IF_CUDA_ERROR
>>>>>>> 7a3ede19

    n = numobins[0] * numobins[1] * numobins[2];
    d_ptr = thrust::device_pointer_cast(d_numsubprob);
    d_result = thrust::device_pointer_cast(d_subprobstartpts + 1);
    thrust::inclusive_scan(d_ptr, d_ptr + n, d_result);
<<<<<<< HEAD
    checkCudaErrors(cudaMemsetAsync(d_subprobstartpts, 0, sizeof(int), stream));

    int totalnumsubprob;
    checkCudaErrors(
        cudaMemcpyAsync(&totalnumsubprob, &d_subprobstartpts[n], sizeof(int), cudaMemcpyDeviceToHost, stream));
    checkCudaErrors(cudaMallocAsync(&d_subprob_to_bin, totalnumsubprob * sizeof(int), stream));
    map_b_into_subprob_3d_v1<<<(n + 1024 - 1) / 1024, 1024, 0, stream>>>(d_subprob_to_bin, d_subprobstartpts,
                                                                         d_numsubprob, n);
    assert(d_subprob_to_bin != nullptr);
    if (d_plan->subprob_to_bin != nullptr)
        cudaFreeAsync(d_plan->subprob_to_bin, stream);
=======
    if ((ier = checkCudaErrors(cudaMemset(d_subprobstartpts, 0, sizeof(int)))))
        return ier;

    int totalnumsubprob;
    if ((ier =
             checkCudaErrors(cudaMemcpy(&totalnumsubprob, &d_subprobstartpts[n], sizeof(int), cudaMemcpyDeviceToHost))))
        return ier;
    if ((ier = checkCudaErrors(cudaMalloc(&d_subprob_to_bin, totalnumsubprob * sizeof(int)))))
        return ier;
    map_b_into_subprob_3d_v1<<<(n + 1024 - 1) / 1024, 1024>>>(d_subprob_to_bin, d_subprobstartpts, d_numsubprob, n);
    err = cudaGetLastError();
    if (err != cudaSuccess) {
        fprintf(stderr, "[%s] Error: %s\n", __func__, cudaGetErrorString(err));
        cudaFree(d_subprob_to_bin);
        return FINUFFT_ERR_CUDA_FAILURE;
    }

    assert(d_subprob_to_bin != NULL);
    cudaFree(d_plan->subprob_to_bin);
>>>>>>> 7a3ede19
    d_plan->subprob_to_bin = d_subprob_to_bin;
    d_plan->totalnumsubprob = totalnumsubprob;

    return 0;
}

template <typename T>
int cuspread3d_blockgather(int nf1, int nf2, int nf3, int M, cufinufft_plan_t<T> *d_plan, int blksize) {
    auto &stream = d_plan->stream;

    int ns = d_plan->spopts.nspread;
    T es_c = d_plan->spopts.ES_c;
    T es_beta = d_plan->spopts.ES_beta;
    T sigma = d_plan->spopts.upsampfac;
    int pirange = d_plan->spopts.pirange;
    int maxsubprobsize = d_plan->opts.gpu_maxsubprobsize;

    int obin_size_x = d_plan->opts.gpu_obinsizex;
    int obin_size_y = d_plan->opts.gpu_obinsizey;
    int obin_size_z = d_plan->opts.gpu_obinsizez;
    int bin_size_x = d_plan->opts.gpu_binsizex;
    int bin_size_y = d_plan->opts.gpu_binsizey;
    int bin_size_z = d_plan->opts.gpu_binsizez;
    int numobins[3];
    numobins[0] = ceil((T)nf1 / obin_size_x);
    numobins[1] = ceil((T)nf2 / obin_size_y);
    numobins[2] = ceil((T)nf3 / obin_size_z);

    int binsperobinx, binsperobiny, binsperobinz;
    binsperobinx = obin_size_x / bin_size_x + 2;
    binsperobiny = obin_size_y / bin_size_y + 2;
    binsperobinz = obin_size_z / bin_size_z + 2;

    T *d_kx = d_plan->kx;
    T *d_ky = d_plan->ky;
    T *d_kz = d_plan->kz;
    cuda_complex<T> *d_c = d_plan->c;
    cuda_complex<T> *d_fw = d_plan->fw;

    int *d_binstartpts = d_plan->binstartpts;
    int *d_subprobstartpts = d_plan->subprobstartpts;
    int *d_idxnupts = d_plan->idxnupts;

    int totalnumsubprob = d_plan->totalnumsubprob;
    int *d_subprob_to_bin = d_plan->subprob_to_bin;

    size_t sharedplanorysize = obin_size_x * obin_size_y * obin_size_z * sizeof(cuda_complex<T>);
    if (sharedplanorysize > 49152) {
        std::cerr << "[cuspread3d_blockgather] error: not enough shared memory" << std::endl;
        return FINUFFT_ERR_INSUFFICIENT_SHMEM;
    }

    for (int t = 0; t < blksize; t++) {
        if (d_plan->opts.gpu_kerevalmeth == 1) {
<<<<<<< HEAD
            size_t sharedplanorysize = obin_size_x * obin_size_y * obin_size_z * sizeof(cuda_complex<T>);
            if (sharedplanorysize > 49152) {
                std::cout << "error: not enough shared memory" << std::endl;
                return 1;
            }
            spread_3d_block_gather<T, 1><<<totalnumsubprob, 64, sharedplanorysize, stream>>>(
=======
            spread_3d_block_gather<T, 1><<<totalnumsubprob, 64, sharedplanorysize>>>(
>>>>>>> 7a3ede19
                d_kx, d_ky, d_kz, d_c + t * M, d_fw + t * nf1 * nf2 * nf3, M, ns, nf1, nf2, nf3, es_c, es_beta, sigma,
                d_binstartpts, obin_size_x, obin_size_y, obin_size_z, binsperobinx * binsperobiny * binsperobinz,
                d_subprob_to_bin, d_subprobstartpts, maxsubprobsize, numobins[0], numobins[1], numobins[2], d_idxnupts,
                pirange);
            RETURN_IF_CUDA_ERROR
        } else {
<<<<<<< HEAD
            size_t sharedplanorysize = obin_size_x * obin_size_y * obin_size_z * sizeof(cuda_complex<T>);
            if (sharedplanorysize > 49152) {
                std::cout << "error: not enough shared memory" << std::endl;
                return 1;
            }
            spread_3d_block_gather<T, 0><<<totalnumsubprob, 64, sharedplanorysize, stream>>>(
=======
            spread_3d_block_gather<T, 0><<<totalnumsubprob, 64, sharedplanorysize>>>(
>>>>>>> 7a3ede19
                d_kx, d_ky, d_kz, d_c + t * M, d_fw + t * nf1 * nf2 * nf3, M, ns, nf1, nf2, nf3, es_c, es_beta, sigma,
                d_binstartpts, obin_size_x, obin_size_y, obin_size_z, binsperobinx * binsperobiny * binsperobinz,
                d_subprob_to_bin, d_subprobstartpts, maxsubprobsize, numobins[0], numobins[1], numobins[2], d_idxnupts,
                pirange);
            RETURN_IF_CUDA_ERROR
        }
    }

    return 0;
}

template <typename T>
int cuspread3d_subprob_prop(int nf1, int nf2, int nf3, int M, cufinufft_plan_t<T> *d_plan) {
    auto &stream = d_plan->stream;

    int maxsubprobsize = d_plan->opts.gpu_maxsubprobsize;
    int bin_size_x = d_plan->opts.gpu_binsizex;
    int bin_size_y = d_plan->opts.gpu_binsizey;
    int bin_size_z = d_plan->opts.gpu_binsizez;
    if (bin_size_x < 0 || bin_size_y < 0 || bin_size_z < 0) {
        std::cerr << "error: invalid binsize (binsizex, binsizey, binsizez) = (";
        std::cerr << bin_size_x << "," << bin_size_y << "," << bin_size_z << ")" << std::endl;
        return FINUFFT_ERR_BINSIZE_NOTVALID;
    }

    int numbins[3];
    numbins[0] = ceil((T)nf1 / bin_size_x);
    numbins[1] = ceil((T)nf2 / bin_size_y);
    numbins[2] = ceil((T)nf3 / bin_size_z);

    T *d_kx = d_plan->kx;
    T *d_ky = d_plan->ky;
    T *d_kz = d_plan->kz;

    int *d_binsize = d_plan->binsize;
    int *d_binstartpts = d_plan->binstartpts;
    int *d_sortidx = d_plan->sortidx;
    int *d_numsubprob = d_plan->numsubprob;
    int *d_subprobstartpts = d_plan->subprobstartpts;
    int *d_idxnupts = d_plan->idxnupts;

    int *d_subprob_to_bin = NULL;
    int pirange = d_plan->spopts.pirange;

<<<<<<< HEAD
    checkCudaErrors(cudaMemsetAsync(d_binsize, 0, numbins[0] * numbins[1] * numbins[2] * sizeof(int), stream));
    calc_bin_size_noghost_3d<<<(M + 1024 - 1) / 1024, 1024, 0, stream>>>(
        M, nf1, nf2, nf3, bin_size_x, bin_size_y, bin_size_z, numbins[0], numbins[1], numbins[2], d_binsize, d_kx, d_ky,
        d_kz, d_sortidx, pirange);
=======
    int ier;
    if ((ier = checkCudaErrors(cudaMemset(d_binsize, 0, numbins[0] * numbins[1] * numbins[2] * sizeof(int)))))
        return ier;
    calc_bin_size_noghost_3d<<<(M + 1024 - 1) / 1024, 1024>>>(M, nf1, nf2, nf3, bin_size_x, bin_size_y, bin_size_z,
                                                              numbins[0], numbins[1], numbins[2], d_binsize, d_kx, d_ky,
                                                              d_kz, d_sortidx, pirange);
    RETURN_IF_CUDA_ERROR
>>>>>>> 7a3ede19

    int n = numbins[0] * numbins[1] * numbins[2];
    thrust::device_ptr<int> d_ptr(d_binsize);
    thrust::device_ptr<int> d_result(d_binstartpts);
    thrust::exclusive_scan(d_ptr, d_ptr + n, d_result);

    calc_inverse_of_global_sort_index_3d<<<(M + 1024 - 1) / 1024, 1024, 0, stream>>>(
        M, bin_size_x, bin_size_y, bin_size_z, numbins[0], numbins[1], numbins[2], d_binstartpts, d_sortidx, d_kx, d_ky,
        d_kz, d_idxnupts, pirange, nf1, nf2, nf3);
    RETURN_IF_CUDA_ERROR
    /* --------------------------------------------- */
    //        Determining Subproblem properties      //
    /* --------------------------------------------- */
<<<<<<< HEAD
    calc_subprob_3d_v2<<<(M + 1024 - 1) / 1024, 1024, 0, stream>>>(d_binsize, d_numsubprob, maxsubprobsize,
                                                                   numbins[0] * numbins[1] * numbins[2]);
=======
    calc_subprob_3d_v2<<<(M + 1024 - 1) / 1024, 1024>>>(d_binsize, d_numsubprob, maxsubprobsize,
                                                        numbins[0] * numbins[1] * numbins[2]);
    RETURN_IF_CUDA_ERROR
>>>>>>> 7a3ede19

    d_ptr = thrust::device_pointer_cast(d_numsubprob);
    d_result = thrust::device_pointer_cast(d_subprobstartpts + 1);
    thrust::inclusive_scan(d_ptr, d_ptr + n, d_result);
<<<<<<< HEAD
    checkCudaErrors(cudaMemsetAsync(d_subprobstartpts, 0, sizeof(int), stream));

    int totalnumsubprob;
    checkCudaErrors(
        cudaMemcpyAsync(&totalnumsubprob, &d_subprobstartpts[n], sizeof(int), cudaMemcpyDeviceToHost, stream));
    checkCudaErrors(cudaMallocAsync(&d_subprob_to_bin, totalnumsubprob * sizeof(int), stream));
    map_b_into_subprob_3d_v2<<<(numbins[0] * numbins[1] + 1024 - 1) / 1024, 1024, 0, stream>>>(
        d_subprob_to_bin, d_subprobstartpts, d_numsubprob, numbins[0] * numbins[1] * numbins[2]);
    assert(d_subprob_to_bin != nullptr);
    if (d_plan->subprob_to_bin != nullptr)
        cudaFreeAsync(d_plan->subprob_to_bin, stream);
=======
    int totalnumsubprob;
    if (checkCudaErrors(cudaMemset(d_subprobstartpts, 0, sizeof(int))) ||
        checkCudaErrors(cudaMemcpy(&totalnumsubprob, &d_subprobstartpts[n], sizeof(int), cudaMemcpyDeviceToHost)) ||
        checkCudaErrors(cudaMalloc(&d_subprob_to_bin, totalnumsubprob * sizeof(int))))
        return FINUFFT_ERR_CUDA_FAILURE;

    map_b_into_subprob_3d_v2<<<(numbins[0] * numbins[1] + 1024 - 1) / 1024, 1024>>>(
        d_subprob_to_bin, d_subprobstartpts, d_numsubprob, numbins[0] * numbins[1] * numbins[2]);
    cudaError_t err = cudaGetLastError();
    if (err != cudaSuccess) {
        fprintf(stderr, "[%s] Error: %s\n", __func__, cudaGetErrorString(err));
        cudaFree(d_subprob_to_bin);
        return FINUFFT_ERR_CUDA_FAILURE;
    }

    assert(d_subprob_to_bin != NULL);
    if (d_plan->subprob_to_bin != NULL)
        cudaFree(d_plan->subprob_to_bin);
>>>>>>> 7a3ede19
    d_plan->subprob_to_bin = d_subprob_to_bin;
    assert(d_plan->subprob_to_bin != nullptr);
    d_plan->totalnumsubprob = totalnumsubprob;

    return 0;
}

template <typename T>
int cuspread3d_subprob(int nf1, int nf2, int nf3, int M, cufinufft_plan_t<T> *d_plan, int blksize) {
    auto &stream = d_plan->stream;

    int ns = d_plan->spopts.nspread; // psi's support in terms of number of cells
    int maxsubprobsize = d_plan->opts.gpu_maxsubprobsize;

    // assume that bin_size_x > ns/2;
    int bin_size_x = d_plan->opts.gpu_binsizex;
    int bin_size_y = d_plan->opts.gpu_binsizey;
    int bin_size_z = d_plan->opts.gpu_binsizez;
    int numbins[3];
    numbins[0] = ceil((T)nf1 / bin_size_x);
    numbins[1] = ceil((T)nf2 / bin_size_y);
    numbins[2] = ceil((T)nf3 / bin_size_z);

    T *d_kx = d_plan->kx;
    T *d_ky = d_plan->ky;
    T *d_kz = d_plan->kz;
    cuda_complex<T> *d_c = d_plan->c;
    cuda_complex<T> *d_fw = d_plan->fw;

    int *d_binsize = d_plan->binsize;
    int *d_binstartpts = d_plan->binstartpts;
    int *d_numsubprob = d_plan->numsubprob;
    int *d_subprobstartpts = d_plan->subprobstartpts;
    int *d_idxnupts = d_plan->idxnupts;

    int totalnumsubprob = d_plan->totalnumsubprob;
    int *d_subprob_to_bin = d_plan->subprob_to_bin;

    T sigma = d_plan->spopts.upsampfac;
    T es_c = d_plan->spopts.ES_c;
    T es_beta = d_plan->spopts.ES_beta;
    int pirange = d_plan->spopts.pirange;
    size_t sharedplanorysize = (bin_size_x + 2 * ceil(ns / 2.0)) * (bin_size_y + 2 * ceil(ns / 2.0)) *
                               (bin_size_z + 2 * ceil(ns / 2.0)) * sizeof(cuda_complex<T>);
    if (sharedplanorysize > 49152) {
        std::cerr << "[cuspread3d_subprob] error: not enough shared memory (" << sharedplanorysize << ")" << std::endl;
        return FINUFFT_ERR_INSUFFICIENT_SHMEM;
    }

    for (int t = 0; t < blksize; t++) {
        if (d_plan->opts.gpu_kerevalmeth) {
            spread_3d_subprob<T, 1><<<totalnumsubprob, 256, sharedplanorysize, stream>>>(
                d_kx, d_ky, d_kz, d_c + t * M, d_fw + t * nf1 * nf2 * nf3, M, ns, nf1, nf2, nf3, sigma, es_c, es_beta,
                d_binstartpts, d_binsize, bin_size_x, bin_size_y, bin_size_z, d_subprob_to_bin, d_subprobstartpts,
                d_numsubprob, maxsubprobsize, numbins[0], numbins[1], numbins[2], d_idxnupts, pirange);
            RETURN_IF_CUDA_ERROR
        } else {
            spread_3d_subprob<T, 0><<<totalnumsubprob, 256, sharedplanorysize, stream>>>(
                d_kx, d_ky, d_kz, d_c + t * M, d_fw + t * nf1 * nf2 * nf3, M, ns, nf1, nf2, nf3, sigma, es_c, es_beta,
                d_binstartpts, d_binsize, bin_size_x, bin_size_y, bin_size_z, d_subprob_to_bin, d_subprobstartpts,
                d_numsubprob, maxsubprobsize, numbins[0], numbins[1], numbins[2], d_idxnupts, pirange);
            RETURN_IF_CUDA_ERROR
        }
    }

    return 0;
}

template int cuspread3d<float>(cufinufft_plan_t<float> *d_plan, int blksize);
template int cuspread3d<double>(cufinufft_plan_t<double> *d_plan, int blksize);
template int cuspread3d_nuptsdriven_prop<float>(int nf1, int nf2, int nf3, int M, cufinufft_plan_t<float> *d_plan);
template int cuspread3d_nuptsdriven_prop<double>(int nf1, int nf2, int nf3, int M, cufinufft_plan_t<double> *d_plan);
template int cuspread3d_subprob_prop<float>(int nf1, int nf2, int nf3, int M, cufinufft_plan_t<float> *d_plan);
template int cuspread3d_subprob_prop<double>(int nf1, int nf2, int nf3, int M, cufinufft_plan_t<double> *d_plan);
template int cuspread3d_blockgather_prop<float>(int nf1, int nf2, int nf3, int M, cufinufft_plan_t<float> *d_plan);
template int cuspread3d_blockgather_prop<double>(int nf1, int nf2, int nf3, int M, cufinufft_plan_t<double> *d_plan);

} // namespace spreadinterp
} // namespace cufinufft<|MERGE_RESOLUTION|>--- conflicted
+++ resolved
@@ -85,20 +85,14 @@
 
         int pirange = d_plan->spopts.pirange;
 
-<<<<<<< HEAD
-        checkCudaErrors(cudaMemsetAsync(d_binsize, 0, numbins[0] * numbins[1] * numbins[2] * sizeof(int), stream));
+        int ier;
+        if ((ier = checkCudaErrors(
+                 cudaMemsetAsync(d_binsize, 0, numbins[0] * numbins[1] * numbins[2] * sizeof(int), stream))))
+            return ier;
         calc_bin_size_noghost_3d<<<(M + 1024 - 1) / 1024, 1024, 0, stream>>>(
             M, nf1, nf2, nf3, bin_size_x, bin_size_y, bin_size_z, numbins[0], numbins[1], numbins[2], d_binsize, d_kx,
             d_ky, d_kz, d_sortidx, pirange);
-=======
-        int ier;
-        if ((ier = checkCudaErrors(cudaMemset(d_binsize, 0, numbins[0] * numbins[1] * numbins[2] * sizeof(int)))))
-            return ier;
-        calc_bin_size_noghost_3d<<<(M + 1024 - 1) / 1024, 1024>>>(M, nf1, nf2, nf3, bin_size_x, bin_size_y, bin_size_z,
-                                                                  numbins[0], numbins[1], numbins[2], d_binsize, d_kx,
-                                                                  d_ky, d_kz, d_sortidx, pirange);
         RETURN_IF_CUDA_ERROR
->>>>>>> 7a3ede19
 
         int n = numbins[0] * numbins[1] * numbins[2];
         thrust::device_ptr<int> d_ptr(d_binsize);
@@ -111,13 +105,9 @@
         RETURN_IF_CUDA_ERROR
     } else {
         int *d_idxnupts = d_plan->idxnupts;
-<<<<<<< HEAD
 
         trivial_global_sort_index_3d<<<(M + 1024 - 1) / 1024, 1024, 0, stream>>>(M, d_idxnupts);
-=======
-        trivial_global_sort_index_3d<<<(M + 1024 - 1) / 1024, 1024>>>(M, d_idxnupts);
         RETURN_IF_CUDA_ERROR
->>>>>>> 7a3ede19
     }
 
     return 0;
@@ -150,29 +140,17 @@
 
     if (d_plan->opts.gpu_kerevalmeth == 1) {
         for (int t = 0; t < blksize; t++) {
-<<<<<<< HEAD
             spread_3d_nupts_driven<T, 1>
                 <<<blocks, threadsPerBlock, 0, stream>>>(d_kx, d_ky, d_kz, d_c + t * M, d_fw + t * nf1 * nf2 * nf3, M,
                                                          ns, nf1, nf2, nf3, es_c, es_beta, sigma, d_idxnupts, pirange);
+            RETURN_IF_CUDA_ERROR
         }
     } else {
         for (int t = 0; t < blksize; t++) {
             spread_3d_nupts_driven<T, 0>
                 <<<blocks, threadsPerBlock, 0, stream>>>(d_kx, d_ky, d_kz, d_c + t * M, d_fw + t * nf1 * nf2 * nf3, M,
                                                          ns, nf1, nf2, nf3, es_c, es_beta, sigma, d_idxnupts, pirange);
-=======
-            spread_3d_nupts_driven<T, 1><<<blocks, threadsPerBlock>>>(d_kx, d_ky, d_kz, d_c + t * M,
-                                                                      d_fw + t * nf1 * nf2 * nf3, M, ns, nf1, nf2, nf3,
-                                                                      es_c, es_beta, sigma, d_idxnupts, pirange);
             RETURN_IF_CUDA_ERROR
-        }
-    } else {
-        for (int t = 0; t < blksize; t++) {
-            spread_3d_nupts_driven<T, 0><<<blocks, threadsPerBlock>>>(d_kx, d_ky, d_kz, d_c + t * M,
-                                                                      d_fw + t * nf1 * nf2 * nf3, M, ns, nf1, nf2, nf3,
-                                                                      es_c, es_beta, sigma, d_idxnupts, pirange);
-            RETURN_IF_CUDA_ERROR
->>>>>>> 7a3ede19
         }
     }
 
@@ -241,15 +219,12 @@
     int *d_subprobstartpts = d_plan->subprobstartpts;
     int *d_subprob_to_bin = NULL;
 
-<<<<<<< HEAD
-    checkCudaErrors(cudaMemsetAsync(d_binsize, 0, numbins[0] * numbins[1] * numbins[2] * sizeof(int), stream));
+    int ier;
+    if ((ier = checkCudaErrors(
+             cudaMemsetAsync(d_binsize, 0, numbins[0] * numbins[1] * numbins[2] * sizeof(int), stream))))
+        return ier;
+
     locate_nupts_to_bins_ghost<<<(M + 1024 - 1) / 1024, 1024, 0, stream>>>(
-=======
-    int ier;
-    if ((ier = checkCudaErrors(cudaMemset(d_binsize, 0, numbins[0] * numbins[1] * numbins[2] * sizeof(int)))))
-        return ier;
-    locate_nupts_to_bins_ghost<<<(M + 1024 - 1) / 1024, 1024>>>(
->>>>>>> 7a3ede19
         M, bin_size_x, bin_size_y, bin_size_z, numobins[0], numobins[1], numobins[2], binsperobinx, binsperobiny,
         binsperobinz, d_binsize, d_kx, d_ky, d_kz, d_sortidx, pirange, nf1, nf2, nf3);
     RETURN_IF_CUDA_ERROR
@@ -262,35 +237,24 @@
     blocks.y = (threadsPerBlock.y + numbins[1] - 1) / threadsPerBlock.y;
     blocks.z = (threadsPerBlock.z + numbins[2] - 1) / threadsPerBlock.z;
 
-<<<<<<< HEAD
     fill_ghost_bins<<<blocks, threadsPerBlock, 0, stream>>>(binsperobinx, binsperobiny, binsperobinz, numobins[0],
                                                             numobins[1], numobins[2], d_binsize);
-=======
-    fill_ghost_bins<<<blocks, threadsPerBlock>>>(binsperobinx, binsperobiny, binsperobinz, numobins[0], numobins[1],
-                                                 numobins[2], d_binsize);
     RETURN_IF_CUDA_ERROR
->>>>>>> 7a3ede19
 
     int n = numbins[0] * numbins[1] * numbins[2];
     thrust::device_ptr<int> d_ptr(d_binsize);
     thrust::device_ptr<int> d_result(d_binstartpts + 1);
     thrust::inclusive_scan(d_ptr, d_ptr + n, d_result);
-<<<<<<< HEAD
-    checkCudaErrors(cudaMemsetAsync(d_binstartpts, 0, sizeof(int), stream));
+
+    if ((ier = checkCudaErrors(cudaMemsetAsync(d_binstartpts, 0, sizeof(int), stream))))
+        return ier;
 
     int totalNUpts;
-    checkCudaErrors(cudaMemcpyAsync(&totalNUpts, &d_binstartpts[n], sizeof(int), cudaMemcpyDeviceToHost, stream));
-    checkCudaErrors(cudaMallocAsync(&d_idxnupts, totalNUpts * sizeof(int), stream));
-=======
-    if ((ier = checkCudaErrors(cudaMemset(d_binstartpts, 0, sizeof(int)))))
-        return ier;
-
-    int totalNUpts;
-    if ((ier = checkCudaErrors(cudaMemcpy(&totalNUpts, &d_binstartpts[n], sizeof(int), cudaMemcpyDeviceToHost))))
-        return ier;
-    if ((ier = checkCudaErrors(cudaMalloc(&d_idxnupts, totalNUpts * sizeof(int)))))
-        return ier;
->>>>>>> 7a3ede19
+    if ((ier = checkCudaErrors(
+             cudaMemcpyAsync(&totalNUpts, &d_binstartpts[n], sizeof(int), cudaMemcpyDeviceToHost, stream))))
+        return ier;
+    if ((ier = checkCudaErrors(cudaMallocAsync(&d_idxnupts, totalNUpts * sizeof(int), stream))))
+        return ier;
 
     calc_inverse_of_global_sort_index_ghost<<<(M + 1024 - 1) / 1024, 1024, 0, stream>>>(
         M, bin_size_x, bin_size_y, bin_size_z, numobins[0], numobins[1], numobins[2], binsperobinx, binsperobiny,
@@ -310,15 +274,9 @@
     blocks.y = (threadsPerBlock.y + numbins[1] - 1) / threadsPerBlock.y;
     blocks.z = (threadsPerBlock.z + numbins[2] - 1) / threadsPerBlock.z;
 
-<<<<<<< HEAD
     ghost_bin_pts_index<<<blocks, threadsPerBlock, 0, stream>>>(binsperobinx, binsperobiny, binsperobinz, numobins[0],
                                                                 numobins[1], numobins[2], d_binsize, d_idxnupts,
                                                                 d_binstartpts, M);
-    if (d_plan->idxnupts != nullptr)
-        cudaFreeAsync(d_plan->idxnupts, stream);
-=======
-    ghost_bin_pts_index<<<blocks, threadsPerBlock>>>(binsperobinx, binsperobiny, binsperobinz, numobins[0], numobins[1],
-                                                     numobins[2], d_binsize, d_idxnupts, d_binstartpts, M);
     err = cudaGetLastError();
     if (err != cudaSuccess) {
         fprintf(stderr, "[%s] Error: %s\n", __func__, cudaGetErrorString(err));
@@ -327,51 +285,33 @@
     }
 
     cudaFree(d_plan->idxnupts);
->>>>>>> 7a3ede19
     d_plan->idxnupts = d_idxnupts;
 
     /* --------------------------------------------- */
     //        Determining Subproblem properties      //
     /* --------------------------------------------- */
     n = numobins[0] * numobins[1] * numobins[2];
-<<<<<<< HEAD
     calc_subprob_3d_v1<<<(n + 1024 - 1) / 1024, 1024, 0, stream>>>(binsperobinx, binsperobiny, binsperobinz, d_binsize,
                                                                    d_numsubprob, maxsubprobsize,
                                                                    numobins[0] * numobins[1] * numobins[2]);
-=======
-    calc_subprob_3d_v1<<<(n + 1024 - 1) / 1024, 1024>>>(binsperobinx, binsperobiny, binsperobinz, d_binsize,
-                                                        d_numsubprob, maxsubprobsize,
-                                                        numobins[0] * numobins[1] * numobins[2]);
     RETURN_IF_CUDA_ERROR
->>>>>>> 7a3ede19
 
     n = numobins[0] * numobins[1] * numobins[2];
     d_ptr = thrust::device_pointer_cast(d_numsubprob);
     d_result = thrust::device_pointer_cast(d_subprobstartpts + 1);
     thrust::inclusive_scan(d_ptr, d_ptr + n, d_result);
-<<<<<<< HEAD
-    checkCudaErrors(cudaMemsetAsync(d_subprobstartpts, 0, sizeof(int), stream));
+
+    if ((ier = checkCudaErrors(cudaMemsetAsync(d_subprobstartpts, 0, sizeof(int), stream))))
+        return ier;
 
     int totalnumsubprob;
-    checkCudaErrors(
-        cudaMemcpyAsync(&totalnumsubprob, &d_subprobstartpts[n], sizeof(int), cudaMemcpyDeviceToHost, stream));
-    checkCudaErrors(cudaMallocAsync(&d_subprob_to_bin, totalnumsubprob * sizeof(int), stream));
+    if ((ier = checkCudaErrors(
+             cudaMemcpyAsync(&totalnumsubprob, &d_subprobstartpts[n], sizeof(int), cudaMemcpyDeviceToHost, stream))))
+        return ier;
+    if ((ier = checkCudaErrors(cudaMallocAsync(&d_subprob_to_bin, totalnumsubprob * sizeof(int), stream))))
+        return ier;
     map_b_into_subprob_3d_v1<<<(n + 1024 - 1) / 1024, 1024, 0, stream>>>(d_subprob_to_bin, d_subprobstartpts,
                                                                          d_numsubprob, n);
-    assert(d_subprob_to_bin != nullptr);
-    if (d_plan->subprob_to_bin != nullptr)
-        cudaFreeAsync(d_plan->subprob_to_bin, stream);
-=======
-    if ((ier = checkCudaErrors(cudaMemset(d_subprobstartpts, 0, sizeof(int)))))
-        return ier;
-
-    int totalnumsubprob;
-    if ((ier =
-             checkCudaErrors(cudaMemcpy(&totalnumsubprob, &d_subprobstartpts[n], sizeof(int), cudaMemcpyDeviceToHost))))
-        return ier;
-    if ((ier = checkCudaErrors(cudaMalloc(&d_subprob_to_bin, totalnumsubprob * sizeof(int)))))
-        return ier;
-    map_b_into_subprob_3d_v1<<<(n + 1024 - 1) / 1024, 1024>>>(d_subprob_to_bin, d_subprobstartpts, d_numsubprob, n);
     err = cudaGetLastError();
     if (err != cudaSuccess) {
         fprintf(stderr, "[%s] Error: %s\n", __func__, cudaGetErrorString(err));
@@ -381,7 +321,6 @@
 
     assert(d_subprob_to_bin != NULL);
     cudaFree(d_plan->subprob_to_bin);
->>>>>>> 7a3ede19
     d_plan->subprob_to_bin = d_subprob_to_bin;
     d_plan->totalnumsubprob = totalnumsubprob;
 
@@ -436,32 +375,14 @@
 
     for (int t = 0; t < blksize; t++) {
         if (d_plan->opts.gpu_kerevalmeth == 1) {
-<<<<<<< HEAD
-            size_t sharedplanorysize = obin_size_x * obin_size_y * obin_size_z * sizeof(cuda_complex<T>);
-            if (sharedplanorysize > 49152) {
-                std::cout << "error: not enough shared memory" << std::endl;
-                return 1;
-            }
             spread_3d_block_gather<T, 1><<<totalnumsubprob, 64, sharedplanorysize, stream>>>(
-=======
-            spread_3d_block_gather<T, 1><<<totalnumsubprob, 64, sharedplanorysize>>>(
->>>>>>> 7a3ede19
                 d_kx, d_ky, d_kz, d_c + t * M, d_fw + t * nf1 * nf2 * nf3, M, ns, nf1, nf2, nf3, es_c, es_beta, sigma,
                 d_binstartpts, obin_size_x, obin_size_y, obin_size_z, binsperobinx * binsperobiny * binsperobinz,
                 d_subprob_to_bin, d_subprobstartpts, maxsubprobsize, numobins[0], numobins[1], numobins[2], d_idxnupts,
                 pirange);
             RETURN_IF_CUDA_ERROR
         } else {
-<<<<<<< HEAD
-            size_t sharedplanorysize = obin_size_x * obin_size_y * obin_size_z * sizeof(cuda_complex<T>);
-            if (sharedplanorysize > 49152) {
-                std::cout << "error: not enough shared memory" << std::endl;
-                return 1;
-            }
             spread_3d_block_gather<T, 0><<<totalnumsubprob, 64, sharedplanorysize, stream>>>(
-=======
-            spread_3d_block_gather<T, 0><<<totalnumsubprob, 64, sharedplanorysize>>>(
->>>>>>> 7a3ede19
                 d_kx, d_ky, d_kz, d_c + t * M, d_fw + t * nf1 * nf2 * nf3, M, ns, nf1, nf2, nf3, es_c, es_beta, sigma,
                 d_binstartpts, obin_size_x, obin_size_y, obin_size_z, binsperobinx * binsperobiny * binsperobinz,
                 d_subprob_to_bin, d_subprobstartpts, maxsubprobsize, numobins[0], numobins[1], numobins[2], d_idxnupts,
@@ -506,20 +427,14 @@
     int *d_subprob_to_bin = NULL;
     int pirange = d_plan->spopts.pirange;
 
-<<<<<<< HEAD
-    checkCudaErrors(cudaMemsetAsync(d_binsize, 0, numbins[0] * numbins[1] * numbins[2] * sizeof(int), stream));
+    int ier;
+    if ((ier = checkCudaErrors(
+             cudaMemsetAsync(d_binsize, 0, numbins[0] * numbins[1] * numbins[2] * sizeof(int), stream))))
+        return ier;
     calc_bin_size_noghost_3d<<<(M + 1024 - 1) / 1024, 1024, 0, stream>>>(
         M, nf1, nf2, nf3, bin_size_x, bin_size_y, bin_size_z, numbins[0], numbins[1], numbins[2], d_binsize, d_kx, d_ky,
         d_kz, d_sortidx, pirange);
-=======
-    int ier;
-    if ((ier = checkCudaErrors(cudaMemset(d_binsize, 0, numbins[0] * numbins[1] * numbins[2] * sizeof(int)))))
-        return ier;
-    calc_bin_size_noghost_3d<<<(M + 1024 - 1) / 1024, 1024>>>(M, nf1, nf2, nf3, bin_size_x, bin_size_y, bin_size_z,
-                                                              numbins[0], numbins[1], numbins[2], d_binsize, d_kx, d_ky,
-                                                              d_kz, d_sortidx, pirange);
     RETURN_IF_CUDA_ERROR
->>>>>>> 7a3ede19
 
     int n = numbins[0] * numbins[1] * numbins[2];
     thrust::device_ptr<int> d_ptr(d_binsize);
@@ -533,38 +448,21 @@
     /* --------------------------------------------- */
     //        Determining Subproblem properties      //
     /* --------------------------------------------- */
-<<<<<<< HEAD
     calc_subprob_3d_v2<<<(M + 1024 - 1) / 1024, 1024, 0, stream>>>(d_binsize, d_numsubprob, maxsubprobsize,
                                                                    numbins[0] * numbins[1] * numbins[2]);
-=======
-    calc_subprob_3d_v2<<<(M + 1024 - 1) / 1024, 1024>>>(d_binsize, d_numsubprob, maxsubprobsize,
-                                                        numbins[0] * numbins[1] * numbins[2]);
     RETURN_IF_CUDA_ERROR
->>>>>>> 7a3ede19
 
     d_ptr = thrust::device_pointer_cast(d_numsubprob);
     d_result = thrust::device_pointer_cast(d_subprobstartpts + 1);
     thrust::inclusive_scan(d_ptr, d_ptr + n, d_result);
-<<<<<<< HEAD
-    checkCudaErrors(cudaMemsetAsync(d_subprobstartpts, 0, sizeof(int), stream));
-
     int totalnumsubprob;
-    checkCudaErrors(
-        cudaMemcpyAsync(&totalnumsubprob, &d_subprobstartpts[n], sizeof(int), cudaMemcpyDeviceToHost, stream));
-    checkCudaErrors(cudaMallocAsync(&d_subprob_to_bin, totalnumsubprob * sizeof(int), stream));
+    if (checkCudaErrors(cudaMemsetAsync(d_subprobstartpts, 0, sizeof(int), stream)) ||
+        checkCudaErrors(
+            cudaMemcpyAsync(&totalnumsubprob, &d_subprobstartpts[n], sizeof(int), cudaMemcpyDeviceToHost, stream)) ||
+        checkCudaErrors(cudaMallocAsync(&d_subprob_to_bin, totalnumsubprob * sizeof(int), stream)))
+        return FINUFFT_ERR_CUDA_FAILURE;
+
     map_b_into_subprob_3d_v2<<<(numbins[0] * numbins[1] + 1024 - 1) / 1024, 1024, 0, stream>>>(
-        d_subprob_to_bin, d_subprobstartpts, d_numsubprob, numbins[0] * numbins[1] * numbins[2]);
-    assert(d_subprob_to_bin != nullptr);
-    if (d_plan->subprob_to_bin != nullptr)
-        cudaFreeAsync(d_plan->subprob_to_bin, stream);
-=======
-    int totalnumsubprob;
-    if (checkCudaErrors(cudaMemset(d_subprobstartpts, 0, sizeof(int))) ||
-        checkCudaErrors(cudaMemcpy(&totalnumsubprob, &d_subprobstartpts[n], sizeof(int), cudaMemcpyDeviceToHost)) ||
-        checkCudaErrors(cudaMalloc(&d_subprob_to_bin, totalnumsubprob * sizeof(int))))
-        return FINUFFT_ERR_CUDA_FAILURE;
-
-    map_b_into_subprob_3d_v2<<<(numbins[0] * numbins[1] + 1024 - 1) / 1024, 1024>>>(
         d_subprob_to_bin, d_subprobstartpts, d_numsubprob, numbins[0] * numbins[1] * numbins[2]);
     cudaError_t err = cudaGetLastError();
     if (err != cudaSuccess) {
@@ -576,7 +474,6 @@
     assert(d_subprob_to_bin != NULL);
     if (d_plan->subprob_to_bin != NULL)
         cudaFree(d_plan->subprob_to_bin);
->>>>>>> 7a3ede19
     d_plan->subprob_to_bin = d_subprob_to_bin;
     assert(d_plan->subprob_to_bin != nullptr);
     d_plan->totalnumsubprob = totalnumsubprob;
