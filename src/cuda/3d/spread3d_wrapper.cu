#include <cassert>
#include <iostream>

#include <cuComplex.h>
#include <cufinufft/contrib/helper_cuda.h>
#include <thrust/device_ptr.h>
#include <thrust/scan.h>

#include <cufinufft/common.h>
#include <cufinufft/precision_independent.h>
#include <cufinufft/spreadinterp.h>

using namespace cufinufft::common;

#include "spreadinterp3d.cuh"

namespace cufinufft {
namespace spreadinterp {

template<typename T>
int cuspread3d(cufinufft_plan_t<T> *d_plan, int blksize)
/*
    A wrapper for different spreading methods.

    Methods available:
    (1) Non-uniform points driven
    (2) Subproblem
    (4) Block gather

    Melody Shih 07/25/19
*/
{
  int nf1 = d_plan->nf1;
  int nf2 = d_plan->nf2;
  int nf3 = d_plan->nf3;
  int M   = d_plan->M;

  int ier = 0;
  switch (d_plan->opts.gpu_method) {
  case 1: {
    ier = cuspread3d_nuptsdriven<T>(nf1, nf2, nf3, M, d_plan, blksize);
  } break;
  case 2: {
    ier = cuspread3d_subprob<T>(nf1, nf2, nf3, M, d_plan, blksize);
  } break;
  case 4: {
    ier = cuspread3d_blockgather<T>(nf1, nf2, nf3, M, d_plan, blksize);
  } break;
  default:
    std::cerr << "[cuspread3d] error: incorrect method, should be 1,2,4" << std::endl;
    ier = FINUFFT_ERR_METHOD_NOTVALID;
  }

  return ier;
}

template<typename T>
int cuspread3d_nuptsdriven_prop(int nf1, int nf2, int nf3, int M,
                                cufinufft_plan_t<T> *d_plan) {
  auto &stream = d_plan->stream;

  if (d_plan->opts.gpu_sort) {
    int bin_size_x = d_plan->opts.gpu_binsizex;
    int bin_size_y = d_plan->opts.gpu_binsizey;
    int bin_size_z = d_plan->opts.gpu_binsizez;
    if (bin_size_x < 0 || bin_size_y < 0 || bin_size_z < 0) {
      std::cerr << "[cuspread3d_nuptsdriven_prop] error: invalid binsize "
                   "(binsizex, binsizey, binsizez) = (";
      std::cerr << bin_size_x << "," << bin_size_y << "," << bin_size_z << ")"
                << std::endl;
      return FINUFFT_ERR_BINSIZE_NOTVALID;
    }

    int numbins[3];
    numbins[0] = ceil((T)nf1 / bin_size_x);
    numbins[1] = ceil((T)nf2 / bin_size_y);
    numbins[2] = ceil((T)nf3 / bin_size_z);

    T *d_kx = d_plan->kx;
    T *d_ky = d_plan->ky;
    T *d_kz = d_plan->kz;

    int *d_binsize     = d_plan->binsize;
    int *d_binstartpts = d_plan->binstartpts;
    int *d_sortidx     = d_plan->sortidx;
    int *d_idxnupts    = d_plan->idxnupts;

    int ier;
    if ((ier = checkCudaErrors(cudaMemsetAsync(
             d_binsize, 0, numbins[0] * numbins[1] * numbins[2] * sizeof(int), stream))))
      return ier;
    calc_bin_size_noghost_3d<<<(M + 1024 - 1) / 1024, 1024, 0, stream>>>(
        M, nf1, nf2, nf3, bin_size_x, bin_size_y, bin_size_z, numbins[0], numbins[1],
        numbins[2], d_binsize, d_kx, d_ky, d_kz, d_sortidx);
    RETURN_IF_CUDA_ERROR

    int n = numbins[0] * numbins[1] * numbins[2];
    thrust::device_ptr<int> d_ptr(d_binsize);
    thrust::device_ptr<int> d_result(d_binstartpts);
    thrust::exclusive_scan(thrust::cuda::par.on(stream), d_ptr, d_ptr + n, d_result);

    calc_inverse_of_global_sort_index_3d<<<(M + 1024 - 1) / 1024, 1024, 0, stream>>>(
        M, bin_size_x, bin_size_y, bin_size_z, numbins[0], numbins[1], numbins[2],
        d_binstartpts, d_sortidx, d_kx, d_ky, d_kz, d_idxnupts, nf1, nf2, nf3);
    RETURN_IF_CUDA_ERROR
  } else {
    int *d_idxnupts = d_plan->idxnupts;

    trivial_global_sort_index_3d<<<(M + 1024 - 1) / 1024, 1024, 0, stream>>>(M,
                                                                             d_idxnupts);
    RETURN_IF_CUDA_ERROR
  }

  return 0;
}

template<typename T>
int cuspread3d_nuptsdriven(int nf1, int nf2, int nf3, int M, cufinufft_plan_t<T> *d_plan,
                           int blksize) {
  auto &stream = d_plan->stream;

  dim3 threadsPerBlock;
  dim3 blocks;

  int ns    = d_plan->spopts.nspread; // psi's support in terms of number of cells
  T sigma   = d_plan->spopts.upsampfac;
  T es_c    = d_plan->spopts.ES_c;
  T es_beta = d_plan->spopts.ES_beta;

  int *d_idxnupts       = d_plan->idxnupts;
  T *d_kx               = d_plan->kx;
  T *d_ky               = d_plan->ky;
  T *d_kz               = d_plan->kz;
  cuda_complex<T> *d_c  = d_plan->c;
  cuda_complex<T> *d_fw = d_plan->fw;

  threadsPerBlock.x = 16;
  threadsPerBlock.y = 1;
  blocks.x          = (M + threadsPerBlock.x - 1) / threadsPerBlock.x;
  blocks.y          = 1;

  if (d_plan->opts.gpu_kerevalmeth == 1) {
    for (int t = 0; t < blksize; t++) {
      spread_3d_nupts_driven<T, 1><<<blocks, threadsPerBlock, 0, stream>>>(
          d_kx, d_ky, d_kz, d_c + t * M, d_fw + t * nf1 * nf2 * nf3, M, ns, nf1, nf2, nf3,
          es_c, es_beta, sigma, d_idxnupts);
      RETURN_IF_CUDA_ERROR
    }
  } else {
    for (int t = 0; t < blksize; t++) {
      spread_3d_nupts_driven<T, 0><<<blocks, threadsPerBlock, 0, stream>>>(
          d_kx, d_ky, d_kz, d_c + t * M, d_fw + t * nf1 * nf2 * nf3, M, ns, nf1, nf2, nf3,
          es_c, es_beta, sigma, d_idxnupts);
      RETURN_IF_CUDA_ERROR
    }
  }

  return 0;
}

template<typename T>
int cuspread3d_blockgather_prop(int nf1, int nf2, int nf3, int M,
                                cufinufft_plan_t<T> *d_plan) {
  auto &stream = d_plan->stream;

  dim3 threadsPerBlock;
  dim3 blocks;

  int maxsubprobsize = d_plan->opts.gpu_maxsubprobsize;
  int o_bin_size_x   = d_plan->opts.gpu_obinsizex;
  int o_bin_size_y   = d_plan->opts.gpu_obinsizey;
  int o_bin_size_z   = d_plan->opts.gpu_obinsizez;

  int numobins[3];
  if (nf1 % o_bin_size_x != 0 || nf2 % o_bin_size_y != 0 || nf3 % o_bin_size_z != 0) {
    std::cerr << "[cuspread3d_blockgather_prop] error:\n";
    std::cerr << "       mod(nf(1|2|3), opts.gpu_obinsize(x|y|z)) != 0" << std::endl;
    std::cerr << "       (nf1, nf2, nf3) = (" << nf1 << ", " << nf2 << ", " << nf3 << ")"
              << std::endl;
    std::cerr << "       (obinsizex, obinsizey, obinsizez) = (" << o_bin_size_x << ", "
              << o_bin_size_y << ", " << o_bin_size_z << ")" << std::endl;
    return FINUFFT_ERR_BINSIZE_NOTVALID;
  }

  numobins[0] = ceil((T)nf1 / o_bin_size_x);
  numobins[1] = ceil((T)nf2 / o_bin_size_y);
  numobins[2] = ceil((T)nf3 / o_bin_size_z);

  int bin_size_x = d_plan->opts.gpu_binsizex;
  int bin_size_y = d_plan->opts.gpu_binsizey;
  int bin_size_z = d_plan->opts.gpu_binsizez;
  if (o_bin_size_x % bin_size_x != 0 || o_bin_size_y % bin_size_y != 0 ||
      o_bin_size_z % bin_size_z != 0) {
    std::cerr << "[cuspread3d_blockgather_prop] error:\n";
    std::cerr << "      mod(ops.gpu_obinsize(x|y|z), opts.gpu_binsize(x|y|z)) != 0"
              << std::endl;
    std::cerr << "      (binsizex, binsizey, binsizez) = (" << bin_size_x << ", "
              << bin_size_y << ", " << bin_size_z << ")" << std::endl;
    std::cerr << "      (obinsizex, obinsizey, obinsizez) = (" << o_bin_size_x << ", "
              << o_bin_size_y << ", " << o_bin_size_z << ")" << std::endl;
    return FINUFFT_ERR_BINSIZE_NOTVALID;
  }

  int binsperobinx, binsperobiny, binsperobinz;
  int numbins[3];
  binsperobinx = o_bin_size_x / bin_size_x + 2;
  binsperobiny = o_bin_size_y / bin_size_y + 2;
  binsperobinz = o_bin_size_z / bin_size_z + 2;
  numbins[0]   = numobins[0] * (binsperobinx);
  numbins[1]   = numobins[1] * (binsperobiny);
  numbins[2]   = numobins[2] * (binsperobinz);

  T *d_kx = d_plan->kx;
  T *d_ky = d_plan->ky;
  T *d_kz = d_plan->kz;

  int *d_binsize         = d_plan->binsize;
  int *d_sortidx         = d_plan->sortidx;
  int *d_binstartpts     = d_plan->binstartpts;
  int *d_numsubprob      = d_plan->numsubprob;
  int *d_idxnupts        = NULL;
  int *d_subprobstartpts = d_plan->subprobstartpts;
  int *d_subprob_to_bin  = NULL;

  int ier;
  if ((ier = checkCudaErrors(cudaMemsetAsync(
           d_binsize, 0, numbins[0] * numbins[1] * numbins[2] * sizeof(int), stream))))
    return ier;

  locate_nupts_to_bins_ghost<<<(M + 1024 - 1) / 1024, 1024, 0, stream>>>(
      M, bin_size_x, bin_size_y, bin_size_z, numobins[0], numobins[1], numobins[2],
      binsperobinx, binsperobiny, binsperobinz, d_binsize, d_kx, d_ky, d_kz, d_sortidx,
      nf1, nf2, nf3);
  RETURN_IF_CUDA_ERROR

  threadsPerBlock.x = 8;
  threadsPerBlock.y = 8;
  threadsPerBlock.z = 8;

  blocks.x = (threadsPerBlock.x + numbins[0] - 1) / threadsPerBlock.x;
  blocks.y = (threadsPerBlock.y + numbins[1] - 1) / threadsPerBlock.y;
  blocks.z = (threadsPerBlock.z + numbins[2] - 1) / threadsPerBlock.z;

  fill_ghost_bins<<<blocks, threadsPerBlock, 0, stream>>>(
      binsperobinx, binsperobiny, binsperobinz, numobins[0], numobins[1], numobins[2],
      d_binsize);
  RETURN_IF_CUDA_ERROR

  int n = numbins[0] * numbins[1] * numbins[2];
  thrust::device_ptr<int> d_ptr(d_binsize);
  thrust::device_ptr<int> d_result(d_binstartpts + 1);
  thrust::inclusive_scan(thrust::cuda::par.on(stream), d_ptr, d_ptr + n, d_result);

  if ((ier = checkCudaErrors(cudaMemsetAsync(d_binstartpts, 0, sizeof(int), stream))))
    return ier;

  int totalNUpts;
  if ((ier = checkCudaErrors(cudaMemcpyAsync(&totalNUpts, &d_binstartpts[n], sizeof(int),
                                             cudaMemcpyDeviceToHost, stream))))
    return ier;
  cudaStreamSynchronize(stream);
  if ((ier = checkCudaErrors(cudaMallocWrapper(&d_idxnupts, totalNUpts * sizeof(int),
                                               stream, d_plan->supports_pools))))
    return ier;

  calc_inverse_of_global_sort_index_ghost<<<(M + 1024 - 1) / 1024, 1024, 0, stream>>>(
      M, bin_size_x, bin_size_y, bin_size_z, numobins[0], numobins[1], numobins[2],
      binsperobinx, binsperobiny, binsperobinz, d_binstartpts, d_sortidx, d_kx, d_ky,
      d_kz, d_idxnupts, nf1, nf2, nf3);
  cudaError_t err = cudaGetLastError();
  if (err != cudaSuccess) {
    fprintf(stderr, "[%s] Error: %s\n", __func__, cudaGetErrorString(err));
    cudaFree(d_idxnupts);
    return FINUFFT_ERR_CUDA_FAILURE;
  }

  threadsPerBlock.x = 2;
  threadsPerBlock.y = 2;
  threadsPerBlock.z = 2;

  blocks.x = (threadsPerBlock.x + numbins[0] - 1) / threadsPerBlock.x;
  blocks.y = (threadsPerBlock.y + numbins[1] - 1) / threadsPerBlock.y;
  blocks.y = (threadsPerBlock.y + numbins[1] - 1) / threadsPerBlock.y;
  blocks.z = (threadsPerBlock.z + numbins[2] - 1) / threadsPerBlock.z;

  ghost_bin_pts_index<<<blocks, threadsPerBlock, 0, stream>>>(
      binsperobinx, binsperobiny, binsperobinz, numobins[0], numobins[1], numobins[2],
      d_binsize, d_idxnupts, d_binstartpts, M);
  err = cudaGetLastError();
  if (err != cudaSuccess) {
    fprintf(stderr, "[%s] Error: %s\n", __func__, cudaGetErrorString(err));
    cudaFree(d_idxnupts);
    return FINUFFT_ERR_CUDA_FAILURE;
  }

  cudaFree(d_plan->idxnupts);
  d_plan->idxnupts = d_idxnupts;

  /* --------------------------------------------- */
  //        Determining Subproblem properties      //
  /* --------------------------------------------- */
  n = numobins[0] * numobins[1] * numobins[2];
  calc_subprob_3d_v1<<<(n + 1024 - 1) / 1024, 1024, 0, stream>>>(
      binsperobinx, binsperobiny, binsperobinz, d_binsize, d_numsubprob, maxsubprobsize,
      numobins[0] * numobins[1] * numobins[2]);
  RETURN_IF_CUDA_ERROR

  n        = numobins[0] * numobins[1] * numobins[2];
  d_ptr    = thrust::device_pointer_cast(d_numsubprob);
  d_result = thrust::device_pointer_cast(d_subprobstartpts + 1);
  thrust::inclusive_scan(thrust::cuda::par.on(stream), d_ptr, d_ptr + n, d_result);

  if ((ier = checkCudaErrors(cudaMemsetAsync(d_subprobstartpts, 0, sizeof(int), stream))))
    return ier;

  int totalnumsubprob;
  if ((ier =
           checkCudaErrors(cudaMemcpyAsync(&totalnumsubprob, &d_subprobstartpts[n],
                                           sizeof(int), cudaMemcpyDeviceToHost, stream))))
    return ier;
  cudaStreamSynchronize(stream);
  if ((ier = checkCudaErrors(
           cudaMallocWrapper(&d_subprob_to_bin, totalnumsubprob * sizeof(int), stream,
                             d_plan->supports_pools))))
    return ier;
  map_b_into_subprob_3d_v1<<<(n + 1024 - 1) / 1024, 1024, 0, stream>>>(
      d_subprob_to_bin, d_subprobstartpts, d_numsubprob, n);
  err = cudaGetLastError();
  if (err != cudaSuccess) {
    fprintf(stderr, "[%s] Error: %s\n", __func__, cudaGetErrorString(err));
    cudaFree(d_subprob_to_bin);
    return FINUFFT_ERR_CUDA_FAILURE;
  }

  assert(d_subprob_to_bin != NULL);
  cudaFree(d_plan->subprob_to_bin);
  d_plan->subprob_to_bin  = d_subprob_to_bin;
  d_plan->totalnumsubprob = totalnumsubprob;

  return 0;
}

template<typename T>
int cuspread3d_blockgather(int nf1, int nf2, int nf3, int M, cufinufft_plan_t<T> *d_plan,
                           int blksize) {
  auto &stream = d_plan->stream;

  int ns             = d_plan->spopts.nspread;
  T es_c             = d_plan->spopts.ES_c;
  T es_beta          = d_plan->spopts.ES_beta;
  T sigma            = d_plan->spopts.upsampfac;
  int maxsubprobsize = d_plan->opts.gpu_maxsubprobsize;

  int obin_size_x = d_plan->opts.gpu_obinsizex;
  int obin_size_y = d_plan->opts.gpu_obinsizey;
  int obin_size_z = d_plan->opts.gpu_obinsizez;
  int bin_size_x  = d_plan->opts.gpu_binsizex;
  int bin_size_y  = d_plan->opts.gpu_binsizey;
  int bin_size_z  = d_plan->opts.gpu_binsizez;
  int numobins[3];
  numobins[0] = ceil((T)nf1 / obin_size_x);
  numobins[1] = ceil((T)nf2 / obin_size_y);
  numobins[2] = ceil((T)nf3 / obin_size_z);

  int binsperobinx, binsperobiny, binsperobinz;
  binsperobinx = obin_size_x / bin_size_x + 2;
  binsperobiny = obin_size_y / bin_size_y + 2;
  binsperobinz = obin_size_z / bin_size_z + 2;

  T *d_kx               = d_plan->kx;
  T *d_ky               = d_plan->ky;
  T *d_kz               = d_plan->kz;
  cuda_complex<T> *d_c  = d_plan->c;
  cuda_complex<T> *d_fw = d_plan->fw;

  int *d_binstartpts     = d_plan->binstartpts;
  int *d_subprobstartpts = d_plan->subprobstartpts;
  int *d_idxnupts        = d_plan->idxnupts;

  int totalnumsubprob   = d_plan->totalnumsubprob;
  int *d_subprob_to_bin = d_plan->subprob_to_bin;

  size_t sharedplanorysize =
      obin_size_x * obin_size_y * obin_size_z * sizeof(cuda_complex<T>);
  if (sharedplanorysize > 49152) {
    std::cerr << "[cuspread3d_blockgather] error: not enough shared memory" << std::endl;
    return FINUFFT_ERR_INSUFFICIENT_SHMEM;
  }

  for (int t = 0; t < blksize; t++) {
    if (d_plan->opts.gpu_kerevalmeth == 1) {
      spread_3d_block_gather<T, 1><<<totalnumsubprob, 64, sharedplanorysize, stream>>>(
          d_kx, d_ky, d_kz, d_c + t * M, d_fw + t * nf1 * nf2 * nf3, M, ns, nf1, nf2, nf3,
          es_c, es_beta, sigma, d_binstartpts, obin_size_x, obin_size_y, obin_size_z,
          binsperobinx * binsperobiny * binsperobinz, d_subprob_to_bin, d_subprobstartpts,
          maxsubprobsize, numobins[0], numobins[1], numobins[2], d_idxnupts);
      RETURN_IF_CUDA_ERROR
    } else {
      spread_3d_block_gather<T, 0><<<totalnumsubprob, 64, sharedplanorysize, stream>>>(
          d_kx, d_ky, d_kz, d_c + t * M, d_fw + t * nf1 * nf2 * nf3, M, ns, nf1, nf2, nf3,
          es_c, es_beta, sigma, d_binstartpts, obin_size_x, obin_size_y, obin_size_z,
          binsperobinx * binsperobiny * binsperobinz, d_subprob_to_bin, d_subprobstartpts,
          maxsubprobsize, numobins[0], numobins[1], numobins[2], d_idxnupts);
      RETURN_IF_CUDA_ERROR
    }
  }

  return 0;
}

template<typename T>
int cuspread3d_subprob_prop(int nf1, int nf2, int nf3, int M,
                            cufinufft_plan_t<T> *d_plan) {
  auto &stream = d_plan->stream;

  int maxsubprobsize = d_plan->opts.gpu_maxsubprobsize;
  int bin_size_x     = d_plan->opts.gpu_binsizex;
  int bin_size_y     = d_plan->opts.gpu_binsizey;
  int bin_size_z     = d_plan->opts.gpu_binsizez;
  if (bin_size_x < 0 || bin_size_y < 0 || bin_size_z < 0) {
    std::cerr << "error: invalid binsize (binsizex, binsizey, binsizez) = (";
    std::cerr << bin_size_x << "," << bin_size_y << "," << bin_size_z << ")" << std::endl;
    return FINUFFT_ERR_BINSIZE_NOTVALID;
  }

  int numbins[3];
  numbins[0] = ceil((T)nf1 / bin_size_x);
  numbins[1] = ceil((T)nf2 / bin_size_y);
  numbins[2] = ceil((T)nf3 / bin_size_z);

  T *d_kx = d_plan->kx;
  T *d_ky = d_plan->ky;
  T *d_kz = d_plan->kz;

  int *d_binsize         = d_plan->binsize;
  int *d_binstartpts     = d_plan->binstartpts;
  int *d_sortidx         = d_plan->sortidx;
  int *d_numsubprob      = d_plan->numsubprob;
  int *d_subprobstartpts = d_plan->subprobstartpts;
  int *d_idxnupts        = d_plan->idxnupts;

  int *d_subprob_to_bin = NULL;

  int ier;
  if ((ier = checkCudaErrors(cudaMemsetAsync(
           d_binsize, 0, numbins[0] * numbins[1] * numbins[2] * sizeof(int), stream))))
    return ier;
  calc_bin_size_noghost_3d<<<(M + 1024 - 1) / 1024, 1024, 0, stream>>>(
      M, nf1, nf2, nf3, bin_size_x, bin_size_y, bin_size_z, numbins[0], numbins[1],
      numbins[2], d_binsize, d_kx, d_ky, d_kz, d_sortidx);
  RETURN_IF_CUDA_ERROR

  int n = numbins[0] * numbins[1] * numbins[2];
  thrust::device_ptr<int> d_ptr(d_binsize);
  thrust::device_ptr<int> d_result(d_binstartpts);
  thrust::exclusive_scan(thrust::cuda::par.on(stream), d_ptr, d_ptr + n, d_result);

  calc_inverse_of_global_sort_index_3d<<<(M + 1024 - 1) / 1024, 1024, 0, stream>>>(
      M, bin_size_x, bin_size_y, bin_size_z, numbins[0], numbins[1], numbins[2],
      d_binstartpts, d_sortidx, d_kx, d_ky, d_kz, d_idxnupts, nf1, nf2, nf3);
  RETURN_IF_CUDA_ERROR
  /* --------------------------------------------- */
  //        Determining Subproblem properties      //
  /* --------------------------------------------- */
  calc_subprob_3d_v2<<<(M + 1024 - 1) / 1024, 1024, 0, stream>>>(
      d_binsize, d_numsubprob, maxsubprobsize, numbins[0] * numbins[1] * numbins[2]);
  RETURN_IF_CUDA_ERROR

  d_ptr    = thrust::device_pointer_cast(d_numsubprob);
  d_result = thrust::device_pointer_cast(d_subprobstartpts + 1);
  thrust::inclusive_scan(thrust::cuda::par.on(stream), d_ptr, d_ptr + n, d_result);
  int totalnumsubprob;
  if (checkCudaErrors(cudaMemsetAsync(d_subprobstartpts, 0, sizeof(int), stream)) ||
      checkCudaErrors(cudaMemcpyAsync(&totalnumsubprob, &d_subprobstartpts[n],
                                      sizeof(int), cudaMemcpyDeviceToHost, stream)))
    return FINUFFT_ERR_CUDA_FAILURE;
  cudaStreamSynchronize(stream);
  if (checkCudaErrors(cudaMallocWrapper(&d_subprob_to_bin, totalnumsubprob * sizeof(int),
                                        stream, d_plan->supports_pools)))
    return FINUFFT_ERR_CUDA_FAILURE;

  map_b_into_subprob_3d_v2<<<(numbins[0] * numbins[1] + 1024 - 1) / 1024, 1024, 0,
                             stream>>>(d_subprob_to_bin, d_subprobstartpts, d_numsubprob,
                                       numbins[0] * numbins[1] * numbins[2]);
  cudaError_t err = cudaGetLastError();
  if (err != cudaSuccess) {
    fprintf(stderr, "[%s] Error: %s\n", __func__, cudaGetErrorString(err));
    cudaFree(d_subprob_to_bin);
    return FINUFFT_ERR_CUDA_FAILURE;
  }

  assert(d_subprob_to_bin != NULL);
  if (d_plan->subprob_to_bin != NULL) cudaFree(d_plan->subprob_to_bin);
  d_plan->subprob_to_bin = d_subprob_to_bin;
  assert(d_plan->subprob_to_bin != nullptr);
  d_plan->totalnumsubprob = totalnumsubprob;

  return 0;
}

template<typename T>
int cuspread3d_subprob(int nf1, int nf2, int nf3, int M, cufinufft_plan_t<T> *d_plan,
                       int blksize) {
  auto &stream = d_plan->stream;

  int ns = d_plan->spopts.nspread; // psi's support in terms of number of cells
  int maxsubprobsize = d_plan->opts.gpu_maxsubprobsize;

  // assume that bin_size_x > ns/2;
  int bin_size_x = d_plan->opts.gpu_binsizex;
  int bin_size_y = d_plan->opts.gpu_binsizey;
  int bin_size_z = d_plan->opts.gpu_binsizez;
  int numbins[3];
  numbins[0] = ceil((T)nf1 / bin_size_x);
  numbins[1] = ceil((T)nf2 / bin_size_y);
  numbins[2] = ceil((T)nf3 / bin_size_z);

  T *d_kx               = d_plan->kx;
  T *d_ky               = d_plan->ky;
  T *d_kz               = d_plan->kz;
  cuda_complex<T> *d_c  = d_plan->c;
  cuda_complex<T> *d_fw = d_plan->fw;

  int *d_binsize         = d_plan->binsize;
  int *d_binstartpts     = d_plan->binstartpts;
  int *d_numsubprob      = d_plan->numsubprob;
  int *d_subprobstartpts = d_plan->subprobstartpts;
  int *d_idxnupts        = d_plan->idxnupts;

  int totalnumsubprob   = d_plan->totalnumsubprob;
  int *d_subprob_to_bin = d_plan->subprob_to_bin;

  T sigma   = d_plan->spopts.upsampfac;
  T es_c    = d_plan->spopts.ES_c;
  T es_beta = d_plan->spopts.ES_beta;
  const auto sharedplanorysize =
      shared_memory_required<T>(3, d_plan->spopts.nspread, d_plan->opts.gpu_binsizex,
                                d_plan->opts.gpu_binsizey, d_plan->opts.gpu_binsizez);
  for (int t = 0; t < blksize; t++) {
    if (d_plan->opts.gpu_kerevalmeth) {
<<<<<<< HEAD
      cufinufft_set_shared_memory(spread_3d_subprob<T, 1>, 3, *d_plan);
=======
      if (const auto finufft_err =
              cufinufft_set_shared_memory(spread_3d_subprob<T, 1>, 3, *d_plan) != 0) {
        return FINUFFT_ERR_INSUFFICIENT_SHMEM;
      }
>>>>>>> b3c2be7d
      RETURN_IF_CUDA_ERROR
      spread_3d_subprob<T, 1><<<totalnumsubprob, 256, sharedplanorysize, stream>>>(
          d_kx, d_ky, d_kz, d_c + t * M, d_fw + t * nf1 * nf2 * nf3, M, ns, nf1, nf2, nf3,
          sigma, es_c, es_beta, d_binstartpts, d_binsize, bin_size_x, bin_size_y,
          bin_size_z, d_subprob_to_bin, d_subprobstartpts, d_numsubprob, maxsubprobsize,
          numbins[0], numbins[1], numbins[2], d_idxnupts);
      RETURN_IF_CUDA_ERROR
    } else {
<<<<<<< HEAD
      cufinufft_set_shared_memory(spread_3d_subprob<T, 0>, 3, *d_plan);
=======
      if (const auto finufft_err =
              cufinufft_set_shared_memory(spread_3d_subprob<T, 0>, 3, *d_plan) != 0) {
        return FINUFFT_ERR_INSUFFICIENT_SHMEM;
      }
>>>>>>> b3c2be7d
      RETURN_IF_CUDA_ERROR
      spread_3d_subprob<T, 0><<<totalnumsubprob, 256, sharedplanorysize, stream>>>(
          d_kx, d_ky, d_kz, d_c + t * M, d_fw + t * nf1 * nf2 * nf3, M, ns, nf1, nf2, nf3,
          sigma, es_c, es_beta, d_binstartpts, d_binsize, bin_size_x, bin_size_y,
          bin_size_z, d_subprob_to_bin, d_subprobstartpts, d_numsubprob, maxsubprobsize,
          numbins[0], numbins[1], numbins[2], d_idxnupts);
      RETURN_IF_CUDA_ERROR
    }
  }

  return 0;
}

template int cuspread3d<float>(cufinufft_plan_t<float> *d_plan, int blksize);
template int cuspread3d<double>(cufinufft_plan_t<double> *d_plan, int blksize);
template int cuspread3d_nuptsdriven_prop<float>(int nf1, int nf2, int nf3, int M,
                                                cufinufft_plan_t<float> *d_plan);
template int cuspread3d_nuptsdriven_prop<double>(int nf1, int nf2, int nf3, int M,
                                                 cufinufft_plan_t<double> *d_plan);
template int cuspread3d_subprob_prop<float>(int nf1, int nf2, int nf3, int M,
                                            cufinufft_plan_t<float> *d_plan);
template int cuspread3d_subprob_prop<double>(int nf1, int nf2, int nf3, int M,
                                             cufinufft_plan_t<double> *d_plan);
template int cuspread3d_blockgather_prop<float>(int nf1, int nf2, int nf3, int M,
                                                cufinufft_plan_t<float> *d_plan);
template int cuspread3d_blockgather_prop<double>(int nf1, int nf2, int nf3, int M,
                                                 cufinufft_plan_t<double> *d_plan);

} // namespace spreadinterp
} // namespace cufinufft<|MERGE_RESOLUTION|>--- conflicted
+++ resolved
@@ -280,7 +280,6 @@
 
   blocks.x = (threadsPerBlock.x + numbins[0] - 1) / threadsPerBlock.x;
   blocks.y = (threadsPerBlock.y + numbins[1] - 1) / threadsPerBlock.y;
-  blocks.y = (threadsPerBlock.y + numbins[1] - 1) / threadsPerBlock.y;
   blocks.z = (threadsPerBlock.z + numbins[2] - 1) / threadsPerBlock.z;
 
   ghost_bin_pts_index<<<blocks, threadsPerBlock, 0, stream>>>(
@@ -538,14 +537,10 @@
                                 d_plan->opts.gpu_binsizey, d_plan->opts.gpu_binsizez);
   for (int t = 0; t < blksize; t++) {
     if (d_plan->opts.gpu_kerevalmeth) {
-<<<<<<< HEAD
-      cufinufft_set_shared_memory(spread_3d_subprob<T, 1>, 3, *d_plan);
-=======
       if (const auto finufft_err =
               cufinufft_set_shared_memory(spread_3d_subprob<T, 1>, 3, *d_plan) != 0) {
         return FINUFFT_ERR_INSUFFICIENT_SHMEM;
       }
->>>>>>> b3c2be7d
       RETURN_IF_CUDA_ERROR
       spread_3d_subprob<T, 1><<<totalnumsubprob, 256, sharedplanorysize, stream>>>(
           d_kx, d_ky, d_kz, d_c + t * M, d_fw + t * nf1 * nf2 * nf3, M, ns, nf1, nf2, nf3,
@@ -554,14 +549,10 @@
           numbins[0], numbins[1], numbins[2], d_idxnupts);
       RETURN_IF_CUDA_ERROR
     } else {
-<<<<<<< HEAD
-      cufinufft_set_shared_memory(spread_3d_subprob<T, 0>, 3, *d_plan);
-=======
       if (const auto finufft_err =
               cufinufft_set_shared_memory(spread_3d_subprob<T, 0>, 3, *d_plan) != 0) {
         return FINUFFT_ERR_INSUFFICIENT_SHMEM;
       }
->>>>>>> b3c2be7d
       RETURN_IF_CUDA_ERROR
       spread_3d_subprob<T, 0><<<totalnumsubprob, 256, sharedplanorysize, stream>>>(
           d_kx, d_ky, d_kz, d_c + t * M, d_fw + t * nf1 * nf2 * nf3, M, ns, nf1, nf2, nf3,
