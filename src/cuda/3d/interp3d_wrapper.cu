#include <iomanip>
#include <iostream>

#include <cuComplex.h>
#include <cufinufft/contrib/helper_cuda.h>

#include <cufinufft/memtransfer.h>
#include <cufinufft/spreadinterp.h>

#include "spreadinterp3d.cuh"

using namespace cufinufft::memtransfer;

namespace cufinufft {
namespace spreadinterp {

template <typename T>
int cuinterp3d(cufinufft_plan_t<T> *d_plan, int blksize)
/*
    A wrapper for different interpolation methods.

    Methods available:
    (1) Non-uniform points driven
    (2) Subproblem

    Melody Shih 07/25/19
*/
{
    int nf1 = d_plan->nf1;
    int nf2 = d_plan->nf2;
    int nf3 = d_plan->nf3;
    int M = d_plan->M;

    int ier;
    switch (d_plan->opts.gpu_method) {
    case 1: {
        ier = cuinterp3d_nuptsdriven<T>(nf1, nf2, nf3, M, d_plan, blksize);
    } break;
    case 2: {
        ier = cuinterp3d_subprob<T>(nf1, nf2, nf3, M, d_plan, blksize);
    } break;
    default:
        std::cerr << "[cuinterp3d] error: incorrect method, should be 1,2\n";
        ier = FINUFFT_ERR_METHOD_NOTVALID;
    }

    return ier;
}

template <typename T>
int cuinterp3d_nuptsdriven(int nf1, int nf2, int nf3, int M, cufinufft_plan_t<T> *d_plan, int blksize) {
    auto &stream = d_plan->stream;

    dim3 threadsPerBlock;
    dim3 blocks;

    int ns = d_plan->spopts.nspread; // psi's support in terms of number of cells
    T es_c = d_plan->spopts.ES_c;
    T es_beta = d_plan->spopts.ES_beta;
    T sigma = d_plan->spopts.upsampfac;
    int pirange = d_plan->spopts.pirange;

    int *d_idxnupts = d_plan->idxnupts;

    T *d_kx = d_plan->kx;
    T *d_ky = d_plan->ky;
    T *d_kz = d_plan->kz;
    cuda_complex<T> *d_c = d_plan->c;
    cuda_complex<T> *d_fw = d_plan->fw;

    const char *tpbstr = getenv("CUFINUFFT_INTERP3D_TPB");
    threadsPerBlock.x = tpbstr ? std::atoi(tpbstr) : 64;
    threadsPerBlock.y = 1;
    blocks.x = (M + threadsPerBlock.x - 1) / threadsPerBlock.x;
    blocks.y = 1;

    if (d_plan->opts.gpu_kerevalmeth) {
        for (int t = 0; t < blksize; t++) {
            interp_3d_nupts_driven<T, 1>
<<<<<<< HEAD
                <<<blocks, threadsPerBlock, 0, stream>>>(d_kx, d_ky, d_kz, d_c + t * M, d_fw + t * nf1 * nf2 * nf3, M,
                                                         ns, nf1, nf2, nf3, es_c, es_beta, sigma, d_idxnupts, pirange);
=======
                <<<blocks, threadsPerBlock, 0, 0>>>(d_kx, d_ky, d_kz, d_c + t * M, d_fw + t * nf1 * nf2 * nf3, M, ns,
                                                    nf1, nf2, nf3, es_c, es_beta, sigma, d_idxnupts, pirange);
            RETURN_IF_CUDA_ERROR
>>>>>>> 7a3ede19
        }
    } else {
        for (int t = 0; t < blksize; t++) {
            interp_3d_nupts_driven<T, 0>
<<<<<<< HEAD
                <<<blocks, threadsPerBlock, 0, stream>>>(d_kx, d_ky, d_kz, d_c + t * M, d_fw + t * nf1 * nf2 * nf3, M,
                                                         ns, nf1, nf2, nf3, es_c, es_beta, sigma, d_idxnupts, pirange);
=======
                <<<blocks, threadsPerBlock, 0, 0>>>(d_kx, d_ky, d_kz, d_c + t * M, d_fw + t * nf1 * nf2 * nf3, M, ns,
                                                    nf1, nf2, nf3, es_c, es_beta, sigma, d_idxnupts, pirange);
            RETURN_IF_CUDA_ERROR
>>>>>>> 7a3ede19
        }
    }

    return 0;
}

template <typename T>
int cuinterp3d_subprob(int nf1, int nf2, int nf3, int M, cufinufft_plan_t<T> *d_plan, int blksize) {
    auto &stream = d_plan->stream;

    int ns = d_plan->spopts.nspread; // psi's support in terms of number of cells
    int maxsubprobsize = d_plan->opts.gpu_maxsubprobsize;

    // assume that bin_size_x > ns/2;
    int bin_size_x = d_plan->opts.gpu_binsizex;
    int bin_size_y = d_plan->opts.gpu_binsizey;
    int bin_size_z = d_plan->opts.gpu_binsizez;
    int numbins[3];
    numbins[0] = ceil((T)nf1 / bin_size_x);
    numbins[1] = ceil((T)nf2 / bin_size_y);
    numbins[2] = ceil((T)nf3 / bin_size_z);

    T *d_kx = d_plan->kx;
    T *d_ky = d_plan->ky;
    T *d_kz = d_plan->kz;
    cuda_complex<T> *d_c = d_plan->c;
    cuda_complex<T> *d_fw = d_plan->fw;

    int *d_binsize = d_plan->binsize;
    int *d_binstartpts = d_plan->binstartpts;
    int *d_numsubprob = d_plan->numsubprob;
    int *d_subprobstartpts = d_plan->subprobstartpts;
    int *d_idxnupts = d_plan->idxnupts;
    int *d_subprob_to_bin = d_plan->subprob_to_bin;
    int totalnumsubprob = d_plan->totalnumsubprob;

    T sigma = d_plan->spopts.upsampfac;
    T es_c = d_plan->spopts.ES_c;
    T es_beta = d_plan->spopts.ES_beta;
    int pirange = d_plan->spopts.pirange;
    size_t sharedplanorysize = (bin_size_x + 2 * ceil(ns / 2.0)) * (bin_size_y + 2 * ceil(ns / 2.0)) *
                               (bin_size_z + 2 * ceil(ns / 2.0)) * sizeof(cuda_complex<T>);
    if (sharedplanorysize > 49152) {
        std::cerr << "[cuinterp3d_subprob] error: not enough shared memory\n";
        return FINUFFT_ERR_INSUFFICIENT_SHMEM;
    }

    for (int t = 0; t < blksize; t++) {
        if (d_plan->opts.gpu_kerevalmeth == 1) {
            interp_3d_subprob<T, 1><<<totalnumsubprob, 256, sharedplanorysize, stream>>>(
                d_kx, d_ky, d_kz, d_c + t * M, d_fw + t * nf1 * nf2 * nf3, M, ns, nf1, nf2, nf3, es_c, es_beta, sigma,
                d_binstartpts, d_binsize, bin_size_x, bin_size_y, bin_size_z, d_subprob_to_bin, d_subprobstartpts,
                d_numsubprob, maxsubprobsize, numbins[0], numbins[1], numbins[2], d_idxnupts, pirange);
            RETURN_IF_CUDA_ERROR
        } else {
            interp_3d_subprob<T, 0><<<totalnumsubprob, 256, sharedplanorysize, stream>>>(
                d_kx, d_ky, d_kz, d_c + t * M, d_fw + t * nf1 * nf2 * nf3, M, ns, nf1, nf2, nf3, es_c, es_beta, sigma,
                d_binstartpts, d_binsize, bin_size_x, bin_size_y, bin_size_z, d_subprob_to_bin, d_subprobstartpts,
                d_numsubprob, maxsubprobsize, numbins[0], numbins[1], numbins[2], d_idxnupts, pirange);
            RETURN_IF_CUDA_ERROR
        }
    }

    return 0;
}

template int cuinterp3d<float>(cufinufft_plan_t<float> *d_plan, int blksize);
template int cuinterp3d<double>(cufinufft_plan_t<double> *d_plan, int blksize);

template int cuinterp3d_nuptsdriven<float>(int nf1, int nf2, int nf3, int M, cufinufft_plan_t<float> *d_plan,
                                           int blksize);
template int cuinterp3d_nuptsdriven<double>(int nf1, int nf2, int nf3, int M, cufinufft_plan_t<double> *d_plan,
                                            int blksize);

template int cuinterp3d_subprob<float>(int nf1, int nf2, int nf3, int M, cufinufft_plan_t<float> *d_plan, int blksize);
template int cuinterp3d_subprob<double>(int nf1, int nf2, int nf3, int M, cufinufft_plan_t<double> *d_plan,
                                        int blksize);

} // namespace spreadinterp
} // namespace cufinufft<|MERGE_RESOLUTION|>--- conflicted
+++ resolved
@@ -77,26 +77,16 @@
     if (d_plan->opts.gpu_kerevalmeth) {
         for (int t = 0; t < blksize; t++) {
             interp_3d_nupts_driven<T, 1>
-<<<<<<< HEAD
                 <<<blocks, threadsPerBlock, 0, stream>>>(d_kx, d_ky, d_kz, d_c + t * M, d_fw + t * nf1 * nf2 * nf3, M,
                                                          ns, nf1, nf2, nf3, es_c, es_beta, sigma, d_idxnupts, pirange);
-=======
-                <<<blocks, threadsPerBlock, 0, 0>>>(d_kx, d_ky, d_kz, d_c + t * M, d_fw + t * nf1 * nf2 * nf3, M, ns,
-                                                    nf1, nf2, nf3, es_c, es_beta, sigma, d_idxnupts, pirange);
             RETURN_IF_CUDA_ERROR
->>>>>>> 7a3ede19
         }
     } else {
         for (int t = 0; t < blksize; t++) {
             interp_3d_nupts_driven<T, 0>
-<<<<<<< HEAD
                 <<<blocks, threadsPerBlock, 0, stream>>>(d_kx, d_ky, d_kz, d_c + t * M, d_fw + t * nf1 * nf2 * nf3, M,
                                                          ns, nf1, nf2, nf3, es_c, es_beta, sigma, d_idxnupts, pirange);
-=======
-                <<<blocks, threadsPerBlock, 0, 0>>>(d_kx, d_ky, d_kz, d_c + t * M, d_fw + t * nf1 * nf2 * nf3, M, ns,
-                                                    nf1, nf2, nf3, es_c, es_beta, sigma, d_idxnupts, pirange);
             RETURN_IF_CUDA_ERROR
->>>>>>> 7a3ede19
         }
     }
 
