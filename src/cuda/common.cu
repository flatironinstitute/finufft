--- conflicted
+++ resolved
@@ -245,33 +245,17 @@
 void cufinufft_setup_binsize(int type, int ns, int dim, cufinufft_opts *opts) {
   // Marco Barbone 07/26/24. Using the shared memory available on the device, to
   // determine the optimal binsize for the spreader.
-<<<<<<< HEAD
-=======
   // WARNING: This function does not check for CUDA errors, the caller should check and
   // handle them.
->>>>>>> b3c2be7d
   // TODO: This can still be improved some sizes are hardcoded still
   int shared_mem_per_block{}, device_id{};
   switch (dim) {
   case 1: {
-<<<<<<< HEAD
-    if (opts->gpu_binsizex < 0) {
-      cudaGetDevice(&device_id);
-      if (const auto err = cudaGetLastError(); err != cudaSuccess) {
-        throw std::runtime_error(cudaGetErrorString(err));
-      }
-      cudaDeviceGetAttribute(&shared_mem_per_block,
-                             cudaDevAttrMaxSharedMemoryPerBlockOptin, device_id);
-      if (const auto err = cudaGetLastError(); err != cudaSuccess) {
-        throw std::runtime_error(cudaGetErrorString(err));
-      }
-=======
     if (opts->gpu_binsizex == 0) {
       cudaGetDevice(&device_id);
       cudaDeviceGetAttribute(&shared_mem_per_block,
                              cudaDevAttrMaxSharedMemoryPerBlockOptin, device_id);
       // CUDA error handled by the caller not checking them here.
->>>>>>> b3c2be7d
       // use 1/6 of the shared memory for the binsize
       // From experiments on multiple GPUs this gives the best tradeoff.
       // It is within 90% of the maximum performance for all GPUs tested.
@@ -284,11 +268,7 @@
     opts->gpu_binsizez = 1;
   } break;
   case 2: {
-<<<<<<< HEAD
-    if (opts->gpu_binsizex < 0 || opts->gpu_binsizey < 0) {
-=======
     if (opts->gpu_binsizex == 0 || opts->gpu_binsizey == 0) {
->>>>>>> b3c2be7d
       switch (opts->gpu_method) {
       case 0:
       case 2: {
@@ -297,23 +277,10 @@
       } break;
       case 1: {
         cudaGetDevice(&device_id);
-<<<<<<< HEAD
-        if (const auto err = cudaGetLastError(); err != cudaSuccess) {
-          throw std::runtime_error(cudaGetErrorString(err));
-        }
-        cudaDeviceGetAttribute(&shared_mem_per_block,
-                               cudaDevAttrMaxSharedMemoryPerBlockOptin, device_id);
-        if (const auto err = cudaGetLastError(); err != cudaSuccess) {
-          throw std::runtime_error(cudaGetErrorString(err));
-        }
-
-        const auto binsize = find_bin_size<T>(shared_mem_per_block, dim, ns);
-=======
         cudaDeviceGetAttribute(&shared_mem_per_block,
                                cudaDevAttrMaxSharedMemoryPerBlockOptin, device_id);
         const auto binsize = find_bin_size<T>(shared_mem_per_block, dim, ns);
         // in 2D 1/6 is too small, it gets slower because of the excessive padding
->>>>>>> b3c2be7d
         opts->gpu_binsizex = binsize;
         opts->gpu_binsizey = binsize;
       } break;
@@ -326,32 +293,19 @@
     case 0:
     case 1:
     case 2: {
-<<<<<<< HEAD
-      if (opts->gpu_binsizex < 0 || opts->gpu_binsizey < 0 || opts->gpu_binsizez < 0) {
-=======
       if (opts->gpu_binsizex == 0 || opts->gpu_binsizey == 0 || opts->gpu_binsizez == 0) {
->>>>>>> b3c2be7d
         opts->gpu_binsizex = 16;
         opts->gpu_binsizey = 16;
         opts->gpu_binsizez = 2;
       }
     } break;
     case 4: {
-<<<<<<< HEAD
-      opts->gpu_obinsizex = (opts->gpu_obinsizex < 0) ? 8 : opts->gpu_obinsizex;
-      opts->gpu_obinsizey = (opts->gpu_obinsizey < 0) ? 8 : opts->gpu_obinsizey;
-      opts->gpu_obinsizez = (opts->gpu_obinsizez < 0) ? 8 : opts->gpu_obinsizez;
-      opts->gpu_binsizex  = (opts->gpu_binsizex < 0) ? 4 : opts->gpu_binsizex;
-      opts->gpu_binsizey  = (opts->gpu_binsizey < 0) ? 4 : opts->gpu_binsizey;
-      opts->gpu_binsizez  = (opts->gpu_binsizez < 0) ? 4 : opts->gpu_binsizez;
-=======
       opts->gpu_obinsizex = (opts->gpu_obinsizex == 0) ? 8 : opts->gpu_obinsizex;
       opts->gpu_obinsizey = (opts->gpu_obinsizey == 0) ? 8 : opts->gpu_obinsizey;
       opts->gpu_obinsizez = (opts->gpu_obinsizez == 0) ? 8 : opts->gpu_obinsizez;
       opts->gpu_binsizex  = (opts->gpu_binsizex == 0) ? 4 : opts->gpu_binsizex;
       opts->gpu_binsizey  = (opts->gpu_binsizey == 0) ? 4 : opts->gpu_binsizey;
       opts->gpu_binsizez  = (opts->gpu_binsizez == 0) ? 4 : opts->gpu_binsizez;
->>>>>>> b3c2be7d
     } break;
     }
   } break;
