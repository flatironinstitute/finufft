#include <cuComplex.h>
#include <cufinufft/contrib/helper_cuda.h>
#include <iomanip>
#include <iostream>

#include <cufinufft/memtransfer.h>
#include <cufinufft/spreadinterp.h>
#include <cufinufft/types.h>

using namespace cufinufft::memtransfer;

#include "spreadinterp1d.cuh"

namespace cufinufft {
namespace spreadinterp {

template <typename T>
<<<<<<< HEAD
inline int cufinufft_interp1d(int nf1, cuda_complex<T> *d_fw, int M, T *d_kx, cuda_complex<T> *d_c,
                              cufinufft_plan_t<T> *d_plan)
/*
    This c function is written for only doing 1D interpolation. See
    test/interp1d_test.cu for usage.

    note: not allocate,transfer and free memories on gpu.
    Melody Shih 11/21/21
*/
{
    d_plan->nf1 = nf1;
    d_plan->M = M;
    d_plan->maxbatchsize = 1;

    d_plan->kx = d_kx;
    d_plan->c = d_c;
    d_plan->fw = d_fw;

    int ier;

    ier = allocgpumem1d_plan<T>(d_plan);
    ier = allocgpumem1d_nupts<T>(d_plan);

    if (d_plan->opts.gpu_method == 1) {
        ier = cuspread1d_nuptsdriven_prop<T>(nf1, M, d_plan);
        if (ier != 0) {
            printf("error: cuspread1d_subprob_prop, method(%d)\n", d_plan->opts.gpu_method);
            return ier;
        }
    }
    if (d_plan->opts.gpu_method == 2) {
        ier = cuspread1d_subprob_prop<T>(nf1, M, d_plan);
        if (ier != 0) {
            printf("error: cuspread1d_subprob_prop, method(%d)\n", d_plan->opts.gpu_method);
            return ier;
        }
    }

    ier = cuinterp1d<T>(d_plan, 1);
    freegpumemory<T>(d_plan);

    return ier;
}


template <typename T>
=======
>>>>>>> bbfa3e2e
int cuinterp1d(cufinufft_plan_t<T> *d_plan, int blksize)
/*
    A wrapper for different interpolation methods.

    Methods available:
    (1) Non-uniform points driven
    (2) Subproblem

    Melody Shih 11/21/21
*/
{
    int nf1 = d_plan->nf1;
    int M = d_plan->M;

    int ier;
    switch (d_plan->opts.gpu_method) {
    case 1: {
        ier = cuinterp1d_nuptsdriven<T>(nf1, M, d_plan, blksize);
    } break;
    default:
        std::cerr << "[cuinterp1d] error: incorrect method, should be 1" << std::endl;
        ier = FINUFFT_ERR_METHOD_NOTVALID;
    }

    return ier;
}

template <typename T>
int cuinterp1d_nuptsdriven(int nf1, int M, cufinufft_plan_t<T> *d_plan, int blksize) {
    dim3 threadsPerBlock;
    dim3 blocks;

    int ns = d_plan->spopts.nspread; // psi's support in terms of number of cells
    T es_c = d_plan->spopts.ES_c;
    T es_beta = d_plan->spopts.ES_beta;
    T sigma = d_plan->opts.upsampfac;
    int pirange = d_plan->spopts.pirange;
    int *d_idxnupts = d_plan->idxnupts;

    T *d_kx = d_plan->kx;
    cuda_complex<T> *d_c = d_plan->c;
    cuda_complex<T> *d_fw = d_plan->fw;

    threadsPerBlock.x = 32;
    threadsPerBlock.y = 1;
    blocks.x = (M + threadsPerBlock.x - 1) / threadsPerBlock.x;
    blocks.y = 1;

    if (d_plan->opts.gpu_kerevalmeth) {
        for (int t = 0; t < blksize; t++) {
            interp_1d_nuptsdriven<T, 1><<<blocks, threadsPerBlock>>>(d_kx, d_c + t * M, d_fw + t * nf1, M, ns, nf1,
                                                                     es_c, es_beta, sigma, d_idxnupts, pirange);
            RETURN_IF_CUDA_ERROR
        }
    } else {
        for (int t = 0; t < blksize; t++) {
            interp_1d_nuptsdriven<T, 0><<<blocks, threadsPerBlock>>>(d_kx, d_c + t * M, d_fw + t * nf1, M, ns, nf1,
                                                                     es_c, es_beta, sigma, d_idxnupts, pirange);
            RETURN_IF_CUDA_ERROR
        }
    }

    return 0;
}

template int cufinufft_interp1d(int nf1, cuda_complex<float> *d_fw, int M, float *d_kx, cuda_complex<float> *d_c,
                                cufinufft_plan_t<float> *d_plan);
template int cufinufft_interp1d(int nf1, cuda_complex<double> *d_fw, int M, double *d_kx, cuda_complex<double> *d_c,
                                cufinufft_plan_t<double> *d_plan);
template int cuinterp1d<float>(cufinufft_plan_t<float> *d_plan, int blksize);
template int cuinterp1d<double>(cufinufft_plan_t<double> *d_plan, int blksize);

} // namespace spreadinterp
} // namespace cufinufft<|MERGE_RESOLUTION|>--- conflicted
+++ resolved
@@ -15,8 +15,7 @@
 namespace spreadinterp {
 
 template <typename T>
-<<<<<<< HEAD
-inline int cufinufft_interp1d(int nf1, cuda_complex<T> *d_fw, int M, T *d_kx, cuda_complex<T> *d_c,
+int cufinufft_interp1d(int nf1, cuda_complex<T> *d_fw, int M, T *d_kx, cuda_complex<T> *d_c,
                               cufinufft_plan_t<T> *d_plan)
 /*
     This c function is written for only doing 1D interpolation. See
@@ -62,8 +61,6 @@
 
 
 template <typename T>
-=======
->>>>>>> bbfa3e2e
 int cuinterp1d(cufinufft_plan_t<T> *d_plan, int blksize)
 /*
     A wrapper for different interpolation methods.
