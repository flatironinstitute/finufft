#include <cuComplex.h>
#include <cufinufft/contrib/helper_cuda.h>
#include <iomanip>
#include <iostream>

#include <cufinufft/memtransfer.h>
#include <cufinufft/spreadinterp.h>
#include <cufinufft/types.h>

using namespace cufinufft::memtransfer;

#include "spreadinterp1d.cuh"

namespace cufinufft {
namespace spreadinterp {

template <typename T>
int cuinterp1d(cufinufft_plan_t<T> *d_plan, int blksize)
/*
    A wrapper for different interpolation methods.

    Methods available:
    (1) Non-uniform points driven
    (2) Subproblem

    Melody Shih 11/21/21
*/
{
    int nf1 = d_plan->nf1;
    int M = d_plan->M;

    int ier;
    switch (d_plan->opts.gpu_method) {
    case 1: {
        ier = cuinterp1d_nuptsdriven<T>(nf1, M, d_plan, blksize);
    } break;
    default:
        std::cerr << "[cuinterp1d] error: incorrect method, should be 1" << std::endl;
        ier = FINUFFT_ERR_METHOD_NOTVALID;
    }

    return ier;
}

template <typename T>
int cuinterp1d_nuptsdriven(int nf1, int M, cufinufft_plan_t<T> *d_plan, int blksize) {
    auto &stream = d_plan->stream;
    dim3 threadsPerBlock;
    dim3 blocks;

    int ns = d_plan->spopts.nspread; // psi's support in terms of number of cells
    T es_c = d_plan->spopts.ES_c;
    T es_beta = d_plan->spopts.ES_beta;
    T sigma = d_plan->opts.upsampfac;
    int pirange = d_plan->spopts.pirange;
    int *d_idxnupts = d_plan->idxnupts;

    T *d_kx = d_plan->kx;
    cuda_complex<T> *d_c = d_plan->c;
    cuda_complex<T> *d_fw = d_plan->fw;

    threadsPerBlock.x = 32;
    threadsPerBlock.y = 1;
    blocks.x = (M + threadsPerBlock.x - 1) / threadsPerBlock.x;
    blocks.y = 1;

    if (d_plan->opts.gpu_kerevalmeth) {
        for (int t = 0; t < blksize; t++) {
<<<<<<< HEAD
            interp_1d_nuptsdriven<T, 1><<<blocks, threadsPerBlock, 0, stream>>>(
                d_kx, d_c + t * M, d_fw + t * nf1, M, ns, nf1, es_c, es_beta, sigma, d_idxnupts, pirange);
        }
    } else {
        for (int t = 0; t < blksize; t++) {
            interp_1d_nuptsdriven<T, 0><<<blocks, threadsPerBlock, 0, stream>>>(
                d_kx, d_c + t * M, d_fw + t * nf1, M, ns, nf1, es_c, es_beta, sigma, d_idxnupts, pirange);
=======
            interp_1d_nuptsdriven<T, 1><<<blocks, threadsPerBlock>>>(d_kx, d_c + t * M, d_fw + t * nf1, M, ns, nf1,
                                                                     es_c, es_beta, sigma, d_idxnupts, pirange);
            RETURN_IF_CUDA_ERROR
        }
    } else {
        for (int t = 0; t < blksize; t++) {
            interp_1d_nuptsdriven<T, 0><<<blocks, threadsPerBlock>>>(d_kx, d_c + t * M, d_fw + t * nf1, M, ns, nf1,
                                                                     es_c, es_beta, sigma, d_idxnupts, pirange);
            RETURN_IF_CUDA_ERROR
>>>>>>> 7a3ede19
        }
    }

    return 0;
}

template int cuinterp1d<float>(cufinufft_plan_t<float> *d_plan, int blksize);
template int cuinterp1d<double>(cufinufft_plan_t<double> *d_plan, int blksize);

} // namespace spreadinterp
} // namespace cufinufft<|MERGE_RESOLUTION|>--- conflicted
+++ resolved
@@ -66,25 +66,15 @@
 
     if (d_plan->opts.gpu_kerevalmeth) {
         for (int t = 0; t < blksize; t++) {
-<<<<<<< HEAD
             interp_1d_nuptsdriven<T, 1><<<blocks, threadsPerBlock, 0, stream>>>(
                 d_kx, d_c + t * M, d_fw + t * nf1, M, ns, nf1, es_c, es_beta, sigma, d_idxnupts, pirange);
+            RETURN_IF_CUDA_ERROR
         }
     } else {
         for (int t = 0; t < blksize; t++) {
             interp_1d_nuptsdriven<T, 0><<<blocks, threadsPerBlock, 0, stream>>>(
                 d_kx, d_c + t * M, d_fw + t * nf1, M, ns, nf1, es_c, es_beta, sigma, d_idxnupts, pirange);
-=======
-            interp_1d_nuptsdriven<T, 1><<<blocks, threadsPerBlock>>>(d_kx, d_c + t * M, d_fw + t * nf1, M, ns, nf1,
-                                                                     es_c, es_beta, sigma, d_idxnupts, pirange);
             RETURN_IF_CUDA_ERROR
-        }
-    } else {
-        for (int t = 0; t < blksize; t++) {
-            interp_1d_nuptsdriven<T, 0><<<blocks, threadsPerBlock>>>(d_kx, d_c + t * M, d_fw + t * nf1, M, ns, nf1,
-                                                                     es_c, es_beta, sigma, d_idxnupts, pirange);
-            RETURN_IF_CUDA_ERROR
->>>>>>> 7a3ede19
         }
     }
 
