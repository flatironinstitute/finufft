--- conflicted
+++ resolved
@@ -120,23 +120,13 @@
 
     if (d_plan->opts.gpu_kerevalmeth) {
         for (int t = 0; t < blksize; t++) {
-<<<<<<< HEAD
-            interp_1d_nuptsdriven_horner<<<blocks, threadsPerBlock, 0, stream>>>(d_kx, d_c + t * M, d_fw + t * nf1, M,
-                                                                                 ns, nf1, sigma, d_idxnupts, pirange);
+            interp_1d_nuptsdriven<T, 1><<<blocks, threadsPerBlock, 0, stream>>>(
+                d_kx, d_c + t * M, d_fw + t * nf1, M, ns, nf1, es_c, es_beta, sigma, d_idxnupts, pirange);
         }
     } else {
         for (int t = 0; t < blksize; t++) {
-            interp_1d_nuptsdriven<<<blocks, threadsPerBlock, 0, stream>>>(d_kx, d_c + t * M, d_fw + t * nf1, M, ns, nf1,
-                                                                          es_c, es_beta, d_idxnupts, pirange);
-=======
-            interp_1d_nuptsdriven<T, 1><<<blocks, threadsPerBlock>>>(d_kx, d_c + t * M, d_fw + t * nf1, M, ns, nf1,
-                                                                     es_c, es_beta, sigma, d_idxnupts, pirange);
-        }
-    } else {
-        for (int t = 0; t < blksize; t++) {
-            interp_1d_nuptsdriven<T, 0><<<blocks, threadsPerBlock>>>(d_kx, d_c + t * M, d_fw + t * nf1, M, ns, nf1,
-                                                                     es_c, es_beta, sigma, d_idxnupts, pirange);
->>>>>>> cf516fb3
+            interp_1d_nuptsdriven<T, 0><<<blocks, threadsPerBlock, 0, stream>>>(
+                d_kx, d_c + t * M, d_fw + t * nf1, M, ns, nf1, es_c, es_beta, sigma, d_idxnupts, pirange);
         }
     }
 
