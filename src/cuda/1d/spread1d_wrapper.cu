--- conflicted
+++ resolved
@@ -38,14 +38,8 @@
     d_plan->M = M;
     d_plan->maxbatchsize = 1;
 
-<<<<<<< HEAD
-    ier = ALLOCGPUMEM1D_PLAN(d_plan);
-    ier = ALLOCGPUMEM1D_NUPTS(d_plan);
-=======
-    cudaEventRecord(start);
     ier = allocgpumem1d_plan<T>(d_plan);
     ier = allocgpumem1d_nupts<T>(d_plan);
->>>>>>> e02bf19c
 
     if (d_plan->opts.gpu_method == 1) {
         ier = cuspread1d_nuptsdriven_prop<T>(nf1, M, d_plan);
@@ -63,37 +57,9 @@
         }
     }
 
-<<<<<<< HEAD
-    ier = CUSPREAD1D(d_plan, 1);
-    FREEGPUMEMORY1D(d_plan);
-
-=======
-#ifdef TIME
-    float milliseconds = 0;
-    cudaEventRecord(stop);
-    cudaEventSynchronize(stop);
-    cudaEventElapsedTime(&milliseconds, start, stop);
-    printf("[time  ] Obtain Spread Prop\t %.3g ms\n", milliseconds);
-#endif
-
-    cudaEventRecord(start);
     ier = cuspread1d<T>(d_plan, 1);
-#ifdef TIME
-    cudaEventRecord(stop);
-    cudaEventSynchronize(stop);
-    cudaEventElapsedTime(&milliseconds, start, stop);
-    printf("[time  ] Spread (%d)\t\t %5.3f ms\n", d_plan->opts.gpu_method, milliseconds);
-#endif
-
-    cudaEventRecord(start);
     freegpumemory1d<T>(d_plan);
-#ifdef TIME
-    cudaEventRecord(stop);
-    cudaEventSynchronize(stop);
-    cudaEventElapsedTime(&milliseconds, start, stop);
-    printf("[time  ] Free GPU memory\t %.3g ms\n", milliseconds);
-#endif
->>>>>>> e02bf19c
+
     return ier;
 }
 
@@ -115,24 +81,16 @@
     int ier;
     switch (d_plan->opts.gpu_method) {
     case 1: {
-<<<<<<< HEAD
-        ier = CUSPREAD1D_NUPTSDRIVEN(nf1, M, d_plan, blksize);
-=======
-        cudaEventRecord(start);
         ier = cuspread1d_nuptsdriven<T>(nf1, M, d_plan, blksize);
->>>>>>> e02bf19c
+
         if (ier != 0) {
             std::cout << "error: cnufftspread1d_gpu_nuptsdriven" << std::endl;
             return 1;
         }
     } break;
     case 2: {
-<<<<<<< HEAD
-        ier = CUSPREAD1D_SUBPROB(nf1, M, d_plan, blksize);
-=======
-        cudaEventRecord(start);
         ier = cuspread1d_subprob<T>(nf1, M, d_plan, blksize);
->>>>>>> e02bf19c
+
         if (ier != 0) {
             std::cout << "error: cnufftspread1d_gpu_subprob" << std::endl;
             return 1;
@@ -145,16 +103,8 @@
     return ier;
 }
 
-<<<<<<< HEAD
-int CUSPREAD1D_NUPTSDRIVEN_PROP(int nf1, int M, CUFINUFFT_PLAN d_plan) {
-=======
 template <typename T>
 int cuspread1d_nuptsdriven_prop(int nf1, int M, cufinufft_plan_template<T> d_plan) {
-    cudaEvent_t start, stop;
-    cudaEventCreate(&start);
-    cudaEventCreate(&stop);
-
->>>>>>> e02bf19c
     if (d_plan->opts.gpu_sort) {
         int bin_size_x = d_plan->opts.gpu_binsizex;
         if (bin_size_x < 0) {
@@ -162,30 +112,10 @@
             return 1;
         }
 
-<<<<<<< HEAD
-        int numbins = ceil((CUFINUFFT_FLT)nf1 / bin_size_x);
-
-        CUFINUFFT_FLT *d_kx = d_plan->kx;
-=======
         int numbins = ceil((T)nf1 / bin_size_x);
-#ifdef DEBUG
-        std::cout << "[debug ] Dividing the uniform grids to bin size[" << d_plan->opts.gpu_binsizex << "]"
-                  << std::endl;
-        std::cout << "[debug ] numbins = [" << numbins << "]" << std::endl;
-#endif
 
         T *d_kx = d_plan->kx;
-#ifdef DEBUG
-        T *h_kx;
-        h_kx = (T *)malloc(M * sizeof(T));
-
-        checkCudaErrors(cudaMemcpy(h_kx, d_kx, M * sizeof(T), cudaMemcpyDeviceToHost));
-        for (int i = 0; i < M; i++) {
-            std::cout << "[debug ] ";
-            std::cout << "(" << setw(3) << h_kx[i] << ")" << std::endl;
-        }
-#endif
->>>>>>> e02bf19c
+
         int *d_binsize = d_plan->binsize;
         int *d_binstartpts = d_plan->binstartpts;
         int *d_sortidx = d_plan->sortidx;
@@ -212,16 +142,8 @@
     return 0;
 }
 
-<<<<<<< HEAD
-int CUSPREAD1D_NUPTSDRIVEN(int nf1, int M, CUFINUFFT_PLAN d_plan, int blksize) {
-=======
 template <typename T>
 int cuspread1d_nuptsdriven(int nf1, int M, cufinufft_plan_template<T> d_plan, int blksize) {
-    cudaEvent_t start, stop;
-    cudaEventCreate(&start);
-    cudaEventCreate(&stop);
-
->>>>>>> e02bf19c
     dim3 threadsPerBlock;
     dim3 blocks;
 
@@ -256,12 +178,8 @@
     return 0;
 }
 
-<<<<<<< HEAD
-int CUSPREAD1D_SUBPROB_PROP(int nf1, int M, CUFINUFFT_PLAN d_plan)
-=======
 template <typename T>
 int cuspread1d_subprob_prop(int nf1, int M, cufinufft_plan_template<T> d_plan)
->>>>>>> e02bf19c
 /*
     This function determines the properties for spreading that are independent
     of the strength of the nodes,  only relates to the locations of the nodes,
@@ -275,31 +193,11 @@
         std::cout << bin_size_x << ")" << std::endl;
         return 1;
     }
-<<<<<<< HEAD
-    int numbins = ceil((CUFINUFFT_FLT)nf1 / bin_size_x);
-=======
+
     int numbins = ceil((T)nf1 / bin_size_x);
-#ifdef DEBUG
-    std::cout << "[debug  ] Dividing the uniform grids to bin size[" << d_plan->opts.gpu_binsizex << "]" << std::endl;
-    std::cout << "[debug  ] numbins = [" << numbins << "]" << std::endl;
-#endif
->>>>>>> e02bf19c
 
     T *d_kx = d_plan->kx;
 
-<<<<<<< HEAD
-=======
-#ifdef DEBUG
-    T *h_kx;
-    h_kx = (T *)malloc(M * sizeof(T));
-
-    checkCudaErrors(cudaMemcpy(h_kx, d_kx, M * sizeof(T), cudaMemcpyDeviceToHost));
-    for (int i = 0; i < M; i++) {
-        std::cout << "[debug ]";
-        std::cout << "(" << setw(3) << h_kx[i] << ")" << std::endl;
-    }
-#endif
->>>>>>> e02bf19c
     int *d_binsize = d_plan->binsize;
     int *d_binstartpts = d_plan->binstartpts;
     int *d_sortidx = d_plan->sortidx;
@@ -345,16 +243,8 @@
     return 0;
 }
 
-<<<<<<< HEAD
-int CUSPREAD1D_SUBPROB(int nf1, int M, CUFINUFFT_PLAN d_plan, int blksize) {
-=======
 template <typename T>
 int cuspread1d_subprob(int nf1, int M, cufinufft_plan_template<T> d_plan, int blksize) {
-    cudaEvent_t start, stop;
-    cudaEventCreate(&start);
-    cudaEventCreate(&stop);
-
->>>>>>> e02bf19c
     int ns = d_plan->spopts.nspread; // psi's support in terms of number of cells
     T es_c = d_plan->spopts.ES_c;
     T es_beta = d_plan->spopts.ES_beta;
@@ -379,12 +269,7 @@
 
     int pirange = d_plan->spopts.pirange;
 
-<<<<<<< HEAD
-    CUFINUFFT_FLT sigma = d_plan->opts.upsampfac;
-=======
     T sigma = d_plan->opts.upsampfac;
-    cudaEventRecord(start);
->>>>>>> e02bf19c
 
     size_t sharedplanorysize = (bin_size_x + 2 * (int)ceil(ns / 2.0)) * sizeof(cuda_complex<T>);
     if (sharedplanorysize > 49152) {
