#include <cassert>
#include <cufinufft/contrib/helper_cuda.h>
#include <iomanip>
#include <iostream>

#include <cuComplex.h>
#include <thrust/device_ptr.h>
#include <thrust/scan.h>

#include <cufinufft/memtransfer.h>
#include <cufinufft/precision_independent.h>
#include <cufinufft/spreadinterp.h>

using namespace cufinufft::common;
using namespace cufinufft::memtransfer;

#include "spreadinterp1d.cuh"

namespace cufinufft {
namespace spreadinterp {

template <typename T>
int cuspread1d(cufinufft_plan_t<T> *d_plan, int blksize)
/*
    A wrapper for different spreading methods.

    Methods available:
    (1) Non-uniform points driven
    (2) Subproblem

    Melody Shih 11/21/21
*/
{
    int nf1 = d_plan->nf1;
    int M = d_plan->M;

    int ier;
    switch (d_plan->opts.gpu_method) {
    case 1: {
        ier = cuspread1d_nuptsdriven<T>(nf1, M, d_plan, blksize);
    } break;
    case 2: {
        ier = cuspread1d_subprob<T>(nf1, M, d_plan, blksize);
    } break;
    default:
        std::cerr << "[cuspread1d] error: incorrect method, should be 1 or 2\n";
        ier = FINUFFT_ERR_METHOD_NOTVALID;
    }

    return ier;
}

template <typename T>
int cuspread1d_nuptsdriven_prop(int nf1, int M, cufinufft_plan_t<T> *d_plan) {
    auto &stream = d_plan->stream;

    if (d_plan->opts.gpu_sort) {
        int bin_size_x = d_plan->opts.gpu_binsizex;
        if (bin_size_x < 0) {
            std::cerr << "[cuspread1d_nuptsdriven_prop] error: invalid binsize (binsizex) = (" << bin_size_x << ")\n";
            return FINUFFT_ERR_BINSIZE_NOTVALID;
        }

        int numbins = ceil((T)nf1 / bin_size_x);

        T *d_kx = d_plan->kx;

        int *d_binsize = d_plan->binsize;
        int *d_binstartpts = d_plan->binstartpts;
        int *d_sortidx = d_plan->sortidx;
        int *d_idxnupts = d_plan->idxnupts;

        int pirange = d_plan->spopts.pirange;
<<<<<<< HEAD

        checkCudaErrors(cudaMemsetAsync(d_binsize, 0, numbins * sizeof(int)));
        calc_bin_size_noghost_1d<<<(M + 1024 - 1) / 1024, 1024, 0, stream>>>(M, nf1, bin_size_x, numbins, d_binsize,
                                                                             d_kx, d_sortidx, pirange);
=======
        int ier;
        if ((ier = checkCudaErrors(cudaMemset(d_binsize, 0, numbins * sizeof(int)))))
            return ier;
        calc_bin_size_noghost_1d<<<(M + 1024 - 1) / 1024, 1024>>>(M, nf1, bin_size_x, numbins, d_binsize, d_kx,
                                                                  d_sortidx, pirange);
        RETURN_IF_CUDA_ERROR
>>>>>>> 7a3ede19

        int n = numbins;
        thrust::device_ptr<int> d_ptr(d_binsize);
        thrust::device_ptr<int> d_result(d_binstartpts);
        thrust::exclusive_scan(d_ptr, d_ptr + n, d_result);

<<<<<<< HEAD
        calc_inverse_of_global_sort_idx_1d<<<(M + 1024 - 1) / 1024, 1024, 0, stream>>>(
            M, bin_size_x, numbins, d_binstartpts, d_sortidx, d_kx, d_idxnupts, pirange, nf1);
    } else {
        int *d_idxnupts = d_plan->idxnupts;
        trivial_global_sort_index_1d<<<(M + 1024 - 1) / 1024, 1024, 0, stream>>>(M, d_idxnupts);
=======
        calc_inverse_of_global_sort_idx_1d<<<(M + 1024 - 1) / 1024, 1024>>>(M, bin_size_x, numbins, d_binstartpts,
                                                                            d_sortidx, d_kx, d_idxnupts, pirange, nf1);
        RETURN_IF_CUDA_ERROR
    } else {
        int *d_idxnupts = d_plan->idxnupts;
        trivial_global_sort_index_1d<<<(M + 1024 - 1) / 1024, 1024>>>(M, d_idxnupts);
        RETURN_IF_CUDA_ERROR
>>>>>>> 7a3ede19
    }

    return 0;
}

template <typename T>
int cuspread1d_nuptsdriven(int nf1, int M, cufinufft_plan_t<T> *d_plan, int blksize) {
    auto &stream = d_plan->stream;
    dim3 threadsPerBlock;
    dim3 blocks;

    int ns = d_plan->spopts.nspread; // psi's support in terms of number of cells
    int pirange = d_plan->spopts.pirange;
    int *d_idxnupts = d_plan->idxnupts;
    T es_c = d_plan->spopts.ES_c;
    T es_beta = d_plan->spopts.ES_beta;
    T sigma = d_plan->spopts.upsampfac;

    T *d_kx = d_plan->kx;
    cuda_complex<T> *d_c = d_plan->c;
    cuda_complex<T> *d_fw = d_plan->fw;

    threadsPerBlock.x = 16;
    threadsPerBlock.y = 1;
    blocks.x = (M + threadsPerBlock.x - 1) / threadsPerBlock.x;
    blocks.y = 1;

    if (d_plan->opts.gpu_kerevalmeth) {
        for (int t = 0; t < blksize; t++) {
<<<<<<< HEAD
            spread_1d_nuptsdriven<T, 1><<<blocks, threadsPerBlock, 0, stream>>>(
                d_kx, d_c + t * M, d_fw + t * nf1, M, ns, nf1, es_c, es_beta, sigma, d_idxnupts, pirange);
        }
    } else {
        for (int t = 0; t < blksize; t++) {
            spread_1d_nuptsdriven<T, 0><<<blocks, threadsPerBlock, 0, stream>>>(
                d_kx, d_c + t * M, d_fw + t * nf1, M, ns, nf1, es_c, es_beta, sigma, d_idxnupts, pirange);
=======
            spread_1d_nuptsdriven<T, 1><<<blocks, threadsPerBlock>>>(d_kx, d_c + t * M, d_fw + t * nf1, M, ns, nf1,
                                                                     es_c, es_beta, sigma, d_idxnupts, pirange);
            RETURN_IF_CUDA_ERROR
        }
    } else {
        for (int t = 0; t < blksize; t++) {
            spread_1d_nuptsdriven<T, 0><<<blocks, threadsPerBlock>>>(d_kx, d_c + t * M, d_fw + t * nf1, M, ns, nf1,
                                                                     es_c, es_beta, sigma, d_idxnupts, pirange);
            RETURN_IF_CUDA_ERROR
>>>>>>> 7a3ede19
        }
    }

    return 0;
}

template <typename T>
int cuspread1d_subprob_prop(int nf1, int M, cufinufft_plan_t<T> *d_plan)
/*
    This function determines the properties for spreading that are independent
    of the strength of the nodes,  only relates to the locations of the nodes,
    which only needs to be done once.
*/
{
<<<<<<< HEAD
    auto &stream = d_plan->stream;

=======
    int ier;
>>>>>>> 7a3ede19
    int maxsubprobsize = d_plan->opts.gpu_maxsubprobsize;
    int bin_size_x = d_plan->opts.gpu_binsizex;
    if (bin_size_x < 0) {
        std::cerr << "[cuspread1d_subprob_prop] error: invalid binsize (binsizex) = (" << bin_size_x << ")\n";
        return FINUFFT_ERR_BINSIZE_NOTVALID;
    }

    int numbins = ceil((T)nf1 / bin_size_x);

    T *d_kx = d_plan->kx;

    int *d_binsize = d_plan->binsize;
    int *d_binstartpts = d_plan->binstartpts;
    int *d_sortidx = d_plan->sortidx;
    int *d_numsubprob = d_plan->numsubprob;
    int *d_subprobstartpts = d_plan->subprobstartpts;
    int *d_idxnupts = d_plan->idxnupts;

    int *d_subprob_to_bin = nullptr;

    int pirange = d_plan->spopts.pirange;

<<<<<<< HEAD
    checkCudaErrors(cudaMemsetAsync(d_binsize, 0, numbins * sizeof(int), stream));
    calc_bin_size_noghost_1d<<<(M + 1024 - 1) / 1024, 1024, 0, stream>>>(M, nf1, bin_size_x, numbins, d_binsize, d_kx,
                                                                         d_sortidx, pirange);
=======
    if ((ier = checkCudaErrors(cudaMemset(d_binsize, 0, numbins * sizeof(int)))))
        return ier;
    calc_bin_size_noghost_1d<<<(M + 1024 - 1) / 1024, 1024>>>(M, nf1, bin_size_x, numbins, d_binsize, d_kx, d_sortidx,
                                                              pirange);
    RETURN_IF_CUDA_ERROR
>>>>>>> 7a3ede19

    int n = numbins;
    thrust::device_ptr<int> d_ptr(d_binsize);
    thrust::device_ptr<int> d_result(d_binstartpts);
    thrust::exclusive_scan(d_ptr, d_ptr + n, d_result);

<<<<<<< HEAD
    calc_inverse_of_global_sort_idx_1d<<<(M + 1024 - 1) / 1024, 1024, 0, stream>>>(
        M, bin_size_x, numbins, d_binstartpts, d_sortidx, d_kx, d_idxnupts, pirange, nf1);

    calc_subprob_1d<<<(M + 1024 - 1) / 1024, 1024, 0, stream>>>(d_binsize, d_numsubprob, maxsubprobsize, numbins);
=======
    calc_inverse_of_global_sort_idx_1d<<<(M + 1024 - 1) / 1024, 1024>>>(M, bin_size_x, numbins, d_binstartpts,
                                                                        d_sortidx, d_kx, d_idxnupts, pirange, nf1);
    RETURN_IF_CUDA_ERROR

    calc_subprob_1d<<<(M + 1024 - 1) / 1024, 1024>>>(d_binsize, d_numsubprob, maxsubprobsize, numbins);
    RETURN_IF_CUDA_ERROR
>>>>>>> 7a3ede19

    d_ptr = thrust::device_pointer_cast(d_numsubprob);
    d_result = thrust::device_pointer_cast(d_subprobstartpts + 1);
    thrust::inclusive_scan(d_ptr, d_ptr + n, d_result);
<<<<<<< HEAD
    checkCudaErrors(cudaMemsetAsync(d_subprobstartpts, 0, sizeof(int), stream));

    int totalnumsubprob;
    checkCudaErrors(
        cudaMemcpyAsync(&totalnumsubprob, &d_subprobstartpts[n], sizeof(int), cudaMemcpyDeviceToHost, stream));
    checkCudaErrors(cudaMallocAsync(&d_subprob_to_bin, totalnumsubprob * sizeof(int), stream));
    map_b_into_subprob_1d<<<(numbins + 1024 - 1) / 1024, 1024, 0, stream>>>(d_subprob_to_bin, d_subprobstartpts,
                                                                            d_numsubprob, numbins);
    assert(d_subprob_to_bin != nullptr);
    if (d_plan->subprob_to_bin != nullptr)
        cudaFreeAsync(d_plan->subprob_to_bin, stream);
    d_plan->subprob_to_bin = d_subprob_to_bin;
    assert(d_plan->subprob_to_bin != nullptr);
=======
    if ((ier = checkCudaErrors(cudaMemset(d_subprobstartpts, 0, sizeof(int)))))
        return ier;

    int totalnumsubprob;
    if ((ier =
             checkCudaErrors(cudaMemcpy(&totalnumsubprob, &d_subprobstartpts[n], sizeof(int), cudaMemcpyDeviceToHost))))
        return ier;
    if ((ier = checkCudaErrors(cudaMalloc(&d_subprob_to_bin, totalnumsubprob * sizeof(int)))))
        return ier;
    map_b_into_subprob_1d<<<(numbins + 1024 - 1) / 1024, 1024>>>(d_subprob_to_bin, d_subprobstartpts, d_numsubprob,
                                                                 numbins);
    cudaError_t err = cudaGetLastError();
    if (err != cudaSuccess) {
        fprintf(stderr, "[%s] Error: %s\n", __func__, cudaGetErrorString(err));
        cudaFree(d_subprob_to_bin);
        return FINUFFT_ERR_CUDA_FAILURE;
    }

    assert(d_subprob_to_bin != NULL);
    cudaFree(d_plan->subprob_to_bin);
    d_plan->subprob_to_bin = d_subprob_to_bin;
>>>>>>> 7a3ede19
    d_plan->totalnumsubprob = totalnumsubprob;

    return 0;
}

template <typename T>
int cuspread1d_subprob(int nf1, int M, cufinufft_plan_t<T> *d_plan, int blksize) {
    auto &stream = d_plan->stream;

    int ns = d_plan->spopts.nspread; // psi's support in terms of number of cells
    T es_c = d_plan->spopts.ES_c;
    T es_beta = d_plan->spopts.ES_beta;
    int maxsubprobsize = d_plan->opts.gpu_maxsubprobsize;

    // assume that bin_size_x > ns/2;
    int bin_size_x = d_plan->opts.gpu_binsizex;
    int numbins = ceil((T)nf1 / bin_size_x);

    T *d_kx = d_plan->kx;
    cuda_complex<T> *d_c = d_plan->c;
    cuda_complex<T> *d_fw = d_plan->fw;

    int *d_binsize = d_plan->binsize;
    int *d_binstartpts = d_plan->binstartpts;
    int *d_numsubprob = d_plan->numsubprob;
    int *d_subprobstartpts = d_plan->subprobstartpts;
    int *d_idxnupts = d_plan->idxnupts;

    int totalnumsubprob = d_plan->totalnumsubprob;
    int *d_subprob_to_bin = d_plan->subprob_to_bin;

    int pirange = d_plan->spopts.pirange;

    T sigma = d_plan->opts.upsampfac;

    size_t sharedplanorysize = (bin_size_x + 2 * (int)ceil(ns / 2.0)) * sizeof(cuda_complex<T>);
    if (sharedplanorysize > 49152) {
        std::cerr << "[cuspread1d_subprob] error: not enough shared memory\n";
        return FINUFFT_ERR_INSUFFICIENT_SHMEM;
    }

    if (d_plan->opts.gpu_kerevalmeth) {
        for (int t = 0; t < blksize; t++) {
            spread_1d_subprob<T, 1><<<totalnumsubprob, 256, sharedplanorysize, stream>>>(
                d_kx, d_c + t * M, d_fw + t * nf1, M, ns, nf1, es_c, es_beta, sigma, d_binstartpts, d_binsize,
                bin_size_x, d_subprob_to_bin, d_subprobstartpts, d_numsubprob, maxsubprobsize, numbins, d_idxnupts,
                pirange);
            RETURN_IF_CUDA_ERROR
        }
    } else {
        for (int t = 0; t < blksize; t++) {
            spread_1d_subprob<T, 0><<<totalnumsubprob, 256, sharedplanorysize, stream>>>(
                d_kx, d_c + t * M, d_fw + t * nf1, M, ns, nf1, es_c, es_beta, sigma, d_binstartpts, d_binsize,
                bin_size_x, d_subprob_to_bin, d_subprobstartpts, d_numsubprob, maxsubprobsize, numbins, d_idxnupts,
                pirange);
            RETURN_IF_CUDA_ERROR
        }
    }

    return 0;
}

template int cuspread1d<float>(cufinufft_plan_t<float> *d_plan, int blksize);
template int cuspread1d<double>(cufinufft_plan_t<double> *d_plan, int blksize);
template int cuspread1d_nuptsdriven_prop<float>(int nf1, int M, cufinufft_plan_t<float> *d_plan);
template int cuspread1d_nuptsdriven_prop<double>(int nf1, int M, cufinufft_plan_t<double> *d_plan);
template int cuspread1d_subprob_prop<float>(int nf1, int M, cufinufft_plan_t<float> *d_plan);
template int cuspread1d_subprob_prop<double>(int nf1, int M, cufinufft_plan_t<double> *d_plan);

} // namespace spreadinterp
} // namespace cufinufft<|MERGE_RESOLUTION|>--- conflicted
+++ resolved
@@ -71,40 +71,25 @@
         int *d_idxnupts = d_plan->idxnupts;
 
         int pirange = d_plan->spopts.pirange;
-<<<<<<< HEAD
-
-        checkCudaErrors(cudaMemsetAsync(d_binsize, 0, numbins * sizeof(int)));
+        int ier;
+        if ((ier = checkCudaErrors(cudaMemsetAsync(d_binsize, 0, numbins * sizeof(int), stream))))
+            return ier;
         calc_bin_size_noghost_1d<<<(M + 1024 - 1) / 1024, 1024, 0, stream>>>(M, nf1, bin_size_x, numbins, d_binsize,
                                                                              d_kx, d_sortidx, pirange);
-=======
-        int ier;
-        if ((ier = checkCudaErrors(cudaMemset(d_binsize, 0, numbins * sizeof(int)))))
-            return ier;
-        calc_bin_size_noghost_1d<<<(M + 1024 - 1) / 1024, 1024>>>(M, nf1, bin_size_x, numbins, d_binsize, d_kx,
-                                                                  d_sortidx, pirange);
         RETURN_IF_CUDA_ERROR
->>>>>>> 7a3ede19
 
         int n = numbins;
         thrust::device_ptr<int> d_ptr(d_binsize);
         thrust::device_ptr<int> d_result(d_binstartpts);
         thrust::exclusive_scan(d_ptr, d_ptr + n, d_result);
 
-<<<<<<< HEAD
         calc_inverse_of_global_sort_idx_1d<<<(M + 1024 - 1) / 1024, 1024, 0, stream>>>(
             M, bin_size_x, numbins, d_binstartpts, d_sortidx, d_kx, d_idxnupts, pirange, nf1);
+        RETURN_IF_CUDA_ERROR
     } else {
         int *d_idxnupts = d_plan->idxnupts;
         trivial_global_sort_index_1d<<<(M + 1024 - 1) / 1024, 1024, 0, stream>>>(M, d_idxnupts);
-=======
-        calc_inverse_of_global_sort_idx_1d<<<(M + 1024 - 1) / 1024, 1024>>>(M, bin_size_x, numbins, d_binstartpts,
-                                                                            d_sortidx, d_kx, d_idxnupts, pirange, nf1);
         RETURN_IF_CUDA_ERROR
-    } else {
-        int *d_idxnupts = d_plan->idxnupts;
-        trivial_global_sort_index_1d<<<(M + 1024 - 1) / 1024, 1024>>>(M, d_idxnupts);
-        RETURN_IF_CUDA_ERROR
->>>>>>> 7a3ede19
     }
 
     return 0;
@@ -134,25 +119,15 @@
 
     if (d_plan->opts.gpu_kerevalmeth) {
         for (int t = 0; t < blksize; t++) {
-<<<<<<< HEAD
             spread_1d_nuptsdriven<T, 1><<<blocks, threadsPerBlock, 0, stream>>>(
                 d_kx, d_c + t * M, d_fw + t * nf1, M, ns, nf1, es_c, es_beta, sigma, d_idxnupts, pirange);
+            RETURN_IF_CUDA_ERROR
         }
     } else {
         for (int t = 0; t < blksize; t++) {
             spread_1d_nuptsdriven<T, 0><<<blocks, threadsPerBlock, 0, stream>>>(
                 d_kx, d_c + t * M, d_fw + t * nf1, M, ns, nf1, es_c, es_beta, sigma, d_idxnupts, pirange);
-=======
-            spread_1d_nuptsdriven<T, 1><<<blocks, threadsPerBlock>>>(d_kx, d_c + t * M, d_fw + t * nf1, M, ns, nf1,
-                                                                     es_c, es_beta, sigma, d_idxnupts, pirange);
-            RETURN_IF_CUDA_ERROR
-        }
-    } else {
-        for (int t = 0; t < blksize; t++) {
-            spread_1d_nuptsdriven<T, 0><<<blocks, threadsPerBlock>>>(d_kx, d_c + t * M, d_fw + t * nf1, M, ns, nf1,
-                                                                     es_c, es_beta, sigma, d_idxnupts, pirange);
-            RETURN_IF_CUDA_ERROR
->>>>>>> 7a3ede19
+            RETURN_IF_CUDA_ERROR
         }
     }
 
@@ -167,12 +142,9 @@
     which only needs to be done once.
 */
 {
-<<<<<<< HEAD
-    auto &stream = d_plan->stream;
-
-=======
+    auto &stream = d_plan->stream;
     int ier;
->>>>>>> 7a3ede19
+
     int maxsubprobsize = d_plan->opts.gpu_maxsubprobsize;
     int bin_size_x = d_plan->opts.gpu_binsizex;
     if (bin_size_x < 0) {
@@ -195,66 +167,39 @@
 
     int pirange = d_plan->spopts.pirange;
 
-<<<<<<< HEAD
-    checkCudaErrors(cudaMemsetAsync(d_binsize, 0, numbins * sizeof(int), stream));
+    if ((ier = checkCudaErrors(cudaMemsetAsync(d_binsize, 0, numbins * sizeof(int), stream))))
+        return ier;
     calc_bin_size_noghost_1d<<<(M + 1024 - 1) / 1024, 1024, 0, stream>>>(M, nf1, bin_size_x, numbins, d_binsize, d_kx,
                                                                          d_sortidx, pirange);
-=======
-    if ((ier = checkCudaErrors(cudaMemset(d_binsize, 0, numbins * sizeof(int)))))
-        return ier;
-    calc_bin_size_noghost_1d<<<(M + 1024 - 1) / 1024, 1024>>>(M, nf1, bin_size_x, numbins, d_binsize, d_kx, d_sortidx,
-                                                              pirange);
     RETURN_IF_CUDA_ERROR
->>>>>>> 7a3ede19
 
     int n = numbins;
     thrust::device_ptr<int> d_ptr(d_binsize);
     thrust::device_ptr<int> d_result(d_binstartpts);
     thrust::exclusive_scan(d_ptr, d_ptr + n, d_result);
 
-<<<<<<< HEAD
     calc_inverse_of_global_sort_idx_1d<<<(M + 1024 - 1) / 1024, 1024, 0, stream>>>(
         M, bin_size_x, numbins, d_binstartpts, d_sortidx, d_kx, d_idxnupts, pirange, nf1);
+    RETURN_IF_CUDA_ERROR
 
     calc_subprob_1d<<<(M + 1024 - 1) / 1024, 1024, 0, stream>>>(d_binsize, d_numsubprob, maxsubprobsize, numbins);
-=======
-    calc_inverse_of_global_sort_idx_1d<<<(M + 1024 - 1) / 1024, 1024>>>(M, bin_size_x, numbins, d_binstartpts,
-                                                                        d_sortidx, d_kx, d_idxnupts, pirange, nf1);
     RETURN_IF_CUDA_ERROR
-
-    calc_subprob_1d<<<(M + 1024 - 1) / 1024, 1024>>>(d_binsize, d_numsubprob, maxsubprobsize, numbins);
-    RETURN_IF_CUDA_ERROR
->>>>>>> 7a3ede19
 
     d_ptr = thrust::device_pointer_cast(d_numsubprob);
     d_result = thrust::device_pointer_cast(d_subprobstartpts + 1);
     thrust::inclusive_scan(d_ptr, d_ptr + n, d_result);
-<<<<<<< HEAD
-    checkCudaErrors(cudaMemsetAsync(d_subprobstartpts, 0, sizeof(int), stream));
+
+    if ((ier = checkCudaErrors(cudaMemsetAsync(d_subprobstartpts, 0, sizeof(int), stream))))
+        return ier;
 
     int totalnumsubprob;
-    checkCudaErrors(
-        cudaMemcpyAsync(&totalnumsubprob, &d_subprobstartpts[n], sizeof(int), cudaMemcpyDeviceToHost, stream));
-    checkCudaErrors(cudaMallocAsync(&d_subprob_to_bin, totalnumsubprob * sizeof(int), stream));
+    if ((ier = checkCudaErrors(
+             cudaMemcpyAsync(&totalnumsubprob, &d_subprobstartpts[n], sizeof(int), cudaMemcpyDeviceToHost, stream))))
+        return ier;
+    if ((ier = checkCudaErrors(cudaMallocAsync(&d_subprob_to_bin, totalnumsubprob * sizeof(int), stream))))
+        return ier;
     map_b_into_subprob_1d<<<(numbins + 1024 - 1) / 1024, 1024, 0, stream>>>(d_subprob_to_bin, d_subprobstartpts,
                                                                             d_numsubprob, numbins);
-    assert(d_subprob_to_bin != nullptr);
-    if (d_plan->subprob_to_bin != nullptr)
-        cudaFreeAsync(d_plan->subprob_to_bin, stream);
-    d_plan->subprob_to_bin = d_subprob_to_bin;
-    assert(d_plan->subprob_to_bin != nullptr);
-=======
-    if ((ier = checkCudaErrors(cudaMemset(d_subprobstartpts, 0, sizeof(int)))))
-        return ier;
-
-    int totalnumsubprob;
-    if ((ier =
-             checkCudaErrors(cudaMemcpy(&totalnumsubprob, &d_subprobstartpts[n], sizeof(int), cudaMemcpyDeviceToHost))))
-        return ier;
-    if ((ier = checkCudaErrors(cudaMalloc(&d_subprob_to_bin, totalnumsubprob * sizeof(int)))))
-        return ier;
-    map_b_into_subprob_1d<<<(numbins + 1024 - 1) / 1024, 1024>>>(d_subprob_to_bin, d_subprobstartpts, d_numsubprob,
-                                                                 numbins);
     cudaError_t err = cudaGetLastError();
     if (err != cudaSuccess) {
         fprintf(stderr, "[%s] Error: %s\n", __func__, cudaGetErrorString(err));
@@ -265,7 +210,6 @@
     assert(d_subprob_to_bin != NULL);
     cudaFree(d_plan->subprob_to_bin);
     d_plan->subprob_to_bin = d_subprob_to_bin;
->>>>>>> 7a3ede19
     d_plan->totalnumsubprob = totalnumsubprob;
 
     return 0;
