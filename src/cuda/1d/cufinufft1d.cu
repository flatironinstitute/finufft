--- conflicted
+++ resolved
@@ -45,56 +45,21 @@
         d_plan->fk = d_fkstart;
 
         checkCudaErrors(
-<<<<<<< HEAD
-            cudaMemset(d_plan->fw, 0, d_plan->maxbatchsize * d_plan->nf1 * sizeof(CUCPX))); // this is needed
+            cudaMemset(d_plan->fw, 0, d_plan->maxbatchsize * d_plan->nf1 * sizeof(cuda_complex<T>))); // this is needed
 
         // Step 1: Spread
-        ier = CUSPREAD1D(d_plan, blksize);
-=======
-            cudaMemset(d_plan->fw, 0, d_plan->maxbatchsize * d_plan->nf1 * sizeof(cuda_complex<T>))); // this is needed
-#ifdef TIME
-        float milliseconds = 0;
-        cudaEventRecord(stop);
-        cudaEventSynchronize(stop);
-        cudaEventElapsedTime(&milliseconds, start, stop);
-        printf("[time  ] \tInitialize fw to 0\t %.3g s\n", milliseconds / 1000);
-#endif
-        // Step 1: Spread
-        cudaEventRecord(start);
         ier = cuspread1d<T>(d_plan, blksize);
->>>>>>> e02bf19c
+
         if (ier != 0) {
             printf("error: cuspread1d, method(%d)\n", d_plan->opts.gpu_method);
             return ier;
         }
 
         // Step 2: FFT
-<<<<<<< HEAD
-        CUFFT_EX(d_plan->fftplan, d_plan->fw, d_plan->fw, d_plan->iflag);
+        cufft_ex(d_plan->fftplan, d_plan->fw, d_plan->fw, d_plan->iflag);
 
         // Step 3: deconvolve and shuffle
-        CUDECONVOLVE1D(d_plan, blksize);
-=======
-        cudaEventRecord(start);
-        cufft_ex(d_plan->fftplan, d_plan->fw, d_plan->fw, d_plan->iflag);
-
-#ifdef TIME
-        cudaEventRecord(stop);
-        cudaEventSynchronize(stop);
-        cudaEventElapsedTime(&milliseconds, start, stop);
-        printf("[time  ] \tCUFFT Exec\t\t %.3g s\n", milliseconds / 1000);
-#endif
-
-        // Step 3: deconvolve and shuffle
-        cudaEventRecord(start);
         cudeconvolve1d<T>(d_plan, blksize);
-#ifdef TIME
-        cudaEventRecord(stop);
-        cudaEventSynchronize(stop);
-        cudaEventElapsedTime(&milliseconds, start, stop);
-        printf("[time  ] \tDeconvolve\t\t %.3g s\n", milliseconds / 1000);
-#endif
->>>>>>> e02bf19c
     }
 
     return ier;
@@ -130,41 +95,15 @@
         d_plan->fk = d_fkstart;
 
         // Step 1: amplify Fourier coeffs fk and copy into upsampled array fw
-<<<<<<< HEAD
-        CUDECONVOLVE1D(d_plan, blksize);
+        cudeconvolve1d<T>(d_plan, blksize);
 
         // Step 2: FFT
         cudaDeviceSynchronize();
-        CUFFT_EX(d_plan->fftplan, d_plan->fw, d_plan->fw, d_plan->iflag);
+        cufft_ex(d_plan->fftplan, d_plan->fw, d_plan->fw, d_plan->iflag);
 
         // Step 3: deconvolve and shuffle
-        ier = CUINTERP1D(d_plan, blksize);
-=======
-        cudaEventRecord(start);
-        cudeconvolve1d<T>(d_plan, blksize);
-#ifdef TIME
-        float milliseconds = 0;
-        cudaEventRecord(stop);
-        cudaEventSynchronize(stop);
-        cudaEventElapsedTime(&milliseconds, start, stop);
-        printf("[time  ] \tAmplify & Copy fktofw\t %.3g s\n", milliseconds / 1000);
-#endif
-        // Step 2: FFT
-        cudaDeviceSynchronize();
-        cudaEventRecord(start);
+        ier = cuinterp1d<T>(d_plan, blksize);
 
-        cufft_ex(d_plan->fftplan, d_plan->fw, d_plan->fw, d_plan->iflag);
-#ifdef TIME
-        cudaEventRecord(stop);
-        cudaEventSynchronize(stop);
-        cudaEventElapsedTime(&milliseconds, start, stop);
-        printf("[time  ] \tCUFFT Exec\t\t %.3g s\n", milliseconds / 1000);
-#endif
-
-        // Step 3: deconvolve and shuffle
-        cudaEventRecord(start);
-        ier = cuinterp1d<T>(d_plan, blksize);
->>>>>>> e02bf19c
         if (ier != 0) {
             printf("error: cuinterp1d, method(%d)\n", d_plan->opts.gpu_method);
             return ier;
