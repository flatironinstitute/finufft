--- conflicted
+++ resolved
@@ -20,7 +20,6 @@
 namespace spreadinterp {
 
 template <typename T>
-<<<<<<< HEAD
 int cufinufft_spread2d(int nf1, int nf2, cuda_complex<T> *d_fw, int M, T *d_kx, T *d_ky, cuda_complex<T> *d_c,
                        cufinufft_plan_t<T> *d_plan)
 /*
@@ -69,8 +68,6 @@
 }
 
 template <typename T>
-=======
->>>>>>> bbfa3e2e
 int cuspread2d(cufinufft_plan_t<T> *d_plan, int blksize)
 /*
     A wrapper for different spreading methods.
@@ -335,10 +332,6 @@
     return 0;
 }
 
-<<<<<<< HEAD
-
-=======
->>>>>>> bbfa3e2e
 template int cuspread2d<float>(cufinufft_plan_t<float> *d_plan, int blksize);
 template int cuspread2d<double>(cufinufft_plan_t<double> *d_plan, int blksize);
 template int cuspread2d_subprob_prop<float>(int nf1, int nf2, int M, cufinufft_plan_t<float> *d_plan);
