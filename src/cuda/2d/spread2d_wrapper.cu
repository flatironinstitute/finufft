--- conflicted
+++ resolved
@@ -78,15 +78,10 @@
 
         int pirange = d_plan->spopts.pirange;
         int ier;
-        if ((ier = checkCudaErrors(cudaMemset(d_binsize, 0, numbins[0] * numbins[1] * sizeof(int)))))
+        if ((ier = checkCudaErrors(cudaMemsetAsync(d_binsize, 0, numbins[0] * numbins[1] * sizeof(int), stream))))
             return ier;
 
-<<<<<<< HEAD
-        checkCudaErrors(cudaMemsetAsync(d_binsize, 0, numbins[0] * numbins[1] * sizeof(int), stream));
         calc_bin_size_noghost_2d<<<(M + 1024 - 1) / 1024, 1024, 0, stream>>>(
-=======
-        calc_bin_size_noghost_2d<<<(M + 1024 - 1) / 1024, 1024>>>(
->>>>>>> 7a3ede19
             M, nf1, nf2, bin_size_x, bin_size_y, numbins[0], numbins[1], d_binsize, d_kx, d_ky, d_sortidx, pirange);
         RETURN_IF_CUDA_ERROR
 
@@ -102,12 +97,8 @@
     } else {
         int *d_idxnupts = d_plan->idxnupts;
 
-<<<<<<< HEAD
         trivial_global_sort_index_2d<<<(M + 1024 - 1) / 1024, 1024, 0, stream>>>(M, d_idxnupts);
-=======
-        trivial_global_sort_index_2d<<<(M + 1024 - 1) / 1024, 1024>>>(M, d_idxnupts);
         RETURN_IF_CUDA_ERROR
->>>>>>> 7a3ede19
     }
 
     return 0;
@@ -137,29 +128,17 @@
     blocks.y = 1;
     if (d_plan->opts.gpu_kerevalmeth) {
         for (int t = 0; t < blksize; t++) {
-<<<<<<< HEAD
             spread_2d_nupts_driven<T, 1>
                 <<<blocks, threadsPerBlock, 0, stream>>>(d_kx, d_ky, d_c + t * M, d_fw + t * nf1 * nf2, M, ns, nf1, nf2,
                                                          es_c, es_beta, sigma, d_idxnupts, pirange);
+            RETURN_IF_CUDA_ERROR
         }
     } else {
         for (int t = 0; t < blksize; t++) {
             spread_2d_nupts_driven<T, 0>
                 <<<blocks, threadsPerBlock, 0, stream>>>(d_kx, d_ky, d_c + t * M, d_fw + t * nf1 * nf2, M, ns, nf1, nf2,
                                                          es_c, es_beta, sigma, d_idxnupts, pirange);
-=======
-            spread_2d_nupts_driven<T, 1><<<blocks, threadsPerBlock>>>(d_kx, d_ky, d_c + t * M, d_fw + t * nf1 * nf2, M,
-                                                                      ns, nf1, nf2, es_c, es_beta, sigma, d_idxnupts,
-                                                                      pirange);
             RETURN_IF_CUDA_ERROR
-        }
-    } else {
-        for (int t = 0; t < blksize; t++) {
-            spread_2d_nupts_driven<T, 0><<<blocks, threadsPerBlock>>>(d_kx, d_ky, d_c + t * M, d_fw + t * nf1 * nf2, M,
-                                                                      ns, nf1, nf2, es_c, es_beta, sigma, d_idxnupts,
-                                                                      pirange);
-            RETURN_IF_CUDA_ERROR
->>>>>>> 7a3ede19
         }
     }
 
@@ -202,69 +181,41 @@
 
     int pirange = d_plan->spopts.pirange;
     int ier;
-    if ((ier = checkCudaErrors(cudaMemset(d_binsize, 0, numbins[0] * numbins[1] * sizeof(int)))))
+    if ((ier = checkCudaErrors(cudaMemsetAsync(d_binsize, 0, numbins[0] * numbins[1] * sizeof(int), stream))))
         return ier;
 
-<<<<<<< HEAD
-    checkCudaErrors(cudaMemsetAsync(d_binsize, 0, numbins[0] * numbins[1] * sizeof(int), stream));
     calc_bin_size_noghost_2d<<<(M + 1024 - 1) / 1024, 1024, 0, stream>>>(
         M, nf1, nf2, bin_size_x, bin_size_y, numbins[0], numbins[1], d_binsize, d_kx, d_ky, d_sortidx, pirange);
-=======
-    calc_bin_size_noghost_2d<<<(M + 1024 - 1) / 1024, 1024>>>(M, nf1, nf2, bin_size_x, bin_size_y, numbins[0],
-                                                              numbins[1], d_binsize, d_kx, d_ky, d_sortidx, pirange);
     RETURN_IF_CUDA_ERROR
->>>>>>> 7a3ede19
 
     int n = numbins[0] * numbins[1];
     thrust::device_ptr<int> d_ptr(d_binsize);
     thrust::device_ptr<int> d_result(d_binstartpts);
     thrust::exclusive_scan(d_ptr, d_ptr + n, d_result);
 
-<<<<<<< HEAD
     calc_inverse_of_global_sort_index_2d<<<(M + 1024 - 1) / 1024, 1024, 0, stream>>>(
         M, bin_size_x, bin_size_y, numbins[0], numbins[1], d_binstartpts, d_sortidx, d_kx, d_ky, d_idxnupts, pirange,
         nf1, nf2);
-
+    RETURN_IF_CUDA_ERROR
     calc_subprob_2d<<<(M + 1024 - 1) / 1024, 1024, 0, stream>>>(d_binsize, d_numsubprob, maxsubprobsize,
                                                                 numbins[0] * numbins[1]);
-=======
-    calc_inverse_of_global_sort_index_2d<<<(M + 1024 - 1) / 1024, 1024>>>(M, bin_size_x, bin_size_y, numbins[0],
-                                                                          numbins[1], d_binstartpts, d_sortidx, d_kx,
-                                                                          d_ky, d_idxnupts, pirange, nf1, nf2);
     RETURN_IF_CUDA_ERROR
-
-    calc_subprob_2d<<<(M + 1024 - 1) / 1024, 1024>>>(d_binsize, d_numsubprob, maxsubprobsize, numbins[0] * numbins[1]);
-    RETURN_IF_CUDA_ERROR
->>>>>>> 7a3ede19
 
     d_ptr = thrust::device_pointer_cast(d_numsubprob);
     d_result = thrust::device_pointer_cast(d_subprobstartpts + 1);
     thrust::inclusive_scan(d_ptr, d_ptr + n, d_result);
-<<<<<<< HEAD
-    checkCudaErrors(cudaMemsetAsync(d_subprobstartpts, 0, sizeof(int), stream));
+
+    if ((ier = checkCudaErrors(cudaMemsetAsync(d_subprobstartpts, 0, sizeof(int), stream))))
+        return ier;
 
     int totalnumsubprob;
-    checkCudaErrors(
-        cudaMemcpyAsync(&totalnumsubprob, &d_subprobstartpts[n], sizeof(int), cudaMemcpyDeviceToHost, stream));
-    checkCudaErrors(cudaMallocAsync(&d_subprob_to_bin, totalnumsubprob * sizeof(int), stream));
+    if ((ier = checkCudaErrors(
+             cudaMemcpyAsync(&totalnumsubprob, &d_subprobstartpts[n], sizeof(int), cudaMemcpyDeviceToHost, stream))))
+        return ier;
+    if ((ier = checkCudaErrors(cudaMallocAsync(&d_subprob_to_bin, totalnumsubprob * sizeof(int), stream))))
+        return ier;
     map_b_into_subprob_2d<<<(numbins[0] * numbins[1] + 1024 - 1) / 1024, 1024, 0, stream>>>(
         d_subprob_to_bin, d_subprobstartpts, d_numsubprob, numbins[0] * numbins[1]);
-    assert(d_subprob_to_bin != nullptr);
-    if (d_plan->subprob_to_bin != nullptr)
-        cudaFreeAsync(d_plan->subprob_to_bin, stream);
-    d_plan->subprob_to_bin = d_subprob_to_bin;
-    assert(d_plan->subprob_to_bin != nullptr);
-=======
-    if ((ier = checkCudaErrors(cudaMemset(d_subprobstartpts, 0, sizeof(int)))))
-        return ier;
-
-    int totalnumsubprob;
-    if ((ier = checkCudaErrors(cudaMemcpy(&totalnumsubprob, &d_subprobstartpts[n], sizeof(int), cudaMemcpyDeviceToHost))))
-        return ier;
-    if ((ier = checkCudaErrors(cudaMalloc(&d_subprob_to_bin, totalnumsubprob * sizeof(int)))))
-        return ier;
-    map_b_into_subprob_2d<<<(numbins[0] * numbins[1] + 1024 - 1) / 1024, 1024>>>(d_subprob_to_bin, d_subprobstartpts,
-                                                                                 d_numsubprob, numbins[0] * numbins[1]);
     cudaError_t err = cudaGetLastError();
     if (err != cudaSuccess) {
         fprintf(stderr, "[%s] Error: %s\n", __func__, cudaGetErrorString(err));
@@ -275,7 +226,6 @@
     assert(d_subprob_to_bin != NULL);
     cudaFree(d_plan->subprob_to_bin);
     d_plan->subprob_to_bin = d_subprob_to_bin;
->>>>>>> 7a3ede19
     d_plan->totalnumsubprob = totalnumsubprob;
 
     return 0;
