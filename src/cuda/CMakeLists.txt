--- conflicted
+++ resolved
@@ -4,36 +4,21 @@
 set(CMAKE_CUDA_SEPARABLE_COMPILATION ON)
 
 set(PRECISION_INDEPENDENT_SRC precision_independent.cu utils.cpp
-        ${PROJECT_SOURCE_DIR}/contrib/legendre_rule_fast.cpp)
+  ${PROJECT_SOURCE_DIR}/contrib/legendre_rule_fast.cpp)
 set(PRECISION_DEPENDENT_SRC
-        spreadinterp.cpp
-        1d/cufinufft1d.cu 1d/spread1d_wrapper.cu 1d/interp1d_wrapper.cu
-        2d/cufinufft2d.cu 2d/spread2d_wrapper.cu 2d/interp2d_wrapper.cu
-        3d/spread3d_wrapper.cu 3d/interp3d_wrapper.cu 3d/cufinufft3d.cu
-        memtransfer_wrapper.cu deconvolve_wrapper.cu cufinufft.cu common.cu
+  spreadinterp.cpp
+  1d/cufinufft1d.cu 1d/spread1d_wrapper.cu 1d/interp1d_wrapper.cu
+  2d/cufinufft2d.cu 2d/spread2d_wrapper.cu 2d/interp2d_wrapper.cu
+  3d/spread3d_wrapper.cu 3d/interp3d_wrapper.cu 3d/cufinufft3d.cu
+  memtransfer_wrapper.cu deconvolve_wrapper.cu cufinufft.cu common.cu
 )
 
-set(HELPER_MATH_URL "https://raw.githubusercontent.com/NVIDIA/cuda-samples/master/Common/helper_math.h")
-set(HELPER_MATH_FILE "${CMAKE_BINARY_DIR}/helper_math.h")
-if(NOT EXISTS ${HELPER_MATH_FILE})
-  file(DOWNLOAD ${HELPER_MATH_URL} ${HELPER_MATH_FILE})
-endif()
-
 set(CUFINUFFT_INCLUDE_DIRS
-<<<<<<< HEAD
   ${PROJECT_SOURCE_DIR}/include
   ${PROJECT_SOURCE_DIR}/contrib
-  ${CMAKE_BINARY_DIR}
   $<TARGET_PROPERTY:CUDA::cudart,INTERFACE_INCLUDE_DIRECTORIES>
   $<TARGET_PROPERTY:CUDA::cufft,INTERFACE_INCLUDE_DIRECTORIES>
   $<TARGET_PROPERTY:CUDA::nvToolsExt,INTERFACE_INCLUDE_DIRECTORIES>
-=======
-        ${PROJECT_SOURCE_DIR}/include
-        ${PROJECT_SOURCE_DIR}/contrib
-        $<TARGET_PROPERTY:CUDA::cudart,INTERFACE_INCLUDE_DIRECTORIES>
-        $<TARGET_PROPERTY:CUDA::cufft,INTERFACE_INCLUDE_DIRECTORIES>
-        $<TARGET_PROPERTY:CUDA::nvToolsExt,INTERFACE_INCLUDE_DIRECTORIES>
->>>>>>> 1e0b9c0f
 )
 set(CUFINUFFT_INCLUDE_DIRS ${CUFINUFFT_INCLUDE_DIRS} PARENT_SCOPE)
 
@@ -47,7 +32,7 @@
 target_include_directories(cufinufft_common_objects PUBLIC ${CUFINUFFT_INCLUDE_DIRS})
 set_target_properties(
         cufinufft_common_objects PROPERTIES
-        POSITION_INDEPENDENT_CODE ON
+        POSITION_INDEPENDENT_CODE ${FINUFFT_SHARED_LINKING}
         CUDA_ARCHITECTURES ${FINUFFT_CUDA_ARCHITECTURES}
 )
 
@@ -55,43 +40,13 @@
 
 add_library(cufinufft_objects OBJECT ${PRECISION_DEPENDENT_SRC})
 target_include_directories(cufinufft_objects PUBLIC ${CUFINUFFT_INCLUDE_DIRS})
-set_property(TARGET cufinufft_objects PROPERTY POSITION_INDEPENDENT_CODE ON)
 set_target_properties(
         cufinufft_objects PROPERTIES
-        POSITION_INDEPENDENT_CODE ON
+        POSITION_INDEPENDENT_CODE ${FINUFFT_SHARED_LINKING}
         CUDA_ARCHITECTURES ${FINUFFT_CUDA_ARCHITECTURES}
 )
 target_compile_options(cufinufft_objects PRIVATE $<$<COMPILE_LANGUAGE:CUDA>:${FINUFFT_CUDA_FLAGS}>)
 
-<<<<<<< HEAD
-add_library(cufinufft SHARED
-  $<TARGET_OBJECTS:cufinufft_common_objects>
-  $<TARGET_OBJECTS:cufinufft_objects>
-)
-target_include_directories(cufinufft PUBLIC ${CUFINUFFT_INCLUDE_DIRS})
-target_link_libraries(cufinufft CUDA::cudart CUDA::cufft CUDA::nvToolsExt)
-set_target_properties(
-  cufinufft PROPERTIES
-  LIBRARY_OUTPUT_DIRECTORY "${CMAKE_BINARY_DIR}"
-        CUDA_ARCHITECTURES ${FINUFFT_CUDA_ARCHITECTURES}
-)
-
-add_library(cufinufft_static STATIC
-  $<TARGET_OBJECTS:cufinufft_common_objects>
-  $<TARGET_OBJECTS:cufinufft_objects>
-)
-target_include_directories(cufinufft_static PUBLIC ${CUFINUFFT_INCLUDE_DIRS})
-if(WIN32)
-  target_link_libraries(cufinufft_static PUBLIC CUDA::cudart CUDA::cufft CUDA::nvToolsExt)
-else()
-  target_link_libraries(cufinufft_static PUBLIC CUDA::cudart_static CUDA::cufft_static CUDA::nvToolsExt)
-endif()
-set_target_properties(
-  cufinufft_static PROPERTIES
-        CUDA_ARCHITECTURES ${FINUFFT_CUDA_ARCHITECTURES}
-        ARCHIVE_OUTPUT_DIRECTORY "${CMAKE_BINARY_DIR}"
-)
-=======
 if (FINUFFT_SHARED_LINKING)
     add_library(cufinufft SHARED
             $<TARGET_OBJECTS:cufinufft_common_objects>
@@ -100,6 +55,7 @@
     set_target_properties(
             cufinufft PROPERTIES
             LIBRARY_OUTPUT_DIRECTORY "${CMAKE_BINARY_DIR}"
+            CUDA_ARCHITECTURES ${FINUFFT_CUDA_ARCHITECTURES}
     )
 else ()
     add_library(cufinufft STATIC
@@ -109,6 +65,7 @@
     set_target_properties(
             cufinufft PROPERTIES
             ARCHIVE_OUTPUT_DIRECTORY "${CMAKE_BINARY_DIR}"
+            CUDA_ARCHITECTURES ${FINUFFT_CUDA_ARCHITECTURES}
     )
 endif ()
 
@@ -117,7 +74,6 @@
 else ()
     target_link_libraries(cufinufft PUBLIC CUDA::cudart_static CUDA::cufft_static CUDA::nvToolsExt)
 endif ()
->>>>>>> 1e0b9c0f
 
 file(GLOB CUFINUFFT_PUBLIC_HEADERS "${CMAKE_SOURCE_DIR}/include/cufinufft*.h")
 set_target_properties(cufinufft PROPERTIES PUBLIC_HEADER "${CUFINUFFT_PUBLIC_HEADERS}")