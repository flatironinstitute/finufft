--- conflicted
+++ resolved
@@ -782,13 +782,8 @@
     // fftw_plan_many_dft args: rank, gridsize/dim, howmany, in, inembed, istride,
     // idist, ot, onembed, ostride, odist, sign, flags
     {
-<<<<<<< HEAD
       FFTWLockGuard lock(p->opts.fftw_lock_fun, p->opts.fftw_unlock_fun,
                          p->opts.fftw_lock_data);
-
-=======
-      std::lock_guard<std::mutex> lock(fftw_lock);
->>>>>>> 7438845d
       // FFTW_PLAN_TH sets all future fftw_plan calls to use nthr_fft threads.
       // FIXME: Since this might override what the user wants for fftw, we'd like to
       // set it just for our one plan and then revert to the user value.
