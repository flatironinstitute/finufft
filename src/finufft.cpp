// public header
#include <finufft.h>

// private headers for lib build
// (must come after finufft.h which clobbers FINUFFT* macros)
#include <finufft/defs.h>
#include <finufft/utils.h>
#include <finufft/utils_precindep.h>
#include <finufft/spreadinterp.h>
#include <finufft/fftw_defs.h>

#include "kernels/onedim_nuft_type3/onedim_nuft.h"

#include <iostream>
#include <iomanip>
#include <math.h>
#include <stdio.h>
#include <stdlib.h>
#include <vector>
#include "../contrib/legendre_rule_fast.h"

using namespace std;
using namespace finufft;
using namespace finufft::utils;
using namespace finufft::spreadinterp;
using namespace finufft::quadrature;


/* Computational core for FINUFFT.

   Based on Barnett 2017-2018 finufft?d.cpp containing nine drivers, plus
   2d1/2d2 many-vector drivers by Melody Shih, summer 2018.
   Original guru interface written by Andrea Malleo, summer 2019, mentored
   by Alex Barnett. Many rewrites in early 2020 by Alex Barnett & Libin Lu.

   As of v1.2 these replace the old hand-coded separate 9 finufft?d?() functions
   and the two finufft2d?many() functions. The (now 18) simple C++ interfaces
   are in simpleinterfaces.cpp.

Algorithm summaries taken from old finufft?d?() documentation, Feb-Jun 2017:

   TYPE 1:
     The type 1 NUFFT proceeds in three main steps:
     1) spread data to oversampled regular mesh using kernel.
     2) compute FFT on uniform mesh
     3) deconvolve by division of each Fourier mode independently by the kernel
        Fourier series coeffs (not merely FFT of kernel), shuffle to output.
     The kernel coeffs are precomputed in what is called step 0 in the code.
   Written with FFTW style complex arrays. Step 3a internally uses CPX,
   and Step 3b internally uses real arithmetic and FFTW style complex.

   TYPE 2:
     The type 2 algorithm proceeds in three main steps:
     1) deconvolve (amplify) each Fourier mode, dividing by kernel Fourier coeff
     2) compute inverse FFT on uniform fine grid
     3) spread (dir=2, ie interpolate) data to regular mesh
     The kernel coeffs are precomputed in what is called step 0 in the code.
   Written with FFTW style complex arrays. Step 0 internally uses CPX,
   and Step 1 internally uses real arithmetic and FFTW style complex.

   TYPE 3:
     The type 3 algorithm is basically a type 2 (which is implemented precisely
     as call to type 2) replacing the middle FFT (Step 2) of a type 1.
     Beyond this, the new twists are:
     i) nf1, number of upsampled points for the type-1, depends on the product
       of interval widths containing input and output points (X*S).
     ii) The deconvolve (post-amplify) step is division by the Fourier transform
       of the scaled kernel, evaluated on the *nonuniform* output frequency
       grid; this is done by direct approximation of the Fourier integral
       using quadrature of the kernel function times exponentials.
     iii) Shifts in x (real) and s (Fourier) are done to minimize the interval
       half-widths X and S, hence nf1.
   No references to FFTW are needed here. CPX arithmetic is used.

   MULTIPLE STRENGTH VECTORS FOR THE SAME NONUNIFORM POINTS (n_transf>1):
     maxBatchSize (set to max_num_omp_threads) times the RAM is needed, so
     this is good only for small problems.


Design notes for guru interface implementation:

* Since finufft_plan is C-compatible, we need to use malloc/free for its
  allocatable arrays, keeping it quite low-level. We can't use std::vector
  since that would only survive in the scope of each function.

* Thread-safety: FINUFFT plans are passed as pointers, so it has no global
  state apart from that associated with FFTW (and the did_fftw_init).
*/



// ---------- local math routines (were in common.cpp; no need now): --------

namespace finufft {
  namespace common {

  // We macro because it has no FLT args but gets compiled for both prec's...
#ifdef SINGLE
#define SET_NF_TYPE12 set_nf_type12f
#else
#define SET_NF_TYPE12 set_nf_type12
#endif
<<<<<<< HEAD
int SET_NF_TYPE12(BIGINT ms, nufft_opts opts, SPREAD_OPTS spopts, BIGINT *nf)
=======
int SET_NF_TYPE12(BIGINT ms, finufft_opts opts, finufft_spread_opts spopts, BIGINT *nf)
>>>>>>> 7a3ede19
// Type 1 & 2 recipe for how to set 1d size of upsampled array, nf, given opts
// and requested number of Fourier modes ms. Returns 0 if success, else an
// error code if nf was unreasonably big (& tell the world).
{
  *nf = (BIGINT)(opts.upsampfac*ms);       // manner of rounding not crucial
  if (*nf<2*spopts.nspread) *nf=2*spopts.nspread; // otherwise spread fails
  if (*nf<MAX_NF) {
    *nf = next235even(*nf);                       // expensive at huge nf
    return 0;
  } else {
    fprintf(stderr,"[%s] nf=%.3g exceeds MAX_NF of %.3g, so exit without attempting even a malloc\n",__func__,(double)*nf,(double)MAX_NF);
    return FINUFFT_ERR_MAXNALLOC;
  }
}

<<<<<<< HEAD
int setup_spreader_for_nufft(SPREAD_OPTS &spopts, FLT eps, nufft_opts opts, int dim)
=======
int setup_spreader_for_nufft(finufft_spread_opts &spopts, FLT eps, finufft_opts opts, int dim)
>>>>>>> 7a3ede19
// Set up the spreader parameters given eps, and pass across various nufft
// options. Return status of setup_spreader. Uses pass-by-ref. Barnett 10/30/17
{
  // this calls spreadinterp.cpp...
  int ier = setup_spreader(spopts, eps, opts.upsampfac, opts.spread_kerevalmeth,
                           opts.spread_debug, opts.showwarn, dim);
  // override various spread opts from their defaults...
  spopts.debug = opts.spread_debug;
  spopts.sort = opts.spread_sort;     // could make dim or CPU choices here?
  spopts.kerpad = opts.spread_kerpad; // (only applies to kerevalmeth=0)
  spopts.chkbnds = opts.chkbnds;
  spopts.nthreads = opts.nthreads;    // 0 passed in becomes omp max by here
  if (opts.spread_nthr_atomic>=0)     // overrides
    spopts.atomic_threshold = opts.spread_nthr_atomic;
  if (opts.spread_max_sp_size>0)      // overrides
    spopts.max_subproblem_size = opts.spread_max_sp_size;
  return ier;
} 

<<<<<<< HEAD
void set_nhg_type3(FLT S, FLT X, nufft_opts opts, SPREAD_OPTS spopts,
=======
void set_nhg_type3(FLT S, FLT X, finufft_opts opts, finufft_spread_opts spopts,
>>>>>>> 7a3ede19
		     BIGINT *nf, FLT *h, FLT *gam)
/* sets nf, h (upsampled grid spacing), and gamma (x_j rescaling factor),
   for type 3 only.
   Inputs:
   X and S are the xj and sk interval half-widths respectively.
   opts and spopts are the NUFFT and spreader opts strucs, respectively.
   Outputs:
   nf is the size of upsampled grid for a given single dimension.
   h is the grid spacing = 2pi/nf
   gam is the x rescale factor, ie x'_j = x_j/gam  (modulo shifts).
   Barnett 2/13/17. Caught inf/nan 3/14/17. io int types changed 3/28/17
   New logic 6/12/17
*/
{
  int nss = spopts.nspread + 1;      // since ns may be odd
  FLT Xsafe=X, Ssafe=S;              // may be tweaked locally
  if (X==0.0)                        // logic ensures XS>=1, handle X=0 a/o S=0
    if (S==0.0) {
      Xsafe=1.0;
      Ssafe=1.0;
    } else Xsafe = max(Xsafe, 1/S);
  else
    Ssafe = max(Ssafe, 1/X);
  // use the safe X and S...
  FLT nfd = 2.0*opts.upsampfac*Ssafe*Xsafe/PI + nss;
  if (!isfinite(nfd)) nfd=0.0;                // use FLT to catch inf
  *nf = (BIGINT)nfd;
  //printf("initial nf=%lld, ns=%d\n",*nf,spopts.nspread);
  // catch too small nf, and nan or +-inf, otherwise spread fails...
  if (*nf<2*spopts.nspread) *nf=2*spopts.nspread;
  if (*nf<MAX_NF)                             // otherwise will fail anyway
    *nf = next235even(*nf);                   // expensive at huge nf
  *h = 2*PI / *nf;                            // upsampled grid spacing
  *gam = (FLT)*nf / (2.0*opts.upsampfac*Ssafe);  // x scale fac to x'
}

<<<<<<< HEAD
void onedim_fseries_kernel(BIGINT nf, FLT *fwkerhalf, SPREAD_OPTS opts)
=======
void onedim_fseries_kernel(BIGINT nf, FLT *fwkerhalf, finufft_spread_opts opts)
>>>>>>> 7a3ede19
/*
  Approximates exact Fourier series coeffs of cnufftspread's real symmetric
  kernel, directly via q-node quadrature on Euler-Fourier formula, exploiting
  narrowness of kernel. Uses phase winding for cheap eval on the regular freq
  grid. Note that this is also the Fourier transform of the non-periodized
  kernel. The FT definition is f(k) = int e^{-ikx} f(x) dx. The output has an
  overall prefactor of 1/h, which is needed anyway for the correction, and
  arises because the quadrature weights are scaled for grid units not x units.

  Inputs:
  nf - size of 1d uniform spread grid, must be even.
  opts - spreading opts object, needed to eval kernel (must be already set up)

  Outputs:
  fwkerhalf - real Fourier series coeffs from indices 0 to nf/2 inclusive,
              divided by h = 2pi/n.
              (should be allocated for at least nf/2+1 FLTs)

  Compare onedim_dct_kernel which has same interface, but computes DFT of
  sampled kernel, not quite the same object.

  Barnett 2/7/17. openmp (since slow vs fftw in 1D large-N case) 3/3/18.
  Fixed num_threads 7/20/20
 */
{
  FLT J2 = opts.nspread/2.0;            // J/2, half-width of ker z-support
  // # quadr nodes in z (from 0 to J/2; reflections will be added)...
  int q=(int)(2 + 3.0*J2);  // not sure why so large? cannot exceed MAX_NQUAD
  FLT f[MAX_NQUAD];
  double z[2*MAX_NQUAD], w[2*MAX_NQUAD];
  legendre_compute_glr(2*q,z,w);        // only half the nodes used, eg on (0,1)
  std::complex<FLT> a[MAX_NQUAD];
  for (int n=0;n<q;++n) {               // set up nodes z_n and vals f_n
    z[n] *= J2;                         // rescale nodes
    f[n] = J2*(FLT)w[n] * evaluate_kernel((FLT)z[n], opts); // vals & quadr wei
    a[n] = exp(2*PI*IMA*(FLT)(nf/2-z[n])/(FLT)nf);  // phase winding rates
  }
  BIGINT nout=nf/2+1;                   // how many values we're writing to
  int nt = min(nout,(BIGINT)opts.nthreads);         // how many chunks
  std::vector<BIGINT> brk(nt+1);        // start indices for each thread
  for (int t=0; t<=nt; ++t)             // split nout mode indices btw threads
    brk[t] = (BIGINT)(0.5 + nout*t/(double)nt);
#pragma omp parallel num_threads(nt)
  {                                     // each thread gets own chunk to do
    int t = MY_OMP_GET_THREAD_NUM();
    std::complex<FLT> aj[MAX_NQUAD];    // phase rotator for this thread
    for (int n=0;n<q;++n)
      aj[n] = pow(a[n],(FLT)brk[t]);    // init phase factors for chunk
    for (BIGINT j=brk[t];j<brk[t+1];++j) {          // loop along output array
      FLT x = 0.0;                      // accumulator for answer at this j
      for (int n=0;n<q;++n) {
        x += f[n] * 2*real(aj[n]);      // include the negative freq
        aj[n] *= a[n];                  // wind the phases
      }
      fwkerhalf[j] = x;
    }
  }
}

<<<<<<< HEAD
void onedim_nuft_kernel(BIGINT nk, FLT *k, FLT *phihat, SPREAD_OPTS opts)
=======
void onedim_nuft_kernel(BIGINT nk, FLT *k, FLT *phihat, finufft_spread_opts opts)
>>>>>>> 7a3ede19
/*
  Approximates exact 1D Fourier transform of cnufftspread's real symmetric
  kernel, directly via q-node quadrature on Euler-Fourier formula, exploiting
  narrowness of kernel. Evaluates at set of arbitrary freqs k in [-pi,pi],
  for a kernel with x measured in grid-spacings. (See previous routine for
  FT definition).

  Inputs:
  nk - number of freqs
  k - frequencies, dual to the kernel's natural argument, ie exp(i.k.z)
       Note, z is in grid-point units, and k values must be in [-pi,pi] for
       accuracy.
  opts - spreading opts object, needed to eval kernel (must be already set up)

  Outputs:
  phihat - real Fourier transform evaluated at freqs (alloc for nk FLTs)

  Barnett 2/8/17. openmp since cos slow 2/9/17
 */
{
  FLT J2 = opts.nspread/2.0;        // J/2, half-width of ker z-support
  // # quadr nodes in z (from 0 to J/2; reflections will be added)...
  int q=(int)(2 + 2.0*J2);     // > pi/2 ratio.  cannot exceed MAX_NQUAD
  if (opts.debug) printf("q (# ker FT quadr pts) = %d\n",q);
  FLT f[MAX_NQUAD]; double z[2*MAX_NQUAD],w[2*MAX_NQUAD];   // glr needs double
  legendre_compute_glr(2*q,z,w);        // only half the nodes used, eg on (0,1)

  // convert z from double to current floating point type.
  FLT zf[2 * MAX_NQUAD];

  // TODO: fold factor of 2 into f values.
  for (int n=0;n<q;++n) {
    zf[n] = (FLT)J2 * z[n];                    // quadr nodes for [0,J/2]
    f[n] = J2*(FLT)w[n] * evaluate_kernel((FLT)z[n], opts);  // w/ quadr weights
    //printf("f[%d] = %.3g\n",n,f[n]);
  }

  // block to amortize threading + dispatching overhead
  const BIGINT block_size = 1 << 16;

#pragma omp parallel for num_threads(opts.nthreads)
  for (BIGINT j = 0; j < nk; j += block_size) {
      BIGINT jend = min(j + block_size, nk);
      BIGINT size = jend - j;
      finufft::onedim_nuft_kernel(size, q, f, zf, k + j, phihat + j);
  }
}  

void deconvolveshuffle1d(int dir,FLT prefac,FLT* ker, BIGINT ms,
			 FLT *fk, BIGINT nf1, FFTW_CPX* fw, int modeord)
/*
  if dir==1: copies fw to fk with amplification by prefac/ker
  if dir==2: copies fk to fw (and zero pads rest of it), same amplification.

  modeord=0: use CMCL-compatible mode ordering in fk (from -N/2 up to N/2-1)
          1: use FFT-style (from 0 to N/2-1, then -N/2 up to -1).

  fk is size-ms FLT complex array (2*ms FLTs alternating re,im parts)
  fw is a FFTW style complex array, ie FLT [nf1][2], essentially FLTs
       alternating re,im parts.
  ker is real-valued FLT array of length nf1/2+1.

  Single thread only, but shouldn't matter since mostly data movement.

  It has been tested that the repeated floating division in this inner loop
  only contributes at the <3% level in 3D relative to the fftw cost (8 threads).
  This could be removed by passing in an inverse kernel and doing mults.

  todo: rewrite w/ C++-complex I/O, check complex divide not slower than
        real divide, or is there a way to force a real divide?

  Barnett 1/25/17. Fixed ms=0 case 3/14/17. modeord flag & clean 10/25/17
*/
{
  BIGINT kmin = -ms/2, kmax = (ms-1)/2;    // inclusive range of k indices
  if (ms==0) kmax=-1;           // fixes zero-pad for trivial no-mode case
  // set up pp & pn as ptrs to start of pos(ie nonneg) & neg chunks of fk array
  BIGINT pp = -2*kmin, pn = 0;       // CMCL mode-ordering case (2* since cmplx)
  if (modeord==1) { pp = 0; pn = 2*(kmax+1); }   // or, instead, FFT ordering
  if (dir==1) {    // read fw, write out to fk...
    for (BIGINT k=0;k<=kmax;++k) {                    // non-neg freqs k
      fk[pp++] = prefac * fw[k][0] / ker[k];          // re
      fk[pp++] = prefac * fw[k][1] / ker[k];          // im
    }
    for (BIGINT k=kmin;k<0;++k) {                     // neg freqs k
      fk[pn++] = prefac * fw[nf1+k][0] / ker[-k];     // re
      fk[pn++] = prefac * fw[nf1+k][1] / ker[-k];     // im
    }
  } else {    // read fk, write out to fw w/ zero padding...
    for (BIGINT k=kmax+1; k<nf1+kmin; ++k) {  // zero pad precisely where needed
      fw[k][0] = fw[k][1] = 0.0; }
    for (BIGINT k=0;k<=kmax;++k) {                    // non-neg freqs k
      fw[k][0] = prefac * fk[pp++] / ker[k];          // re
      fw[k][1] = prefac * fk[pp++] / ker[k];          // im
    }
    for (BIGINT k=kmin;k<0;++k) {                     // neg freqs k
      fw[nf1+k][0] = prefac * fk[pn++] / ker[-k];     // re
      fw[nf1+k][1] = prefac * fk[pn++] / ker[-k];     // im
    }
  }
}

void deconvolveshuffle2d(int dir,FLT prefac,FLT *ker1, FLT *ker2,
			 BIGINT ms, BIGINT mt,
			 FLT *fk, BIGINT nf1, BIGINT nf2, FFTW_CPX* fw,
			 int modeord)
/*
  2D version of deconvolveshuffle1d, calls it on each x-line using 1/ker2 fac.

  if dir==1: copies fw to fk with amplification by prefac/(ker1(k1)*ker2(k2)).
  if dir==2: copies fk to fw (and zero pads rest of it), same amplification.

  modeord=0: use CMCL-compatible mode ordering in fk (each dim increasing)
          1: use FFT-style (pos then negative, on each dim)

  fk is complex array stored as 2*ms*mt FLTs alternating re,im parts, with
    ms looped over fast and mt slow.
  fw is a FFTW style complex array, ie FLT [nf1*nf2][2], essentially FLTs
       alternating re,im parts; again nf1 is fast and nf2 slow.
  ker1, ker2 are real-valued FLT arrays of lengths nf1/2+1, nf2/2+1
       respectively.

  Barnett 2/1/17, Fixed mt=0 case 3/14/17. modeord 10/25/17
*/
{
  BIGINT k2min = -mt/2, k2max = (mt-1)/2;    // inclusive range of k2 indices
  if (mt==0) k2max=-1;           // fixes zero-pad for trivial no-mode case
  // set up pp & pn as ptrs to start of pos(ie nonneg) & neg chunks of fk array
  BIGINT pp = -2*k2min*ms, pn = 0;   // CMCL mode-ordering case (2* since cmplx)
  if (modeord==1) { pp = 0; pn = 2*(k2max+1)*ms; }  // or, instead, FFT ordering
  if (dir==2)               // zero pad needed x-lines (contiguous in memory)
    for (BIGINT j=nf1*(k2max+1); j<nf1*(nf2+k2min); ++j)  // sweeps all dims
      fw[j][0] = fw[j][1] = 0.0;
  for (BIGINT k2=0;k2<=k2max;++k2, pp+=2*ms)          // non-neg y-freqs
    // point fk and fw to the start of this y value's row (2* is for complex):
    common::deconvolveshuffle1d(dir,prefac/ker2[k2],ker1,ms,fk + pp,nf1,&fw[nf1*k2],modeord);
  for (BIGINT k2=k2min;k2<0;++k2, pn+=2*ms)           // neg y-freqs
    common::deconvolveshuffle1d(dir,prefac/ker2[-k2],ker1,ms,fk + pn,nf1,&fw[nf1*(nf2+k2)],modeord);
}

void deconvolveshuffle3d(int dir,FLT prefac,FLT *ker1, FLT *ker2,
			 FLT *ker3, BIGINT ms, BIGINT mt, BIGINT mu,
			 FLT *fk, BIGINT nf1, BIGINT nf2, BIGINT nf3,
			 FFTW_CPX* fw, int modeord)
/*
  3D version of deconvolveshuffle2d, calls it on each xy-plane using 1/ker3 fac.

  if dir==1: copies fw to fk with ampl by prefac/(ker1(k1)*ker2(k2)*ker3(k3)).
  if dir==2: copies fk to fw (and zero pads rest of it), same amplification.

  modeord=0: use CMCL-compatible mode ordering in fk (each dim increasing)
          1: use FFT-style (pos then negative, on each dim)

  fk is complex array stored as 2*ms*mt*mu FLTs alternating re,im parts, with
    ms looped over fastest and mu slowest.
  fw is a FFTW style complex array, ie FLT [nf1*nf2*nf3][2], effectively
       FLTs alternating re,im parts; again nf1 is fastest and nf3 slowest.
  ker1, ker2, ker3 are real-valued FLT arrays of lengths nf1/2+1, nf2/2+1,
       and nf3/2+1 respectively.

  Barnett 2/1/17, Fixed mu=0 case 3/14/17. modeord 10/25/17
*/
{
  BIGINT k3min = -mu/2, k3max = (mu-1)/2;    // inclusive range of k3 indices
  if (mu==0) k3max=-1;           // fixes zero-pad for trivial no-mode case
  // set up pp & pn as ptrs to start of pos(ie nonneg) & neg chunks of fk array
  BIGINT pp = -2*k3min*ms*mt, pn = 0; // CMCL mode-ordering (2* since cmplx)
  if (modeord==1) { pp = 0; pn = 2*(k3max+1)*ms*mt; }  // or FFT ordering
  BIGINT np = nf1*nf2;  // # pts in an upsampled Fourier xy-plane
  if (dir==2)           // zero pad needed xy-planes (contiguous in memory)
    for (BIGINT j=np*(k3max+1);j<np*(nf3+k3min);++j)  // sweeps all dims
      fw[j][0] = fw[j][1] = 0.0;
  for (BIGINT k3=0;k3<=k3max;++k3, pp+=2*ms*mt)      // non-neg z-freqs
    // point fk and fw to the start of this z value's plane (2* is for complex):
    common::deconvolveshuffle2d(dir,prefac/ker3[k3],ker1,ker2,ms,mt,
			fk + pp,nf1,nf2,&fw[np*k3],modeord);
  for (BIGINT k3=k3min;k3<0;++k3, pn+=2*ms*mt)       // neg z-freqs
    common::deconvolveshuffle2d(dir,prefac/ker3[-k3],ker1,ker2,ms,mt,
			fk + pn,nf1,nf2,&fw[np*(nf3+k3)],modeord);
}


// --------- batch helper functions for t1,2 exec: ---------------------------

int spreadinterpSortedBatch(int batchSize, FINUFFT_PLAN p, CPX* cBatch)
/*
  Spreads (or interpolates) a batch of batchSize strength vectors in cBatch
  to (or from) the batch of fine working grids p->fwBatch, using the same set of
  (index-sorted) NU points p->X,Y,Z for each vector in the batch.
  The direction (spread vs interpolate) is set by p->spopts.spread_direction.
  Returns 0 (no error reporting for now).
  Notes:
  1) cBatch is already assumed to have the correct offset, ie here we
     read from the start of cBatch (unlike Malleo). fwBatch also has zero offset
  2) this routine is a batched version of spreadinterpSorted in spreadinterp.cpp
  Barnett 5/19/20, based on Malleo 2019.
*/
{
  // opts.spread_thread: 1 sequential multithread, 2 parallel single-thread.
  // omp_sets_nested deprecated, so don't use; assume not nested for 2 to work.
  // But when nthr_outer=1 here, omp par inside the loop sees all threads...
#ifdef _OPENMP
  int nthr_outer = p->opts.spread_thread==1 ? 1 : batchSize;
#endif
#pragma omp parallel for num_threads(nthr_outer)
  for (int i=0; i<batchSize; i++) {
    FFTW_CPX *fwi = p->fwBatch + i*p->nf;  // start of i'th fw array in wkspace
    CPX *ci = cBatch + i*p->nj;            // start of i'th c array in cBatch
    spreadinterpSorted(p->sortIndices, p->nf1, p->nf2, p->nf3, (FLT*)fwi, p->nj,
                       p->X, p->Y, p->Z, (FLT*)ci, p->spopts, p->didSort);
  }
  return 0;
}

int deconvolveBatch(int batchSize, FINUFFT_PLAN p, CPX* fkBatch)
/*
  Type 1: deconvolves (amplifies) from each interior fw array in p->fwBatch
  into each output array fk in fkBatch.
  Type 2: deconvolves from user-supplied input fk to 0-padded interior fw,
  again looping over fk in fkBatch and fw in p->fwBatch.
  The direction (spread vs interpolate) is set by p->spopts.spread_direction.
  This is mostly a loop calling deconvolveshuffle?d for the needed dim batchSize
  times.
  Barnett 5/21/20, simplified from Malleo 2019 (eg t3 logic won't be in here)
*/
{
  // since deconvolveshuffle?d are single-thread, omp par seems to help here...
#pragma omp parallel for num_threads(batchSize)
  for (int i=0; i<batchSize; i++) {
    FFTW_CPX *fwi = p->fwBatch + i*p->nf;  // start of i'th fw array in wkspace
    CPX *fki = fkBatch + i*p->N;           // start of i'th fk array in fkBatch
    
    // Call routine from common.cpp for the dim; prefactors hardcoded to 1.0...
    if (p->dim == 1)
      deconvolveshuffle1d(p->spopts.spread_direction, 1.0, p->phiHat1,
                          p->ms, (FLT *)fki,
                          p->nf1, fwi, p->opts.modeord);
    else if (p->dim == 2)
      deconvolveshuffle2d(p->spopts.spread_direction,1.0, p->phiHat1,
                          p->phiHat2, p->ms, p->mt, (FLT *)fki,
                          p->nf1, p->nf2, fwi, p->opts.modeord);
    else
      deconvolveshuffle3d(p->spopts.spread_direction, 1.0, p->phiHat1,
                          p->phiHat2, p->phiHat3, p->ms, p->mt, p->mu,
                          (FLT *)fki, p->nf1, p->nf2, p->nf3,
                          fwi, p->opts.modeord);
  }
  return 0;
}


// since this func is local only, we macro its name here...
#ifdef SINGLE
#define GRIDSIZE_FOR_FFTW gridsize_for_fftwf
#else
#define GRIDSIZE_FOR_FFTW gridsize_for_fftw
#endif

int* GRIDSIZE_FOR_FFTW(FINUFFT_PLAN p){
// local helper func returns a new int array of length dim, extracted from
// the finufft plan, that fftw_plan_many_dft needs as its 2nd argument.
  int* nf;
  if(p->dim == 1){ 
    nf = new int[1];
    nf[0] = (int)p->nf1;
  }
  else if (p->dim == 2){ 
    nf = new int[2];
    nf[0] = (int)p->nf2;
    nf[1] = (int)p->nf1; 
  }   // fftw enforced row major ordering, ie dims are backwards ordered
  else{ 
    nf = new int[3];
    nf[0] = (int)p->nf3;
    nf[1] = (int)p->nf2;
    nf[2] = (int)p->nf1;
  }
  return nf;
}


  }   // namespace
}   // namespace




// --------------- rest is the 5 user guru (plan) interface drivers: ---------
// (not namespaced since have safe names finufft{f}_* )
using namespace finufft::common;  // accesses routines defined above

// OOOOOOOOOOOOOOOOOOOOOOOOOOOOOOOOOOOOOOOOOOOOOOOOOOOOOOOOOOOOOOOOOOOOOOOOOOOO
void FINUFFT_DEFAULT_OPTS(finufft_opts *o)
// Sets default nufft opts (referenced by all language interfaces too).
// See finufft_opts.h for meanings.
// This was created to avoid uncertainty about C++11 style static initialization
// when called from MEX, but now is generally used. Barnett 10/30/17 onwards.
// Sphinx sucks the below code block into the web docs, hence keep it clean...
{
  // sphinx tag (don't remove): @defopts_start
  o->modeord = 0;
  o->chkbnds = 1;

  o->debug = 0;
  o->spread_debug = 0;
  o->showwarn = 1;

  o->nthreads = 0;
  o->fftw = FFTW_ESTIMATE;
  o->spread_sort = 2;
  o->spread_kerevalmeth = 1;
  o->spread_kerpad = 1;
  o->upsampfac = 0.0;
  o->spread_thread = 0;
  o->maxbatchsize = 0;
  o->spread_nthr_atomic = -1;
  o->spread_max_sp_size = 0;
  // sphinx tag (don't remove): @defopts_end
}


// PPPPPPPPPPPPPPPPPPPPPPPPPPPPPPPPPPPPPPPPPPPPPPPPPPPPPPPPPPPPPPPPPPPPPPPPPPP
int FINUFFT_MAKEPLAN(int type, int dim, BIGINT* n_modes, int iflag,
                     int ntrans, FLT tol, FINUFFT_PLAN *pp, finufft_opts* opts)
// Populates the fields of finufft_plan which is pointed to by "p".
// opts is ptr to a finufft_opts to set options, or NULL to use defaults.
// For some of the fields, if "auto" selected, choose the actual setting.
// For types 1,2 allocates memory for internal working arrays,
// evaluates spreading kernel coefficients, and instantiates the fftw_plan
{
  FINUFFT_PLAN p;
  cout << scientific << setprecision(15);  // for commented-out low-lev debug

  p = new FINUFFT_PLAN_S;                // allocate fresh plan struct
  *pp = p;                               // pass out plan as ptr to plan struct

  if (opts==NULL)                        // use default opts
    FINUFFT_DEFAULT_OPTS(&(p->opts));
  else                                   // or read from what's passed in
    p->opts = *opts;    // keep a deep copy; changing *opts now has no effect

  if (p->opts.debug)    // do a hello world
    printf("[%s] new plan: FINUFFT version " FINUFFT_VER " .................\n",__func__);
  
  if((type!=1)&&(type!=2)&&(type!=3)) {
    fprintf(stderr, "[%s] Invalid type (%d), should be 1, 2 or 3.\n",__func__,type);
    return FINUFFT_ERR_TYPE_NOTVALID;
  }
  if((dim!=1)&&(dim!=2)&&(dim!=3)) {
    fprintf(stderr, "[%s] Invalid dim (%d), should be 1, 2 or 3.\n",__func__,dim);
    return FINUFFT_ERR_DIM_NOTVALID;
  }
  if (ntrans<1) {
    fprintf(stderr,"[%s] ntrans (%d) should be at least 1.\n",__func__,ntrans);
    return FINUFFT_ERR_NTRANS_NOTVALID;
  }
  
  // get stuff from args...
  p->type = type;
  p->dim = dim;
  p->ntrans = ntrans;
  p->tol = tol;
  p->fftSign = (iflag>=0) ? 1 : -1;         // clean up flag input

  // choose overall # threads...
  int nthr = MY_OMP_GET_MAX_THREADS();      // use as many as OMP gives us
  if (p->opts.nthreads>0)
    nthr = p->opts.nthreads;                // user override (no limit or check)
  p->opts.nthreads = nthr;                  // store actual # thr planned for

  // choose batchSize for types 1,2 or 3... (uses int ceil(b/a)=1+(b-1)/a trick)
  if (p->opts.maxbatchsize==0) {            // logic to auto-set best batchsize
    p->nbatch = 1+(ntrans-1)/nthr;          // min # batches poss
    p->batchSize = 1+(ntrans-1)/p->nbatch;  // then cut # thr in each b
  } else {                                  // batchSize override by user
    p->batchSize = min(p->opts.maxbatchsize,ntrans);
    p->nbatch = 1+(ntrans-1)/p->batchSize;  // resulting # batches
  }
  if (p->opts.spread_thread==0)
    p->opts.spread_thread=2;                // our auto choice
  if (p->opts.spread_thread!=1 && p->opts.spread_thread!=2) {
    fprintf(stderr,"[%s] illegal opts.spread_thread!\n",__func__);
    return FINUFFT_ERR_SPREAD_THREAD_NOTVALID;
  }

  if (type!=3) {    // read in user Fourier mode array sizes...
    p->ms = n_modes[0];
    p->mt = (dim>1) ? n_modes[1] : 1;       // leave as 1 for unused dims
    p->mu = (dim>2) ? n_modes[2] : 1;
    p->N = p->ms*p->mt*p->mu;               // N = total # modes
  }
  
  // heuristic to choose default upsampfac... (currently two poss)
  if (p->opts.upsampfac==0.0) {             // indicates auto-choose
    p->opts.upsampfac=2.0;                  // default, and need for tol small
    if (tol>=(FLT)1E-9) {                   // the tol sigma=5/4 can reach
      if (type==3)                          // could move to setpts, more known?
        p->opts.upsampfac=1.25;             // faster b/c smaller RAM & FFT
      else if ((dim==1 && p->N>10000000) || (dim==2 && p->N>300000) || (dim==3 && p->N>3000000))  // type 1,2 heuristic cutoffs, double, typ tol, 12-core xeon
        p->opts.upsampfac=1.25;
    }
    if (p->opts.debug > 1)
      printf("[%s] set auto upsampfac=%.2f\n",__func__,p->opts.upsampfac);
  }
  // use opts to choose and write into plan's spread options...
  int ier = setup_spreader_for_nufft(p->spopts, tol, p->opts, dim);
  if (ier>1)                                 // proceed if success or warning
    return ier;

  // set others as defaults (or unallocated for arrays)...
  p->X = NULL; p->Y = NULL; p->Z = NULL;
  p->phiHat1 = NULL; p->phiHat2 = NULL; p->phiHat3 = NULL;
  p->nf1 = 1; p->nf2 = 1; p->nf3 = 1;  // crucial to leave as 1 for unused dims
  p->sortIndices = NULL;               // used in all three types
  
  //  ------------------------ types 1,2: planning needed ---------------------
  if (type==1 || type==2) {

    int nthr_fft = nthr;    // give FFTW all threads (or use o.spread_thread?)
                            // Note: batchSize not used since might be only 1.
    // Now place FFTW initialization in a lock, courtesy of OMP. Makes FINUFFT
    // thread-safe (can be called inside OMP) if -DFFTW_PLAN_SAFE used...
#pragma omp critical
    {
      static bool did_fftw_init = 0;    // the only global state of FINUFFT
      if (!did_fftw_init) {
	FFTW_INIT();            // setup FFTW global state; should only do once
	FFTW_PLAN_TH(nthr_fft); // ditto
	FFTW_PLAN_SF();         // if -DFFTW_PLAN_SAFE, make FFTW thread-safe
	did_fftw_init = 1;      // insure other FINUFFT threads don't clash
      }
    } 

    p->spopts.spread_direction = type;

    if (p->opts.showwarn) {  // user warn round-off error...
      if (EPSILON*p->ms>1.0)
        fprintf(stderr,"%s warning: rounding err predicted eps_mach*N1 = %.3g > 1 !\n",__func__,(double)(EPSILON*p->ms));
      if (EPSILON*p->mt>1.0)
        fprintf(stderr,"%s warning: rounding err predicted eps_mach*N2 = %.3g > 1 !\n",__func__,(double)(EPSILON*p->mt));
      if (EPSILON*p->mu>1.0)
        fprintf(stderr,"%s warning: rounding err predicted eps_mach*N3 = %.3g > 1 !\n",__func__,(double)(EPSILON*p->mu));
    }
    
    // determine fine grid sizes, sanity check..
    int nfier = SET_NF_TYPE12(p->ms, p->opts, p->spopts, &(p->nf1));
    if (nfier) return nfier;    // nf too big; we're done
    p->phiHat1 = (FLT*)malloc(sizeof(FLT)*(p->nf1/2 + 1));
    if (dim > 1) {
      nfier = SET_NF_TYPE12(p->mt, p->opts, p->spopts, &(p->nf2));
      if (nfier) return nfier;
      p->phiHat2 = (FLT*)malloc(sizeof(FLT)*(p->nf2/2 + 1));
    }
    if (dim > 2) {
      nfier = SET_NF_TYPE12(p->mu, p->opts, p->spopts, &(p->nf3)); 
      if (nfier) return nfier;
      p->phiHat3 = (FLT*)malloc(sizeof(FLT)*(p->nf3/2 + 1));
    }

    if (p->opts.debug) { // "long long" here is to avoid warnings with printf...
      printf("[%s] %dd%d: (ms,mt,mu)=(%lld,%lld,%lld) (nf1,nf2,nf3)=(%lld,%lld,%lld)\n               ntrans=%d nthr=%d batchSize=%d ", __func__,
             dim, type, (long long)p->ms,(long long)p->mt,
             (long long) p->mu, (long long)p->nf1,(long long)p->nf2,
             (long long)p->nf3, ntrans, nthr, p->batchSize);
      if (p->batchSize==1)          // spread_thread has no effect in this case
        printf("\n");
      else
        printf(" spread_thread=%d\n", p->opts.spread_thread);
    }

    // STEP 0: get Fourier coeffs of spreading kernel along each fine grid dim
    CNTime timer; timer.start();
    onedim_fseries_kernel(p->nf1, p->phiHat1, p->spopts);
    if (dim>1) onedim_fseries_kernel(p->nf2, p->phiHat2, p->spopts);
    if (dim>2) onedim_fseries_kernel(p->nf3, p->phiHat3, p->spopts);
    if (p->opts.debug) printf("[%s] kernel fser (ns=%d):\t\t%.3g s\n",__func__,p->spopts.nspread, timer.elapsedsec());

    timer.restart();
    p->nf = p->nf1*p->nf2*p->nf3;      // fine grid total number of points
    if (p->nf * p->batchSize > MAX_NF) {
      fprintf(stderr, "[%s] fwBatch would be bigger than MAX_NF, not attempting malloc!\n",__func__);
      return FINUFFT_ERR_MAXNALLOC;
    }
#pragma omp critical
    p->fwBatch = FFTW_ALLOC_CPX(p->nf * p->batchSize);    // the big workspace
    if (p->opts.debug) printf("[%s] fwBatch %.2fGB alloc:   \t%.3g s\n", __func__,(double)1E-09*sizeof(CPX)*p->nf*p->batchSize, timer.elapsedsec());
    if(!p->fwBatch) {      // we don't catch all such mallocs, just this big one
      fprintf(stderr, "[%s] FFTW malloc failed for fwBatch (working fine grids)!\n",__func__);
      free(p->phiHat1); free(p->phiHat2); free(p->phiHat3);
      return FINUFFT_ERR_ALLOC;
    }
   
    timer.restart();            // plan the FFTW
    int *ns = GRIDSIZE_FOR_FFTW(p);
    // fftw_plan_many_dft args: rank, gridsize/dim, howmany, in, inembed, istride, idist, ot, onembed, ostride, odist, sign, flags 
#pragma omp critical
    p->fftwPlan = FFTW_PLAN_MANY_DFT(dim, ns, p->batchSize, p->fwBatch,
         NULL, 1, p->nf, p->fwBatch, NULL, 1, p->nf, p->fftSign, p->opts.fftw);
    if (p->opts.debug) printf("[%s] FFTW plan (mode %d, nthr=%d):\t%.3g s\n", __func__,p->opts.fftw, nthr_fft, timer.elapsedsec());
    delete []ns;
    
  } else {  // -------------------------- type 3 (no planning) ------------

    if (p->opts.debug) printf("[%s] %dd%d: ntrans=%d\n",__func__,dim,type,ntrans);
    // in case destroy occurs before setpts, need safe dummy ptrs/plans...
    p->CpBatch = NULL;
    p->fwBatch = NULL;
    p->Sp = NULL; p->Tp = NULL; p->Up = NULL;
    p->prephase = NULL;
    p->deconv = NULL;
    p->innerT2plan = NULL;
    // Type 3 will call finufft_makeplan for type 2; no need to init FFTW
    // Note we don't even know nj or nk yet, so can't do anything else!
  }
  return ier;         // report setup_spreader status (could be warning)
}


// SSSSSSSSSSSSSSSSSSSSSSSSSSSSSSSSSSSSSSSSSSSSSSSSSSSSSSSSSSSSSSSSSSSSSSSSSSS
int FINUFFT_SETPTS(FINUFFT_PLAN p, BIGINT nj, FLT* xj, FLT* yj, FLT* zj,
                   BIGINT nk, FLT* s, FLT* t, FLT* u)
/* For type 1,2: just checks and (possibly) sorts the NU xyz points, in prep for
   spreading. (The last 4 arguments are ignored.)
   For type 3: allocates internal working arrays, scales/centers the NU points
   and NU target freqs (stu), evaluates spreading kernel FT at all target freqs.
*/
{
  int d = p->dim;     // abbrev for spatial dim
  CNTime timer; timer.start();
  p->nj = nj;    // the user only now chooses how many NU (x,y,z) pts

  if (p->type!=3) {  // ------------------ TYPE 1,2 SETPTS -------------------
                     // (all we can do is check and maybe bin-sort the NU pts)
    p->X = xj;       // plan must keep pointers to user's fixed NU pts
    p->Y = yj;
    p->Z = zj;
    int ier = spreadcheck(p->nf1, p->nf2, p->nf3, p->nj, xj, yj, zj, p->spopts);
    if (p->opts.debug>1) printf("[%s] spreadcheck (%d):\t%.3g s\n", __func__, p->spopts.chkbnds, timer.elapsedsec());
    if (ier)         // no warnings allowed here
      return ier;    
    timer.restart();
    // Free sortIndices if it has been allocated before in case of repeated setpts calls causing memory leak.
    // We don't know it is the same size as before, so we have to malloc each time.
    if (p->sortIndices) free(p->sortIndices);
    p->sortIndices = (BIGINT *)malloc(sizeof(BIGINT)*p->nj);
    if (!p->sortIndices) {
      fprintf(stderr,"[%s] failed to allocate sortIndices!\n",__func__);
      return FINUFFT_ERR_SPREAD_ALLOC;
    }
    p->didSort = indexSort(p->sortIndices, p->nf1, p->nf2, p->nf3, p->nj, xj, yj, zj, p->spopts);
    if (p->opts.debug) printf("[%s] sort (didSort=%d):\t\t%.3g s\n", __func__,p->didSort, timer.elapsedsec());

    
  } else {   // ------------------------- TYPE 3 SETPTS -----------------------
             // (here we can precompute pre/post-phase factors and plan the t2)

    p->nk = nk;     // user set # targ freq pts
    p->S = s;       // keep pointers to user's input target pts
    p->T = t;
    p->U = u;

    // pick x, s intervals & shifts & # fine grid pts (nf) in each dim...
    FLT S1,S2,S3;       // get half-width X, center C, which contains {x_j}...
    arraywidcen(nj,xj,&(p->t3P.X1),&(p->t3P.C1));
    arraywidcen(nk,s,&S1,&(p->t3P.D1));      // same D, S, but for {s_k}
    set_nhg_type3(S1,p->t3P.X1,p->opts,p->spopts,
           &(p->nf1),&(p->t3P.h1),&(p->t3P.gam1));  // applies twist i)
    p->t3P.C2 = 0.0;        // their defaults if dim 2 unused, etc
    p->t3P.D2 = 0.0;
    if (d>1) {
      arraywidcen(nj,yj,&(p->t3P.X2),&(p->t3P.C2));     // {y_j}
      arraywidcen(nk,t,&S2,&(p->t3P.D2));               // {t_k}
      set_nhg_type3(S2,p->t3P.X2,p->opts,p->spopts,&(p->nf2),
                    &(p->t3P.h2),&(p->t3P.gam2));
    }    
    p->t3P.C3 = 0.0;
    p->t3P.D3 = 0.0;
    if (d>2) {
      arraywidcen(nj,zj,&(p->t3P.X3),&(p->t3P.C3));     // {z_j}
      arraywidcen(nk,u,&S3,&(p->t3P.D3));               // {u_k}
      set_nhg_type3(S3,p->t3P.X3,p->opts,p->spopts,
                    &(p->nf3),&(p->t3P.h3),&(p->t3P.gam3));
    }

    if (p->opts.debug) {  // report on choices of shifts, centers, etc...
      printf("\tM=%lld N=%lld\n",(long long)nj,(long long)nk);
      printf("\tX1=%.3g C1=%.3g S1=%.3g D1=%.3g gam1=%g nf1=%lld\t\n", p->t3P.X1, p->t3P.C1,S1, p->t3P.D1, p->t3P.gam1,(long long) p->nf1);
      if (d>1)
        printf("\tX2=%.3g C2=%.3g S2=%.3g D2=%.3g gam2=%g nf2=%lld\n",p->t3P.X2, p->t3P.C2,S2, p->t3P.D2, p->t3P.gam2,(long long) p->nf2);
      if (d>2)
        printf("\tX3=%.3g C3=%.3g S3=%.3g D3=%.3g gam3=%g nf3=%lld\n", p->t3P.X3, p->t3P.C3,S3, p->t3P.D3, p->t3P.gam3,(long long) p->nf3);
    }
    p->nf = p->nf1*p->nf2*p->nf3;      // fine grid total number of points
    if (p->nf * p->batchSize > MAX_NF) {
      fprintf(stderr, "[%s t3] fwBatch would be bigger than MAX_NF, not attempting malloc!\n",__func__);
      return FINUFFT_ERR_MAXNALLOC;
    }
#pragma omp critical
    {
      if (p->fwBatch)
        FFTW_FR(p->fwBatch);
      p->fwBatch = FFTW_ALLOC_CPX(p->nf * p->batchSize); // maybe big workspace
    }
    // (note FFTW_ALLOC is not needed over malloc, but matches its type)
    if(p->CpBatch) free(p->CpBatch);
    p->CpBatch = (CPX*)malloc(sizeof(CPX) * nj*p->batchSize);  // batch c' work
    if (p->opts.debug) printf("[%s t3] widcen, batch %.2fGB alloc:\t%.3g s\n", __func__, (double)1E-09*sizeof(CPX)*(p->nf+nj)*p->batchSize, timer.elapsedsec());
    if(!p->fwBatch || !p->CpBatch) {
      fprintf(stderr, "[%s t3] malloc fail for fwBatch or CpBatch!\n",__func__);
      return FINUFFT_ERR_ALLOC; 
    }
    //printf("fwbatch, cpbatch ptrs: %llx %llx\n",p->fwBatch,p->CpBatch);

    // alloc rescaled NU src pts x'_j (in X etc), rescaled NU targ pts s'_k ...
    if(p->X) free(p->X);
    if(p->Sp) free(p->Sp);
    p->X = (FLT*)malloc(sizeof(FLT)*nj);
    p->Sp = (FLT*)malloc(sizeof(FLT)*nk);
    if (d>1) {
      if(p->Y) free(p->Y);
      if(p->Tp) free(p->Tp);
      p->Y = (FLT*)malloc(sizeof(FLT)*nj);
      p->Tp = (FLT*)malloc(sizeof(FLT)*nk);
    }
    if (d>2) {
      if(p->Z) free(p->Z);
      if(p->Up) free(p->Up);
      p->Z = (FLT*)malloc(sizeof(FLT)*nj);
      p->Up = (FLT*)malloc(sizeof(FLT)*nk);
    }

    // always shift as use gam to rescale x_j to x'_j, etc (twist iii)...
    FLT ig1 = 1.0/p->t3P.gam1, ig2=0.0, ig3=0.0;   // "reciprocal-math" optim
    if (d>1)
      ig2 = 1.0/p->t3P.gam2;
    if (d>2)
      ig3 = 1.0/p->t3P.gam3;
#pragma omp parallel for num_threads(p->opts.nthreads) schedule(static)
    for (BIGINT j=0;j<nj;++j) {
      p->X[j] = (xj[j] - p->t3P.C1) * ig1;         // rescale x_j
      if (d>1)        // (ok to do inside loop because of branch predict)
        p->Y[j] = (yj[j]- p->t3P.C2) * ig2;        // rescale y_j
      if (d>2)
        p->Z[j] = (zj[j] - p->t3P.C3) * ig3;       // rescale z_j
    }

    // set up prephase array...
    CPX imasign = (p->fftSign>=0) ? IMA : -IMA;             // +-i
    if(p->prephase) free(p->prephase);
    p->prephase = (CPX*)malloc(sizeof(CPX)*nj);
    if (p->t3P.D1!=0.0 || p->t3P.D2!=0.0 || p->t3P.D3!=0.0) {
#pragma omp parallel for num_threads(p->opts.nthreads) schedule(static)
      for (BIGINT j=0;j<nj;++j) {          // ... loop over src NU locs
        FLT phase = p->t3P.D1*xj[j];
        if (d>1)
          phase += p->t3P.D2*yj[j];
        if (d>2)
          phase += p->t3P.D3*zj[j];
        p->prephase[j] = cos(phase)+imasign*sin(phase);   // Euler e^{+-i.phase}
      }
    } else
      for (BIGINT j=0;j<nj;++j)
        p->prephase[j] = (CPX)1.0;     // *** or keep flag so no mult in exec??
      
    // rescale the target s_k etc to s'_k etc...
#pragma omp parallel for num_threads(p->opts.nthreads) schedule(static)
    for (BIGINT k=0;k<nk;++k) {
      p->Sp[k] = p->t3P.h1*p->t3P.gam1*(s[k]- p->t3P.D1);  // so |s'_k| < pi/R
      if (d>1)
        p->Tp[k] = p->t3P.h2*p->t3P.gam2*(t[k]- p->t3P.D2);  // so |t'_k| < pi/R
      if (d>2)
        p->Up[k] = p->t3P.h3*p->t3P.gam3*(u[k]- p->t3P.D3);  // so |u'_k| < pi/R
    }
    
    // (old STEP 3a) Compute deconvolution post-factors array (per targ pt)...
    // (exploits that FT separates because kernel is prod of 1D funcs)
    if(p->deconv) free(p->deconv);
    p->deconv = (CPX*)malloc(sizeof(CPX)*nk);
    FLT *phiHatk1 = (FLT*)malloc(sizeof(FLT)*nk);  // don't confuse w/ p->phiHat
    onedim_nuft_kernel(nk, p->Sp, phiHatk1, p->spopts);         // fill phiHat1
    FLT *phiHatk2 = NULL, *phiHatk3 = NULL;
    if (d>1) {
      phiHatk2 = (FLT*)malloc(sizeof(FLT)*nk);
      onedim_nuft_kernel(nk, p->Tp, phiHatk2, p->spopts);       // fill phiHat2
    }
    if (d>2) {
      phiHatk3 = (FLT*)malloc(sizeof(FLT)*nk);
      onedim_nuft_kernel(nk, p->Up, phiHatk3, p->spopts);       // fill phiHat3
    }
    int Cfinite = isfinite(p->t3P.C1) && isfinite(p->t3P.C2) && isfinite(p->t3P.C3);    // C can be nan or inf if M=0, no input NU pts
    int Cnonzero = p->t3P.C1!=0.0 || p->t3P.C2!=0.0 || p->t3P.C3!=0.0;  // cen
#pragma omp parallel for num_threads(p->opts.nthreads) schedule(static)
    for (BIGINT k=0;k<nk;++k) {         // .... loop over NU targ freqs
      FLT phiHat = phiHatk1[k];
      if (d>1)
        phiHat *= phiHatk2[k];
      if (d>2)
        phiHat *= phiHatk3[k];
      p->deconv[k] = (CPX)(1.0 / phiHat);
      if (Cfinite && Cnonzero) {
        FLT phase = (s[k] - p->t3P.D1) * p->t3P.C1;
        if (d>1)
          phase += (t[k] - p->t3P.D2) * p->t3P.C2;
        if (d>2)
          phase += (u[k] - p->t3P.D3) * p->t3P.C3;
        p->deconv[k] *= cos(phase)+imasign*sin(phase);   // Euler e^{+-i.phase}
      }
    }
    free(phiHatk1); free(phiHatk2); free(phiHatk3);  // done w/ deconv fill
    if (p->opts.debug) printf("[%s t3] phase & deconv factors:\t%.3g s\n",__func__,timer.elapsedsec());

    // Set up sort for spreading Cp (from primed NU src pts X, Y, Z) to fw...
    timer.restart();
    // Free sortIndices if it has been allocated before in case of repeated setpts calls causing memory leak.
    // We don't know it is the same size as before, so we have to malloc each time.
    if (p->sortIndices) free(p->sortIndices);
    p->sortIndices = (BIGINT *)malloc(sizeof(BIGINT)*p->nj);
    if (!p->sortIndices) {
      fprintf(stderr,"[%s t3] failed to allocate sortIndices!\n",__func__);
      return FINUFFT_ERR_SPREAD_ALLOC;
    }
    p->didSort = indexSort(p->sortIndices, p->nf1, p->nf2, p->nf3, p->nj, p->X, p->Y, p->Z, p->spopts);
    if (p->opts.debug) printf("[%s t3] sort (didSort=%d):\t\t%.3g s\n",__func__, p->didSort, timer.elapsedsec());
 
    // Plan and setpts once, for the (repeated) inner type 2 finufft call...
    timer.restart();
    BIGINT t2nmodes[] = {p->nf1,p->nf2,p->nf3};   // t2 input is actually fw
    finufft_opts t2opts = p->opts;                  // deep copy, since not ptrs
    t2opts.modeord = 0;                           // needed for correct t3!
    t2opts.debug = max(0,p->opts.debug-1);        // don't print as much detail
    t2opts.spread_debug = max(0,p->opts.spread_debug-1);
    t2opts.showwarn = 0;                          // so don't see warnings 2x
    // (...could vary other t2opts here?)
    if(p->innerT2plan) FINUFFT_DESTROY(p->innerT2plan);
    int ier = FINUFFT_MAKEPLAN(2, d, t2nmodes, p->fftSign, p->batchSize, p->tol,
                               &p->innerT2plan, &t2opts);
    if (ier>1) {     // if merely warning, still proceed
      fprintf(stderr,"[%s t3]: inner type 2 plan creation failed with ier=%d!\n",__func__,ier);
      return ier;
    }
    ier = FINUFFT_SETPTS(p->innerT2plan, nk, p->Sp, p->Tp, p->Up, 0, NULL, NULL, NULL);  // note nk = # output points (not nj)
    if (ier>1) {
      fprintf(stderr,"[%s t3]: inner type 2 setpts failed, ier=%d!\n",__func__,ier);
      return ier;
    }
    if (p->opts.debug) printf("[%s t3] inner t2 plan & setpts: \t%.3g s\n", __func__,timer.elapsedsec());

  }
  return 0;
}
// ............ end setpts ..................................................


// EEEEEEEEEEEEEEEEEEEEEEEEEEEEEEEEEEEEEEEEEEEEEEEEEEEEEEEEEEEEEEEEEEEEEEEEEEEE
int FINUFFT_EXECUTE(FINUFFT_PLAN p, CPX* cj, CPX* fk){
/* See ../docs/cguru.doc for current documentation.

   For given (stack of) weights cj or coefficients fk, performs NUFFTs with
   existing (sorted) NU pts and existing plan.
   For type 1 and 3: cj is input, fk is output.
   For type 2: fk is input, cj is output.
   Performs spread/interp, pre/post deconvolve, and fftw_execute as appropriate
   for each of the 3 types.
   For cases of ntrans>1, performs work in blocks of size up to batchSize.
   Return value 0 (no error diagnosis yet).
   Barnett 5/20/20, based on Malleo 2019.
*/
  CNTime timer; timer.start();
  
  if (p->type!=3){ // --------------------- TYPE 1,2 EXEC ------------------
  
    double t_sprint = 0.0, t_fft = 0.0, t_deconv = 0.0;  // accumulated timing
    if (p->opts.debug)
      printf("[%s] start ntrans=%d (%d batches, bsize=%d)...\n", __func__, p->ntrans, p->nbatch, p->batchSize);
    
    for (int b=0; b*p->batchSize < p->ntrans; b++) { // .....loop b over batches

      // current batch is either batchSize, or possibly truncated if last one
      int thisBatchSize = min(p->ntrans - b*p->batchSize, p->batchSize);
      int bB = b*p->batchSize;         // index of vector, since batchsizes same
      CPX* cjb = cj + bB*p->nj;        // point to batch of weights
      CPX* fkb = fk + bB*p->N;         // point to batch of mode coeffs
      if (p->opts.debug>1) printf("[%s] start batch %d (size %d):\n",__func__, b,thisBatchSize);
      
      // STEP 1: (varies by type)
      timer.restart();
      if (p->type == 1) {  // type 1: spread NU pts p->X, weights cj, to fw grid
        spreadinterpSortedBatch(thisBatchSize, p, cjb);
        t_sprint += timer.elapsedsec();
      } else {          //  type 2: amplify Fourier coeffs fk into 0-padded fw
        deconvolveBatch(thisBatchSize, p, fkb);
        t_deconv += timer.elapsedsec();
      }
             
      // STEP 2: call the pre-planned FFT on this batch
      timer.restart();
      FFTW_EX(p->fftwPlan);   // if thisBatchSize<batchSize it wastes some flops
      t_fft += timer.elapsedsec();
      if (p->opts.debug>1)
        printf("\tFFTW exec:\t\t%.3g s\n", timer.elapsedsec());
      
      // STEP 3: (varies by type)
      timer.restart();        
      if (p->type == 1) {   // type 1: deconvolve (amplify) fw and shuffle to fk
        deconvolveBatch(thisBatchSize, p, fkb);
        t_deconv += timer.elapsedsec();
      } else {          // type 2: interpolate unif fw grid to NU target pts
        spreadinterpSortedBatch(thisBatchSize, p, cjb);
        t_sprint += timer.elapsedsec(); 
      }
    }                                                   // ........end b loop
    
    if (p->opts.debug) {  // report total times in their natural order...
      if(p->type == 1) {
        printf("[%s] done. tot spread:\t\t%.3g s\n",__func__,t_sprint);
        printf("               tot FFT:\t\t\t\t%.3g s\n", t_fft);
        printf("               tot deconvolve:\t\t\t%.3g s\n", t_deconv);
      } else {
        printf("[%s] done. tot deconvolve:\t\t%.3g s\n",__func__,t_deconv);
        printf("               tot FFT:\t\t\t\t%.3g s\n", t_fft);
        printf("               tot interp:\t\t\t%.3g s\n",t_sprint);
      }
    }
  }

  else {  // ----------------------------- TYPE 3 EXEC ---------------------

    //for (BIGINT j=0;j<10;++j) printf("\tcj[%ld]=%.15g+%.15gi\n",(long int)j,(double)real(cj[j]),(double)imag(cj[j]));  // debug
    
    double t_pre=0.0, t_spr=0.0, t_t2=0.0, t_deconv=0.0;  // accumulated timings
    if (p->opts.debug)
      printf("[%s t3] start ntrans=%d (%d batches, bsize=%d)...\n",__func__,p->ntrans, p->nbatch, p->batchSize);

    for (int b=0; b*p->batchSize < p->ntrans; b++) { // .....loop b over batches

      // batching and pointers to this batch, identical to t1,2 above...
      int thisBatchSize = min(p->ntrans - b*p->batchSize, p->batchSize);
      int bB = b*p->batchSize;
      CPX* cjb = cj + bB*p->nj;           // batch of input strengths
      CPX* fkb = fk + bB*p->nk;           // batch of output strengths
      if (p->opts.debug>1) printf("[%s t3] start batch %d (size %d):\n",__func__,b,thisBatchSize);
      
      // STEP 0: pre-phase (possibly) the c_j input strengths into c'_j batch...
      timer.restart();
#pragma omp parallel for num_threads(p->opts.nthreads)   // or p->batchSize?
      for (int i=0; i<thisBatchSize; i++) {
        BIGINT ioff = i*p->nj;
        for (BIGINT j=0;j<p->nj;++j)
          p->CpBatch[ioff+j] = p->prephase[j] * cjb[ioff+j];
      }
      t_pre += timer.elapsedsec(); 
      
      // STEP 1: spread c'_j batch (x'_j NU pts) into fw batch grid...
      timer.restart();
      p->spopts.spread_direction = 1;                         // spread
      spreadinterpSortedBatch(thisBatchSize, p, p->CpBatch);  // p->X are primed
      t_spr += timer.elapsedsec();

      //for (int j=0;j<p->nf1;++j) printf("fw[%d]=%.3g+%.3gi\n",j,p->fwBatch[j][0],p->fwBatch[j][1]);  // debug
   
      // STEP 2: type 2 NUFFT from fw batch to user output fk array batch...
      timer.restart();
      // illegal possible shrink of ntrans *after* plan for smaller last batch:
      p->innerT2plan->ntrans = thisBatchSize;      // do not try this at home!
      /* (alarming that FFTW not shrunk, but safe, because t2's fwBatch array
         still the same size, as Andrea explained; just wastes a few flops) */
      FINUFFT_EXECUTE(p->innerT2plan, fkb, (CPX*)(p->fwBatch));
      t_t2 += timer.elapsedsec();

      // STEP 3: apply deconvolve (precomputed 1/phiHat(targ_k), phasing too)...
      timer.restart();
#pragma omp parallel for num_threads(p->opts.nthreads)
      for (int i=0; i<thisBatchSize; i++) {
        BIGINT ioff = i*p->nk;
        for (BIGINT k=0;k<p->nk;++k)
          fkb[ioff+k] *= p->deconv[k];
      }
      t_deconv += timer.elapsedsec();
    }                                                   // ........end b loop

    if (p->opts.debug) {  // report total times in their natural order...
      printf("[%s t3] done. tot prephase:\t\t%.3g s\n",__func__,t_pre);
      printf("                  tot spread:\t\t\t%.3g s\n",t_spr);
      printf("                  tot type 2:\t\t\t%.3g s\n", t_t2);
      printf("                  tot deconvolve:\t\t%.3g s\n", t_deconv);
    }    
  }
  //for (BIGINT k=0;k<10;++k) printf("\tfk[%ld]=%.15g+%.15gi\n",(long int)k,(double)real(fk[k]),(double)imag(fk[k]));  // debug
  
  return 0; 
}


// DDDDDDDDDDDDDDDDDDDDDDDDDDDDDDDDDDDDDDDDDDDDDDDDDDDDDDDDDDDDDDDDDDDDDDDDDDD
int FINUFFT_DESTROY(FINUFFT_PLAN p)
// Free everything we allocated inside of finufft_plan pointed to by p.
// Also must not crash if called immediately after finufft_makeplan.
// Thus either each thing free'd here is guaranteed to be NULL or correctly
// allocated.
{
  if (!p)                // NULL ptr, so not a ptr to a plan, report error
    return 1;
#pragma omp critical
  FFTW_FR(p->fwBatch);   // free the big FFTW (or t3 spread) working array
  free(p->sortIndices);
  if (p->type==1 || p->type==2) {
#pragma omp critical
    FFTW_DE(p->fftwPlan);
    free(p->phiHat1);
    free(p->phiHat2);
    free(p->phiHat3);
  } else {               // free the stuff alloc for type 3 only
    FINUFFT_DESTROY(p->innerT2plan);   // if NULL, ignore its error code
    free(p->CpBatch);
    free(p->Sp); free(p->Tp); free(p->Up);
    free(p->X); free(p->Y); free(p->Z);
    free(p->prephase);
    free(p->deconv);
  }
<<<<<<< HEAD
  delete(p);
=======
  delete p;
>>>>>>> 7a3ede19
  return 0;              // success
}<|MERGE_RESOLUTION|>--- conflicted
+++ resolved
@@ -100,11 +100,7 @@
 #else
 #define SET_NF_TYPE12 set_nf_type12
 #endif
-<<<<<<< HEAD
-int SET_NF_TYPE12(BIGINT ms, nufft_opts opts, SPREAD_OPTS spopts, BIGINT *nf)
-=======
 int SET_NF_TYPE12(BIGINT ms, finufft_opts opts, finufft_spread_opts spopts, BIGINT *nf)
->>>>>>> 7a3ede19
 // Type 1 & 2 recipe for how to set 1d size of upsampled array, nf, given opts
 // and requested number of Fourier modes ms. Returns 0 if success, else an
 // error code if nf was unreasonably big (& tell the world).
@@ -120,11 +116,7 @@
   }
 }
 
-<<<<<<< HEAD
-int setup_spreader_for_nufft(SPREAD_OPTS &spopts, FLT eps, nufft_opts opts, int dim)
-=======
 int setup_spreader_for_nufft(finufft_spread_opts &spopts, FLT eps, finufft_opts opts, int dim)
->>>>>>> 7a3ede19
 // Set up the spreader parameters given eps, and pass across various nufft
 // options. Return status of setup_spreader. Uses pass-by-ref. Barnett 10/30/17
 {
@@ -144,11 +136,8 @@
   return ier;
 } 
 
-<<<<<<< HEAD
-void set_nhg_type3(FLT S, FLT X, nufft_opts opts, SPREAD_OPTS spopts,
-=======
+
 void set_nhg_type3(FLT S, FLT X, finufft_opts opts, finufft_spread_opts spopts,
->>>>>>> 7a3ede19
 		     BIGINT *nf, FLT *h, FLT *gam)
 /* sets nf, h (upsampled grid spacing), and gamma (x_j rescaling factor),
    for type 3 only.
@@ -185,11 +174,7 @@
   *gam = (FLT)*nf / (2.0*opts.upsampfac*Ssafe);  // x scale fac to x'
 }
 
-<<<<<<< HEAD
-void onedim_fseries_kernel(BIGINT nf, FLT *fwkerhalf, SPREAD_OPTS opts)
-=======
 void onedim_fseries_kernel(BIGINT nf, FLT *fwkerhalf, finufft_spread_opts opts)
->>>>>>> 7a3ede19
 /*
   Approximates exact Fourier series coeffs of cnufftspread's real symmetric
   kernel, directly via q-node quadrature on Euler-Fourier formula, exploiting
@@ -249,11 +234,7 @@
   }
 }
 
-<<<<<<< HEAD
-void onedim_nuft_kernel(BIGINT nk, FLT *k, FLT *phihat, SPREAD_OPTS opts)
-=======
 void onedim_nuft_kernel(BIGINT nk, FLT *k, FLT *phihat, finufft_spread_opts opts)
->>>>>>> 7a3ede19
 /*
   Approximates exact 1D Fourier transform of cnufftspread's real symmetric
   kernel, directly via q-node quadrature on Euler-Fourier formula, exploiting
@@ -1173,10 +1154,6 @@
     free(p->prephase);
     free(p->deconv);
   }
-<<<<<<< HEAD
-  delete(p);
-=======
   delete p;
->>>>>>> 7a3ede19
   return 0;              // success
 }