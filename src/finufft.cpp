// public header
#include <finufft.h>

// private headers for lib build
// (must come after finufft.h which clobbers FINUFFT* macros)
#include <finufft/defs.h>
#include <finufft/fft.h>
#include <finufft/spreadinterp.h>
#include <finufft/utils.h>
#include <finufft/utils_precindep.h>

#include "../contrib/legendre_rule_fast.h"
#include <cmath>
#include <cstdio>
#include <cstdlib>
#include <iomanip>
#include <iostream>
#include <vector>

using namespace std;
using namespace finufft;
using namespace finufft::utils;
using namespace finufft::spreadinterp;
using namespace finufft::quadrature;

/* Computational core for FINUFFT.

   Based on Barnett 2017-2018 finufft?d.cpp containing nine drivers, plus
   2d1/2d2 many-vector drivers by Melody Shih, summer 2018.
   Original guru interface written by Andrea Malleo, summer 2019, mentored
   by Alex Barnett. Many rewrites in early 2020 by Alex Barnett & Libin Lu.

   As of v1.2 these replace the old hand-coded separate 9 finufft?d?() functions
   and the two finufft2d?many() functions. The (now 18) simple C++ interfaces
   are in simpleinterfaces.cpp.

Algorithm summaries taken from old finufft?d?() documentation, Feb-Jun 2017:

   TYPE 1:
   The type 1 NUFFT proceeds in three main steps:
   1) spread data to oversampled regular mesh using kernel.
   2) compute FFT on uniform mesh
   3) deconvolve by division of each Fourier mode independently by the kernel
    Fourier series coeffs (not merely FFT of kernel), shuffle to output.
   The kernel coeffs are precomputed in what is called step 0 in the code.

   TYPE 2:
   The type 2 algorithm proceeds in three main steps:
   1) deconvolve (amplify) each Fourier mode, dividing by kernel Fourier coeff
   2) compute inverse FFT on uniform fine grid
   3) spread (dir=2, ie interpolate) data to regular mesh
   The kernel coeffs are precomputed in what is called step 0 in the code.

   TYPE 3:
   The type 3 algorithm is basically a type 2 (which is implemented precisely
   as call to type 2) replacing the middle FFT (Step 2) of a type 1.
   Beyond this, the new twists are:
   i) nf1, number of upsampled points for the type-1, depends on the product
     of interval widths containing input and output points (X*S).
   ii) The deconvolve (post-amplify) step is division by the Fourier transform
     of the scaled kernel, evaluated on the *nonuniform* output frequency
     grid; this is done by direct approximation of the Fourier integral
     using quadrature of the kernel function times exponentials.
   iii) Shifts in x (real) and s (Fourier) are done to minimize the interval
     half-widths X and S, hence nf1.

   MULTIPLE STRENGTH VECTORS FOR THE SAME NONUNIFORM POINTS (n_transf>1):
   maxBatchSize (set to max_num_omp_threads) times the RAM is needed, so
   this is good only for small problems.


Design notes for guru interface implementation:

* Since finufft_plan is C-compatible, we need to use malloc/free for its
  allocatable arrays, keeping it quite low-level. We can't use std::vector
  since that would only survive in the scope of each function.

* Thread-safety: FINUFFT plans are passed as pointers, so it has no global
  state apart from that associated with FFTW (and the did_fftw_init).
*/

// ---------- local math routines (were in common.cpp; no need now): --------

namespace finufft {
namespace common {

<<<<<<< HEAD
=======
#ifndef FINUFFT_USE_DUCC0
// Technically global state...
// Needs to be static to avoid name collision with SINGLE/DOUBLE
static std::mutex fftw_lock;

class FFTWLockGuard {
public:
  FFTWLockGuard(void (*lock_fun)(void *), void (*unlock_fun)(void *), void *lock_data)
      : unlock_fun_(unlock_fun), lock_data_(lock_data), fftw_lock_(fftw_lock) {
    if (lock_fun)
      lock_fun(lock_data_);
    else
      fftw_lock_.lock();
  }
  ~FFTWLockGuard() {
    if (unlock_fun_)
      unlock_fun_(lock_data_);
    else
      fftw_lock_.unlock();
  }

private:
  void (*unlock_fun_)(void *);
  void *lock_data_;
  std::mutex &fftw_lock_;
};

#endif

>>>>>>> b98fd1d7
static int set_nf_type12(BIGINT ms, finufft_opts opts, finufft_spread_opts spopts,
                         BIGINT *nf)
// Type 1 & 2 recipe for how to set 1d size of upsampled array, nf, given opts
// and requested number of Fourier modes ms. Returns 0 if success, else an
// error code if nf was unreasonably big (& tell the world).
{
  *nf = (BIGINT)(opts.upsampfac * ms); // manner of rounding not crucial
  if (*nf < 2 * spopts.nspread) *nf = 2 * spopts.nspread; // otherwise spread fails
  if (*nf < MAX_NF) {
    *nf = next235even(*nf);                               // expensive at huge nf
    return 0;
  } else {
    fprintf(stderr,
            "[%s] nf=%.3g exceeds MAX_NF of %.3g, so exit without attempting even a "
            "malloc\n",
            __func__, (double)*nf, (double)MAX_NF);
    return FINUFFT_ERR_MAXNALLOC;
  }
}

int setup_spreader_for_nufft(finufft_spread_opts &spopts, FLT eps, finufft_opts opts,
                             int dim)
// Set up the spreader parameters given eps, and pass across various nufft
// options. Return status of setup_spreader. Uses pass-by-ref. Barnett 10/30/17
{
  // this calls spreadinterp.cpp...
  int ier = setup_spreader(spopts, eps, opts.upsampfac, opts.spread_kerevalmeth,
                           opts.spread_debug, opts.showwarn, dim);
  // override various spread opts from their defaults...
  spopts.debug    = opts.spread_debug;
  spopts.sort     = opts.spread_sort;   // could make dim or CPU choices here?
  spopts.kerpad   = opts.spread_kerpad; // (only applies to kerevalmeth=0)
  spopts.chkbnds  = opts.chkbnds;
  spopts.nthreads = opts.nthreads;      // 0 passed in becomes omp max by here
  if (opts.spread_nthr_atomic >= 0)     // overrides
    spopts.atomic_threshold = opts.spread_nthr_atomic;
  if (opts.spread_max_sp_size > 0)      // overrides
    spopts.max_subproblem_size = opts.spread_max_sp_size;
  if (opts.chkbnds != 1)                // deprecated default value hardcoded here
    fprintf(stderr,
            "[%s] opts.chkbnds is deprecated; ignoring change from default value.\n",
            __func__);
  return ier;
}

void set_nhg_type3(FLT S, FLT X, finufft_opts opts, finufft_spread_opts spopts,
                   BIGINT *nf, FLT *h, FLT *gam)
/* sets nf, h (upsampled grid spacing), and gamma (x_j rescaling factor),
   for type 3 only.
   Inputs:
   X and S are the xj and sk interval half-widths respectively.
   opts and spopts are the NUFFT and spreader opts strucs, respectively.
   Outputs:
   nf is the size of upsampled grid for a given single dimension.
   h is the grid spacing = 2pi/nf
   gam is the x rescale factor, ie x'_j = x_j/gam  (modulo shifts).
   Barnett 2/13/17. Caught inf/nan 3/14/17. io int types changed 3/28/17
   New logic 6/12/17
*/
{
  int nss   = spopts.nspread + 1; // since ns may be odd
  FLT Xsafe = X, Ssafe = S;       // may be tweaked locally
  if (X == 0.0)                   // logic ensures XS>=1, handle X=0 a/o S=0
    if (S == 0.0) {
      Xsafe = 1.0;
      Ssafe = 1.0;
    } else
      Xsafe = max(Xsafe, 1 / S);
  else
    Ssafe = max(Ssafe, 1 / X);
  // use the safe X and S...
  FLT nfd = 2.0 * opts.upsampfac * Ssafe * Xsafe / PI + nss;
  if (!isfinite(nfd)) nfd = 0.0; // use FLT to catch inf
  *nf = (BIGINT)nfd;
  // printf("initial nf=%lld, ns=%d\n",*nf,spopts.nspread);
  //  catch too small nf, and nan or +-inf, otherwise spread fails...
  if (*nf < 2 * spopts.nspread) *nf = 2 * spopts.nspread;
  if (*nf < MAX_NF)                                 // otherwise will fail anyway
    *nf = next235even(*nf);                         // expensive at huge nf
  *h   = 2 * PI / *nf;                              // upsampled grid spacing
  *gam = (FLT)*nf / (2.0 * opts.upsampfac * Ssafe); // x scale fac to x'
}

void onedim_fseries_kernel(BIGINT nf, FLT *fwkerhalf, finufft_spread_opts opts)
/*
  Approximates exact Fourier series coeffs of cnufftspread's real symmetric
  kernel, directly via q-node quadrature on Euler-Fourier formula, exploiting
  narrowness of kernel. Uses phase winding for cheap eval on the regular freq
  grid. Note that this is also the Fourier transform of the non-periodized
  kernel. The FT definition is f(k) = int e^{-ikx} f(x) dx. The output has an
  overall prefactor of 1/h, which is needed anyway for the correction, and
  arises because the quadrature weights are scaled for grid units not x units.
  The kernel is actually centered at nf/2, related to the centering of the grid;
  this is now achieved by the sign flip in a[n] below.

  Inputs:
  nf - size of 1d uniform spread grid, must be even.
  opts - spreading opts object, needed to eval kernel (must be already set up)

  Outputs:
  fwkerhalf - real Fourier series coeffs from indices 0 to nf/2 inclusive,
        divided by h = 2pi/n.
        (should be allocated for at least nf/2+1 FLTs)

  Compare onedim_dct_kernel which has same interface, but computes DFT of
  sampled kernel, not quite the same object.

  Barnett 2/7/17. openmp (since slow vs fftw in 1D large-N case) 3/3/18.
  Fixed num_threads 7/20/20. Reduced rounding error in a[n] calc 8/20/24.
 */
{
  FLT J2 = opts.nspread / 2.0; // J/2, half-width of ker z-support
  // # quadr nodes in z (from 0 to J/2; reflections will be added)...
  int q = (int)(2 + 3.0 * J2); // not sure why so large? cannot exceed MAX_NQUAD
  FLT f[MAX_NQUAD];
  double z[2 * MAX_NQUAD], w[2 * MAX_NQUAD];
  legendre_compute_glr(2 * q, z, w); // only half the nodes used, eg on (0,1)
  CPX a[MAX_NQUAD];
  for (int n = 0; n < q; ++n) {      // set up nodes z_n and vals f_n
    z[n] *= J2;                      // rescale nodes
    f[n] = J2 * (FLT)w[n] * evaluate_kernel((FLT)z[n], opts); // vals & quadr wei
    a[n] = -exp(2 * PI * IMA * (FLT)z[n] / (FLT)nf);          // phase winding rates
  }
  BIGINT nout = nf / 2 + 1;                       // how many values we're writing to
  int nt      = min(nout, (BIGINT)opts.nthreads); // how many chunks
  std::vector<BIGINT> brk(nt + 1);                // start indices for each thread
  for (int t = 0; t <= nt; ++t)                   // split nout mode indices btw threads
    brk[t] = (BIGINT)(0.5 + nout * t / (double)nt);
#pragma omp parallel num_threads(nt)
  {                                                // each thread gets own chunk to do
    int t = MY_OMP_GET_THREAD_NUM();
    CPX aj[MAX_NQUAD];                             // phase rotator for this thread
    for (int n = 0; n < q; ++n)
      aj[n] = pow(a[n], (FLT)brk[t]);              // init phase factors for chunk
    for (BIGINT j = brk[t]; j < brk[t + 1]; ++j) { // loop along output array
      FLT x = 0.0;                                 // accumulator for answer at this j
      for (int n = 0; n < q; ++n) {
        x += f[n] * 2 * real(aj[n]);               // include the negative freq
        aj[n] *= a[n];                             // wind the phases
      }
      fwkerhalf[j] = x;
    }
  }
}

void onedim_nuft_kernel(BIGINT nk, FLT *k, FLT *phihat, finufft_spread_opts opts)
/*
  Approximates exact 1D Fourier transform of cnufftspread's real symmetric
  kernel, directly via q-node quadrature on Euler-Fourier formula, exploiting
  narrowness of kernel. Evaluates at set of arbitrary freqs k in [-pi, pi),
  for a kernel with x measured in grid-spacings. (See previous routine for
  FT definition).

  Inputs:
  nk - number of freqs
  k - frequencies, dual to the kernel's natural argument, ie exp(i.k.z)
     Note, z is in grid-point units, and k values must be in [-pi, pi) for
     accuracy.
  opts - spreading opts object, needed to eval kernel (must be already set up)

  Outputs:
  phihat - real Fourier transform evaluated at freqs (alloc for nk FLTs)

  Barnett 2/8/17. openmp since cos slow 2/9/17
 */
{
  FLT J2 = opts.nspread / 2.0; // J/2, half-width of ker z-support
  // # quadr nodes in z (from 0 to J/2; reflections will be added)...
  int q = (int)(2 + 2.0 * J2); // > pi/2 ratio.  cannot exceed MAX_NQUAD
  if (opts.debug) printf("q (# ker FT quadr pts) = %d\n", q);
  FLT f[MAX_NQUAD];
  double z[2 * MAX_NQUAD], w[2 * MAX_NQUAD]; // glr needs double
  legendre_compute_glr(2 * q, z, w);         // only half the nodes used, eg on (0,1)
  for (int n = 0; n < q; ++n) {
    z[n] *= (FLT)J2;                         // quadr nodes for [0,J/2]
    f[n] = J2 * (FLT)w[n] * evaluate_kernel((FLT)z[n], opts); // w/ quadr weights
  }
#pragma omp parallel for num_threads(opts.nthreads)
  for (BIGINT j = 0; j < nk; ++j) {          // loop along output array
    FLT x = 0.0;                             // register
    for (int n = 0; n < q; ++n)
      x += f[n] * 2 * cos(k[j] * (FLT)z[n]); // pos & neg freq pair.  use FLT cos!
    phihat[j] = x;
  }
}

void deconvolveshuffle1d(int dir, FLT prefac, FLT *ker, BIGINT ms, FLT *fk, BIGINT nf1,
                         CPX *fw, int modeord)
/*
  if dir==1: copies fw to fk with amplification by prefac/ker
  if dir==2: copies fk to fw (and zero pads rest of it), same amplification.

  modeord=0: use CMCL-compatible mode ordering in fk (from -N/2 up to N/2-1)
      1: use FFT-style (from 0 to N/2-1, then -N/2 up to -1).

  fk is a size-ms FLT complex array (2*ms FLTs alternating re,im parts)
  fw is a size-nf1 complex array (2*nf1 FLTs alternating re,im parts)
  ker is real-valued FLT array of length nf1/2+1.

  Single thread only, but shouldn't matter since mostly data movement.

  It has been tested that the repeated floating division in this inner loop
  only contributes at the <3% level in 3D relative to the FFT cost (8 threads).
  This could be removed by passing in an inverse kernel and doing mults.

  todo: rewrite w/ C++-complex I/O, check complex divide not slower than
    real divide, or is there a way to force a real divide?

  Barnett 1/25/17. Fixed ms=0 case 3/14/17. modeord flag & clean 10/25/17
*/
{
  BIGINT kmin = -ms / 2, kmax = (ms - 1) / 2; // inclusive range of k indices
  if (ms == 0) kmax = -1;                     // fixes zero-pad for trivial no-mode case
  // set up pp & pn as ptrs to start of pos(ie nonneg) & neg chunks of fk array
  BIGINT pp = -2 * kmin, pn = 0; // CMCL mode-ordering case (2* since cmplx)
  if (modeord == 1) {
    pp = 0;
    pn = 2 * (kmax + 1);
  } // or, instead, FFT ordering
  if (dir == 1) {                                       // read fw, write out to fk...
    for (BIGINT k = 0; k <= kmax; ++k) {                // non-neg freqs k
      fk[pp++] = prefac * fw[k].real() / ker[k];        // re
      fk[pp++] = prefac * fw[k].imag() / ker[k];        // im
    }
    for (BIGINT k = kmin; k < 0; ++k) {                 // neg freqs k
      fk[pn++] = prefac * fw[nf1 + k].real() / ker[-k]; // re
      fk[pn++] = prefac * fw[nf1 + k].imag() / ker[-k]; // im
    }
  } else { // read fk, write out to fw w/ zero padding...
    for (BIGINT k = kmax + 1; k < nf1 + kmin; ++k) { // zero pad precisely where
                                                     // needed
      fw[k] = 0.0;
    }
    for (BIGINT k = 0; k <= kmax; ++k) {             // non-neg freqs k
      fw[k].real(prefac * fk[pp++] / ker[k]);        // re
      fw[k].imag(prefac * fk[pp++] / ker[k]);        // im
    }
    for (BIGINT k = kmin; k < 0; ++k) {              // neg freqs k
      fw[nf1 + k].real(prefac * fk[pn++] / ker[-k]); // re
      fw[nf1 + k].imag(prefac * fk[pn++] / ker[-k]); // im
    }
  }
}

void deconvolveshuffle2d(int dir, FLT prefac, FLT *ker1, FLT *ker2, BIGINT ms, BIGINT mt,
                         FLT *fk, BIGINT nf1, BIGINT nf2, CPX *fw, int modeord)
/*
  2D version of deconvolveshuffle1d, calls it on each x-line using 1/ker2 fac.

  if dir==1: copies fw to fk with amplification by prefac/(ker1(k1)*ker2(k2)).
  if dir==2: copies fk to fw (and zero pads rest of it), same amplification.

  modeord=0: use CMCL-compatible mode ordering in fk (each dim increasing)
      1: use FFT-style (pos then negative, on each dim)

  fk is a complex array stored as 2*ms*mt FLTs alternating re,im parts, with
  ms looped over fast and mt slow.
  fw is a complex array stored as 2*nf1*nf2] FLTs alternating re,im parts, with
  nf1 looped over fast and nf2 slow.
  ker1, ker2 are real-valued FLT arrays of lengths nf1/2+1, nf2/2+1
     respectively.

  Barnett 2/1/17, Fixed mt=0 case 3/14/17. modeord 10/25/17
*/
{
  BIGINT k2min = -mt / 2, k2max = (mt - 1) / 2; // inclusive range of k2 indices
  if (mt == 0) k2max = -1;                      // fixes zero-pad for trivial no-mode case
  // set up pp & pn as ptrs to start of pos(ie nonneg) & neg chunks of fk array
  BIGINT pp = -2 * k2min * ms, pn = 0; // CMCL mode-ordering case (2* since cmplx)
  if (modeord == 1) {
    pp = 0;
    pn = 2 * (k2max + 1) * ms;
  } // or, instead, FFT ordering
  if (dir == 2) // zero pad needed x-lines (contiguous in memory)
    for (BIGINT j = nf1 * (k2max + 1); j < nf1 * (nf2 + k2min); ++j) // sweeps all
                                                                     // dims
      fw[j] = 0.0;
  for (BIGINT k2 = 0; k2 <= k2max; ++k2, pp += 2 * ms)               // non-neg y-freqs
    // point fk and fw to the start of this y value's row (2* is for complex):
    common::deconvolveshuffle1d(dir, prefac / ker2[k2], ker1, ms, fk + pp, nf1,
                                &fw[nf1 * k2], modeord);
  for (BIGINT k2 = k2min; k2 < 0; ++k2, pn += 2 * ms) // neg y-freqs
    common::deconvolveshuffle1d(dir, prefac / ker2[-k2], ker1, ms, fk + pn, nf1,
                                &fw[nf1 * (nf2 + k2)], modeord);
}

void deconvolveshuffle3d(int dir, FLT prefac, FLT *ker1, FLT *ker2, FLT *ker3, BIGINT ms,
                         BIGINT mt, BIGINT mu, FLT *fk, BIGINT nf1, BIGINT nf2,
                         BIGINT nf3, CPX *fw, int modeord)
/*
  3D version of deconvolveshuffle2d, calls it on each xy-plane using 1/ker3 fac.

  if dir==1: copies fw to fk with ampl by prefac/(ker1(k1)*ker2(k2)*ker3(k3)).
  if dir==2: copies fk to fw (and zero pads rest of it), same amplification.

  modeord=0: use CMCL-compatible mode ordering in fk (each dim increasing)
      1: use FFT-style (pos then negative, on each dim)

  fk is a complex array stored as 2*ms*mt*mu FLTs alternating re,im parts, with
  ms looped over fastest and mu slowest.
  fw is a complex array stored as 2*nf1*nf2*nf3 FLTs alternating re,im parts, with
  nf1 looped over fastest and nf3 slowest.
  ker1, ker2, ker3 are real-valued FLT arrays of lengths nf1/2+1, nf2/2+1,
     and nf3/2+1 respectively.

  Barnett 2/1/17, Fixed mu=0 case 3/14/17. modeord 10/25/17
*/
{
  BIGINT k3min = -mu / 2, k3max = (mu - 1) / 2; // inclusive range of k3 indices
  if (mu == 0) k3max = -1;                      // fixes zero-pad for trivial no-mode case
  // set up pp & pn as ptrs to start of pos(ie nonneg) & neg chunks of fk array
  BIGINT pp = -2 * k3min * ms * mt, pn = 0; // CMCL mode-ordering (2* since cmplx)
  if (modeord == 1) {
    pp = 0;
    pn = 2 * (k3max + 1) * ms * mt;
  } // or FFT ordering
  BIGINT np = nf1 * nf2; // # pts in an upsampled Fourier xy-plane
  if (dir == 2)          // zero pad needed xy-planes (contiguous in memory)
    for (BIGINT j = np * (k3max + 1); j < np * (nf3 + k3min); ++j) // sweeps all dims
      fw[j] = 0.0;
  for (BIGINT k3 = 0; k3 <= k3max; ++k3, pp += 2 * ms * mt)        // non-neg z-freqs
    // point fk and fw to the start of this z value's plane (2* is for complex):
    common::deconvolveshuffle2d(dir, prefac / ker3[k3], ker1, ker2, ms, mt, fk + pp, nf1,
                                nf2, &fw[np * k3], modeord);
  for (BIGINT k3 = k3min; k3 < 0; ++k3, pn += 2 * ms * mt) // neg z-freqs
    common::deconvolveshuffle2d(dir, prefac / ker3[-k3], ker1, ker2, ms, mt, fk + pn, nf1,
                                nf2, &fw[np * (nf3 + k3)], modeord);
}

// --------- batch helper functions for t1,2 exec: ---------------------------

int spreadinterpSortedBatch(int batchSize, FINUFFT_PLAN p, CPX *cBatch)
/*
  Spreads (or interpolates) a batch of batchSize strength vectors in cBatch
  to (or from) the batch of fine working grids p->fwBatch, using the same set of
  (index-sorted) NU points p->X,Y,Z for each vector in the batch.
  The direction (spread vs interpolate) is set by p->spopts.spread_direction.
  Returns 0 (no error reporting for now).
  Notes:
  1) cBatch is already assumed to have the correct offset, ie here we
   read from the start of cBatch (unlike Malleo). fwBatch also has zero offset
  2) this routine is a batched version of spreadinterpSorted in spreadinterp.cpp
  Barnett 5/19/20, based on Malleo 2019.
*/
{
  // opts.spread_thread: 1 sequential multithread, 2 parallel single-thread.
  // omp_sets_nested deprecated, so don't use; assume not nested for 2 to work.
  // But when nthr_outer=1 here, omp par inside the loop sees all threads...
#ifdef _OPENMP
  int nthr_outer = p->opts.spread_thread == 1 ? 1 : batchSize;
#endif
#pragma omp parallel for num_threads(nthr_outer)
  for (int i = 0; i < batchSize; i++) {
    CPX *fwi = p->fwBatch + i * p->nf; // start of i'th fw array in wkspace
    CPX *ci  = cBatch + i * p->nj;     // start of i'th c array in cBatch
    spreadinterpSorted(p->sortIndices, p->nf1, p->nf2, p->nf3, (FLT *)fwi, p->nj, p->X,
                       p->Y, p->Z, (FLT *)ci, p->spopts, p->didSort);
  }
  return 0;
}

int deconvolveBatch(int batchSize, FINUFFT_PLAN p, CPX *fkBatch)
/*
  Type 1: deconvolves (amplifies) from each interior fw array in p->fwBatch
  into each output array fk in fkBatch.
  Type 2: deconvolves from user-supplied input fk to 0-padded interior fw,
  again looping over fk in fkBatch and fw in p->fwBatch.
  The direction (spread vs interpolate) is set by p->spopts.spread_direction.
  This is mostly a loop calling deconvolveshuffle?d for the needed dim batchSize
  times.
  Barnett 5/21/20, simplified from Malleo 2019 (eg t3 logic won't be in here)
*/
{
  // since deconvolveshuffle?d are single-thread, omp par seems to help here...
#pragma omp parallel for num_threads(batchSize)
  for (int i = 0; i < batchSize; i++) {
    CPX *fwi = p->fwBatch + i * p->nf; // start of i'th fw array in wkspace
    CPX *fki = fkBatch + i * p->N;     // start of i'th fk array in fkBatch

    // Call routine from common.cpp for the dim; prefactors hardcoded to 1.0...
    if (p->dim == 1)
      deconvolveshuffle1d(p->spopts.spread_direction, 1.0, p->phiHat1, p->ms, (FLT *)fki,
                          p->nf1, fwi, p->opts.modeord);
    else if (p->dim == 2)
      deconvolveshuffle2d(p->spopts.spread_direction, 1.0, p->phiHat1, p->phiHat2, p->ms,
                          p->mt, (FLT *)fki, p->nf1, p->nf2, fwi, p->opts.modeord);
    else
      deconvolveshuffle3d(p->spopts.spread_direction, 1.0, p->phiHat1, p->phiHat2,
                          p->phiHat3, p->ms, p->mt, p->mu, (FLT *)fki, p->nf1, p->nf2,
                          p->nf3, fwi, p->opts.modeord);
  }
  return 0;
}

} // namespace common
} // namespace finufft

// --------------- rest is the 5 user guru (plan) interface drivers: ---------
// (not namespaced since have safe names finufft{f}_* )
using namespace finufft::common; // accesses routines defined above

// Marco Barbone: 5.8.2024
// These are user-facing.
// The various options could be macros to follow c standard library conventions.
// Question: would these be enums?

// OOOOOOOOOOOOOOOOOOOOOOOOOOOOOOOOOOOOOOOOOOOOOOOOOOOOOOOOOOOOOOOOOOOOOOOOOOOO
void FINUFFT_DEFAULT_OPTS(finufft_opts *o)
// Sets default nufft opts (referenced by all language interfaces too).
// See finufft_opts.h for meanings.
// This was created to avoid uncertainty about C++11 style static initialization
// when called from MEX, but now is generally used. Barnett 10/30/17 onwards.
// Sphinx sucks the below code block into the web docs, hence keep it clean...
{
  // sphinx tag (don't remove): @defopts_start
  o->modeord = 0;
  o->chkbnds = 1;

  o->debug        = 0;
  o->spread_debug = 0;
  o->showwarn     = 1;

  o->nthreads = 0;
#ifdef FINUFFT_USE_DUCC0
  o->fftw = 0;
#else
  o->fftw = FFTW_ESTIMATE;
#endif
  o->spread_sort        = 2;
  o->spread_kerevalmeth = 1;
  o->spread_kerpad      = 1;
  o->upsampfac          = 0.0;
  o->spread_thread      = 0;
  o->maxbatchsize       = 0;
  o->spread_nthr_atomic = -1;
  o->spread_max_sp_size = 0;
  o->fftw_lock_fun      = nullptr;
  o->fftw_unlock_fun    = nullptr;
  o->fftw_lock_data     = nullptr;
  // sphinx tag (don't remove): @defopts_end
}

// PPPPPPPPPPPPPPPPPPPPPPPPPPPPPPPPPPPPPPPPPPPPPPPPPPPPPPPPPPPPPPPPPPPPPPPPPPP
int FINUFFT_MAKEPLAN(int type, int dim, BIGINT *n_modes, int iflag, int ntrans, FLT tol,
                     FINUFFT_PLAN *pp, finufft_opts *opts)
// Populates the fields of finufft_plan which is pointed to by "pp".
// opts is ptr to a finufft_opts to set options, or NULL to use defaults.
// For some of the fields (if "auto" selected) here choose the actual setting.
// For types 1,2 allocates memory for internal working arrays,
// evaluates spreading kernel coefficients, and instantiates the fftw_plan
{
  FINUFFT_PLAN p;
  p   = new FINUFFT_PLAN_S; // allocate fresh plan struct
  *pp = p;                  // pass out plan as ptr to plan struct

  if (opts == NULL)         // use default opts
    FINUFFT_DEFAULT_OPTS(&(p->opts));
  else                      // or read from what's passed in
    p->opts = *opts;        // keep a deep copy; changing *opts now has no effect

  if (p->opts.debug)        // do a hello world
    printf("[%s] new plan: FINUFFT version " FINUFFT_VER " .................\n",
           __func__);

  if ((type != 1) && (type != 2) && (type != 3)) {
    fprintf(stderr, "[%s] Invalid type (%d), should be 1, 2 or 3.\n", __func__, type);
    return FINUFFT_ERR_TYPE_NOTVALID;
  }
  if ((dim != 1) && (dim != 2) && (dim != 3)) {
    fprintf(stderr, "[%s] Invalid dim (%d), should be 1, 2 or 3.\n", __func__, dim);
    return FINUFFT_ERR_DIM_NOTVALID;
  }
  if (ntrans < 1) {
    fprintf(stderr, "[%s] ntrans (%d) should be at least 1.\n", __func__, ntrans);
    return FINUFFT_ERR_NTRANS_NOTVALID;
  }
  if (!p->opts.fftw_lock_fun != !p->opts.fftw_unlock_fun) {
    fprintf(stderr, "[%s] fftw_(un)lock functions should be both null or both set\n",
            __func__);
    return FINUFFT_ERR_LOCK_FUNS_INVALID;
    ;
  }

  // get stuff from args...
  p->type    = type;
  p->dim     = dim;
  p->ntrans  = ntrans;
  p->tol     = tol;
  p->fftSign = (iflag >= 0) ? 1 : -1; // clean up flag input

                                      // choose overall # threads...
#ifdef _OPENMP
  int ompmaxnthr = MY_OMP_GET_MAX_THREADS();
  int nthr       = ompmaxnthr; // default: use as many as OMP gives us
  // (the above could be set, or suggested set, to 1 for small enough problems...)
  if (p->opts.nthreads > 0) {
    nthr = p->opts.nthreads; // user override, now without limit
    if (p->opts.showwarn && (nthr > ompmaxnthr))
      fprintf(stderr,
              "%s warning: using opts.nthreads=%d, more than the %d OpenMP claims "
              "available; note large nthreads can be slower.\n",
              __func__, nthr, ompmaxnthr);
  }
#else
  int nthr = 1; // always 1 thread (avoid segfault)
  if (p->opts.nthreads > 1)
    fprintf(stderr,
            "%s warning: opts.nthreads=%d but library is single-threaded; ignoring!\n",
            __func__, p->opts.nthreads);
#endif
  p->opts.nthreads = nthr; // store actual # thr planned for
  // (this sets/limits all downstream spread/interp, 1dkernel, and FFT thread counts...)

  // choose batchSize for types 1,2 or 3... (uses int ceil(b/a)=1+(b-1)/a trick)
  if (p->opts.maxbatchsize == 0) {                  // logic to auto-set best batchsize
    p->nbatch    = 1 + (ntrans - 1) / nthr;         // min # batches poss
    p->batchSize = 1 + (ntrans - 1) / p->nbatch;    // then cut # thr in each b
  } else {                                          // batchSize override by user
    p->batchSize = min(p->opts.maxbatchsize, ntrans);
    p->nbatch    = 1 + (ntrans - 1) / p->batchSize; // resulting # batches
  }
  if (p->opts.spread_thread == 0) p->opts.spread_thread = 2; // our auto choice
  if (p->opts.spread_thread != 1 && p->opts.spread_thread != 2) {
    fprintf(stderr, "[%s] illegal opts.spread_thread!\n", __func__);
    return FINUFFT_ERR_SPREAD_THREAD_NOTVALID;
  }

  if (type != 3) {                      // read in user Fourier mode array sizes...
    p->ms = n_modes[0];
    p->mt = (dim > 1) ? n_modes[1] : 1; // leave as 1 for unused dims
    p->mu = (dim > 2) ? n_modes[2] : 1;
    p->N  = p->ms * p->mt * p->mu;      // N = total # modes
  }

  // heuristic to choose default upsampfac... (currently two poss)
  if (p->opts.upsampfac == 0.0) {            // indicates auto-choose
    p->opts.upsampfac = 2.0;                 // default, and need for tol small
    if (tol >= (FLT)1E-9) {                  // the tol sigma=5/4 can reach
      if (type == 3)                         // could move to setpts, more known?
        p->opts.upsampfac = 1.25;            // faster b/c smaller RAM & FFT
      else if ((dim == 1 && p->N > 10000000) || (dim == 2 && p->N > 300000) ||
               (dim == 3 && p->N > 3000000)) // type 1,2 heuristic cutoffs, double,
                                             // typ tol, 12-core xeon
        p->opts.upsampfac = 1.25;
    }
    if (p->opts.debug > 1)
      printf("[%s] set auto upsampfac=%.2f\n", __func__, p->opts.upsampfac);
  }
  // use opts to choose and write into plan's spread options...
  int ier = setup_spreader_for_nufft(p->spopts, tol, p->opts, dim);
  if (ier > 1) // proceed if success or warning
    return ier;

  // set others as defaults (or unallocated for arrays)...
  p->X           = NULL;
  p->Y           = NULL;
  p->Z           = NULL;
  p->phiHat1     = NULL;
  p->phiHat2     = NULL;
  p->phiHat3     = NULL;
  p->nf1         = 1;
  p->nf2         = 1;
  p->nf3         = 1;    // crucial to leave as 1 for unused dims
  p->sortIndices = NULL; // used in all three types

  //  ------------------------ types 1,2: planning needed ---------------------
  if (type == 1 || type == 2) {

    int nthr_fft = nthr; // give FFTW all threads (or use o.spread_thread?)
                         // Note: batchSize not used since might be only 1.
<<<<<<< HEAD
=======
    // Now place FFTW initialization in a lock, courtesy of OMP. Makes FINUFFT
    // thread-safe (can be called inside OMP)
    {
      static bool did_fftw_init = false; // the only global state of FINUFFT
      FFTWLockGuard lock(p->opts.fftw_lock_fun, p->opts.fftw_unlock_fun,
                         p->opts.fftw_lock_data);
      if (!did_fftw_init) {
        FFTW_INIT();          // setup FFTW global state; should only do once
        did_fftw_init = true; // ensure other FINUFFT threads don't clash
      }
    }
#endif
>>>>>>> b98fd1d7

    p->spopts.spread_direction = type;

    if (p->opts.showwarn) { // user warn round-off error...
      if (EPSILON * p->ms > 1.0)
        fprintf(stderr, "%s warning: rounding err predicted eps_mach*N1 = %.3g > 1 !\n",
                __func__, (double)(EPSILON * p->ms));
      if (EPSILON * p->mt > 1.0)
        fprintf(stderr, "%s warning: rounding err predicted eps_mach*N2 = %.3g > 1 !\n",
                __func__, (double)(EPSILON * p->mt));
      if (EPSILON * p->mu > 1.0)
        fprintf(stderr, "%s warning: rounding err predicted eps_mach*N3 = %.3g > 1 !\n",
                __func__, (double)(EPSILON * p->mu));
    }

    // determine fine grid sizes, sanity check..
    int nfier = set_nf_type12(p->ms, p->opts, p->spopts, &(p->nf1));
    if (nfier) return nfier; // nf too big; we're done
    p->phiHat1 = (FLT *)malloc(sizeof(FLT) * (p->nf1 / 2 + 1));
    if (dim > 1) {
      nfier = set_nf_type12(p->mt, p->opts, p->spopts, &(p->nf2));
      if (nfier) return nfier;
      p->phiHat2 = (FLT *)malloc(sizeof(FLT) * (p->nf2 / 2 + 1));
    }
    if (dim > 2) {
      nfier = set_nf_type12(p->mu, p->opts, p->spopts, &(p->nf3));
      if (nfier) return nfier;
      p->phiHat3 = (FLT *)malloc(sizeof(FLT) * (p->nf3 / 2 + 1));
    }

    if (p->opts.debug) { // "long long" here is to avoid warnings with printf...
      printf("[%s] %dd%d: (ms,mt,mu)=(%lld,%lld,%lld) "
             "(nf1,nf2,nf3)=(%lld,%lld,%lld)\n               ntrans=%d nthr=%d "
             "batchSize=%d ",
             __func__, dim, type, (long long)p->ms, (long long)p->mt, (long long)p->mu,
             (long long)p->nf1, (long long)p->nf2, (long long)p->nf3, ntrans, nthr,
             p->batchSize);
      if (p->batchSize == 1) // spread_thread has no effect in this case
        printf("\n");
      else
        printf(" spread_thread=%d\n", p->opts.spread_thread);
    }

    // STEP 0: get Fourier coeffs of spreading kernel along each fine grid dim
    CNTime timer;
    timer.start();
    onedim_fseries_kernel(p->nf1, p->phiHat1, p->spopts);
    if (dim > 1) onedim_fseries_kernel(p->nf2, p->phiHat2, p->spopts);
    if (dim > 2) onedim_fseries_kernel(p->nf3, p->phiHat3, p->spopts);
    if (p->opts.debug)
      printf("[%s] kernel fser (ns=%d):\t\t%.3g s\n", __func__, p->spopts.nspread,
             timer.elapsedsec());

    p->nf = p->nf1 * p->nf2 * p->nf3; // fine grid total number of points
    if (p->nf * p->batchSize > MAX_NF) {
      fprintf(stderr,
              "[%s] fwBatch would be bigger than MAX_NF, not attempting malloc!\n",
              __func__);
      // FIXME: this error causes memory leaks. We should free phiHat1, phiHat2, phiHat3
      return FINUFFT_ERR_MAXNALLOC;
    }

    timer.restart();
    p->fwBatch = p->fftPlan.alloc_complex(p->nf * p->batchSize); // the big workspace
    if (p->opts.debug)
      printf("[%s] fwBatch %.2fGB alloc:   \t%.3g s\n", __func__,
             (double)1E-09 * sizeof(CPX) * p->nf * p->batchSize, timer.elapsedsec());
    if (!p->fwBatch) { // we don't catch all such mallocs, just this big one
      fprintf(stderr, "[%s] FFTW malloc failed for fwBatch (working fine grids)!\n",
              __func__);
      free(p->phiHat1);
      free(p->phiHat2);
      free(p->phiHat3);
      return FINUFFT_ERR_ALLOC;
    }

    timer.restart(); // plan the FFTW
<<<<<<< HEAD
    auto ns = gridsize_for_fft(p);
    p->fftPlan.plan(ns, p->batchSize, p->fwBatch, p->fftSign, p->opts.fftw, nthr_fft);
=======
    int *ns = gridsize_for_fft(p);
    // fftw_plan_many_dft args: rank, gridsize/dim, howmany, in, inembed, istride,
    // idist, ot, onembed, ostride, odist, sign, flags
    {
      FFTWLockGuard lock(p->opts.fftw_lock_fun, p->opts.fftw_unlock_fun,
                         p->opts.fftw_lock_data);
      // FFTW_PLAN_TH sets all future fftw_plan calls to use nthr_fft threads.
      // FIXME: Since this might override what the user wants for fftw, we'd like to
      // set it just for our one plan and then revert to the user value.
      // Unfortunately fftw_planner_nthreads wasn't introduced until fftw 3.3.9, and
      // there isn't a convenient mechanism to probe the version
      // there is fftw_version which returns a string, but that's not compile time
      FFTW_PLAN_TH(nthr_fft);
      p->fftwPlan = FFTW_PLAN_MANY_DFT(dim, ns, p->batchSize, (FFTW_CPX *)p->fwBatch,
                                       NULL, 1, p->nf, (FFTW_CPX *)p->fwBatch, NULL, 1,
                                       p->nf, p->fftSign, p->opts.fftw);
    }
>>>>>>> b98fd1d7
    if (p->opts.debug)
      printf("[%s] FFT plan (mode %d, nthr=%d):\t%.3g s\n", __func__, p->opts.fftw,
             nthr_fft, timer.elapsedsec());

  } else { // -------------------------- type 3 (no planning) ------------

    if (p->opts.debug) printf("[%s] %dd%d: ntrans=%d\n", __func__, dim, type, ntrans);
    // in case destroy occurs before setpts, need safe dummy ptrs/plans...
    p->CpBatch     = NULL;
    p->fwBatch     = NULL;
    p->Sp          = NULL;
    p->Tp          = NULL;
    p->Up          = NULL;
    p->prephase    = NULL;
    p->deconv      = NULL;
    p->innerT2plan = NULL;
    // Type 3 will call finufft_makeplan for type 2; no need to init FFTW
    // Note we don't even know nj or nk yet, so can't do anything else!
  }
  return ier; // report setup_spreader status (could be warning)
}

// SSSSSSSSSSSSSSSSSSSSSSSSSSSSSSSSSSSSSSSSSSSSSSSSSSSSSSSSSSSSSSSSSSSSSSSSSSS
int FINUFFT_SETPTS(FINUFFT_PLAN p, BIGINT nj, FLT *xj, FLT *yj, FLT *zj, BIGINT nk,
                   FLT *s, FLT *t, FLT *u)
/* For type 1,2: just checks and (possibly) sorts the NU xyz points, in prep for
   spreading. (The last 4 arguments are ignored.)
   For type 3: allocates internal working arrays, scales/centers the NU points
   and NU target freqs (stu), evaluates spreading kernel FT at all target freqs.
*/
{
  int d = p->dim; // abbrev for spatial dim
  CNTime timer;
  timer.start();
  p->nj = nj; // the user only now chooses how many NU (x,y,z) pts
  if (nj < 0) {
    fprintf(stderr, "[%s] nj (%lld) cannot be negative!\n", __func__, (long long)nj);
    return FINUFFT_ERR_NUM_NU_PTS_INVALID;
  } else if (nj > MAX_NU_PTS) {
    fprintf(stderr, "[%s] nj (%lld) exceeds MAX_NU_PTS\n", __func__, (long long)nj);
    return FINUFFT_ERR_NUM_NU_PTS_INVALID;
  }

  if (p->type != 3) { // ------------------ TYPE 1,2 SETPTS -------------------
                      // (all we can do is check and maybe bin-sort the NU pts)
    p->X    = xj;     // plan must keep pointers to user's fixed NU pts
    p->Y    = yj;
    p->Z    = zj;
    int ier = spreadcheck(p->nf1, p->nf2, p->nf3, p->nj, xj, yj, zj, p->spopts);
    if (p->opts.debug > 1)
      printf("[%s] spreadcheck (%d):\t%.3g s\n", __func__, p->spopts.chkbnds,
             timer.elapsedsec());
    if (ier) // no warnings allowed here
      return ier;
    timer.restart();
    // Free sortIndices if it has been allocated before in case of repeated setpts
    // calls causing memory leak. We don't know it is the same size as before, so we
    // have to malloc each time.
    if (p->sortIndices) free(p->sortIndices);
    p->sortIndices = (BIGINT *)malloc(sizeof(BIGINT) * p->nj);
    if (!p->sortIndices) {
      fprintf(stderr, "[%s] failed to allocate sortIndices!\n", __func__);
      return FINUFFT_ERR_SPREAD_ALLOC;
    }
    p->didSort =
        indexSort(p->sortIndices, p->nf1, p->nf2, p->nf3, p->nj, xj, yj, zj, p->spopts);
    if (p->opts.debug)
      printf("[%s] sort (didSort=%d):\t\t%.3g s\n", __func__, p->didSort,
             timer.elapsedsec());

  } else { // ------------------------- TYPE 3 SETPTS -----------------------
           // (here we can precompute pre/post-phase factors and plan the t2)

    if (nk < 0) {
      fprintf(stderr, "[%s] nk (%lld) cannot be negative!\n", __func__, (long long)nk);
      return FINUFFT_ERR_NUM_NU_PTS_INVALID;
    } else if (nk > MAX_NU_PTS) {
      fprintf(stderr, "[%s] nk (%lld) exceeds MAX_NU_PTS\n", __func__, (long long)nk);
      return FINUFFT_ERR_NUM_NU_PTS_INVALID;
    }
    p->nk = nk; // user set # targ freq pts
    p->S  = s;  // keep pointers to user's input target pts
    p->T  = t;
    p->U  = u;

    // pick x, s intervals & shifts & # fine grid pts (nf) in each dim...
    FLT S1, S2, S3; // get half-width X, center C, which contains {x_j}...
    arraywidcen(nj, xj, &(p->t3P.X1), &(p->t3P.C1));
    arraywidcen(nk, s, &S1, &(p->t3P.D1)); // same D, S, but for {s_k}
    set_nhg_type3(S1, p->t3P.X1, p->opts, p->spopts, &(p->nf1), &(p->t3P.h1),
                  &(p->t3P.gam1));         // applies twist i)
    p->t3P.C2 = 0.0;                       // their defaults if dim 2 unused, etc
    p->t3P.D2 = 0.0;
    if (d > 1) {
      arraywidcen(nj, yj, &(p->t3P.X2), &(p->t3P.C2)); // {y_j}
      arraywidcen(nk, t, &S2, &(p->t3P.D2));           // {t_k}
      set_nhg_type3(S2, p->t3P.X2, p->opts, p->spopts, &(p->nf2), &(p->t3P.h2),
                    &(p->t3P.gam2));
    }
    p->t3P.C3 = 0.0;
    p->t3P.D3 = 0.0;
    if (d > 2) {
      arraywidcen(nj, zj, &(p->t3P.X3), &(p->t3P.C3)); // {z_j}
      arraywidcen(nk, u, &S3, &(p->t3P.D3));           // {u_k}
      set_nhg_type3(S3, p->t3P.X3, p->opts, p->spopts, &(p->nf3), &(p->t3P.h3),
                    &(p->t3P.gam3));
    }

    if (p->opts.debug) { // report on choices of shifts, centers, etc...
      printf("\tM=%lld N=%lld\n", (long long)nj, (long long)nk);
      printf("\tX1=%.3g C1=%.3g S1=%.3g D1=%.3g gam1=%g nf1=%lld h1=%.3g\t\n", p->t3P.X1,
             p->t3P.C1, S1, p->t3P.D1, p->t3P.gam1, (long long)p->nf1, p->t3P.h1);
      if (d > 1)
        printf("\tX2=%.3g C2=%.3g S2=%.3g D2=%.3g gam2=%g nf2=%lld h2=%.3g\n", p->t3P.X2,
               p->t3P.C2, S2, p->t3P.D2, p->t3P.gam2, (long long)p->nf2, p->t3P.h2);
      if (d > 2)
        printf("\tX3=%.3g C3=%.3g S3=%.3g D3=%.3g gam3=%g nf3=%lld h3=%.3g\n", p->t3P.X3,
               p->t3P.C3, S3, p->t3P.D3, p->t3P.gam3, (long long)p->nf3, p->t3P.h3);
    }
    p->nf = p->nf1 * p->nf2 * p->nf3; // fine grid total number of points
    if (p->nf * p->batchSize > MAX_NF) {
      fprintf(stderr,
              "[%s t3] fwBatch would be bigger than MAX_NF, not attempting malloc!\n",
              __func__);
      return FINUFFT_ERR_MAXNALLOC;
    }
    p->fftPlan.free(p->fwBatch);
    p->fwBatch = p->fftPlan.alloc_complex(p->nf * p->batchSize); // maybe big workspace

    // (note FFTW_ALLOC is not needed over malloc, but matches its type)
    if (p->CpBatch) free(p->CpBatch);
    p->CpBatch = (CPX *)malloc(sizeof(CPX) * nj * p->batchSize); // batch c' work

    if (p->opts.debug)
      printf("[%s t3] widcen, batch %.2fGB alloc:\t%.3g s\n", __func__,
             (double)1E-09 * sizeof(CPX) * (p->nf + nj) * p->batchSize,
             timer.elapsedsec());
    if (!p->fwBatch || !p->CpBatch) {
      fprintf(stderr, "[%s t3] malloc fail for fwBatch or CpBatch!\n", __func__);
      return FINUFFT_ERR_ALLOC;
    }
    // printf("fwbatch, cpbatch ptrs: %llx %llx\n",p->fwBatch,p->CpBatch);

    // alloc rescaled NU src pts x'_j (in X etc), rescaled NU targ pts s'_k ...
    // FIXME: should use realloc
    if (p->X) free(p->X);
    if (p->Sp) free(p->Sp);
    p->X  = (FLT *)malloc(sizeof(FLT) * nj);
    p->Sp = (FLT *)malloc(sizeof(FLT) * nk);
    if (d > 1) {
      if (p->Y) free(p->Y);
      if (p->Tp) free(p->Tp);
      p->Y  = (FLT *)malloc(sizeof(FLT) * nj);
      p->Tp = (FLT *)malloc(sizeof(FLT) * nk);
    }
    if (d > 2) {
      if (p->Z) free(p->Z);
      if (p->Up) free(p->Up);
      p->Z  = (FLT *)malloc(sizeof(FLT) * nj);
      p->Up = (FLT *)malloc(sizeof(FLT) * nk);
    }

    // always shift as use gam to rescale x_j to x'_j, etc (twist iii)...
    FLT ig1 = 1.0 / p->t3P.gam1, ig2 = 0.0, ig3 = 0.0; // "reciprocal-math" optim
    if (d > 1) ig2 = 1.0 / p->t3P.gam2;
    if (d > 2) ig3 = 1.0 / p->t3P.gam3;
#pragma omp parallel for num_threads(p->opts.nthreads) schedule(static)
    for (BIGINT j = 0; j < nj; ++j) {
      p->X[j] = (xj[j] - p->t3P.C1) * ig1; // rescale x_j
      if (d > 1) // (ok to do inside loop because of branch predict)
        p->Y[j] = (yj[j] - p->t3P.C2) * ig2;          // rescale y_j
      if (d > 2) p->Z[j] = (zj[j] - p->t3P.C3) * ig3; // rescale z_j
    }

    // set up prephase array...
    CPX imasign = (p->fftSign >= 0) ? IMA : -IMA; // +-i
    if (p->prephase) free(p->prephase);
    p->prephase = (CPX *)malloc(sizeof(CPX) * nj);
    if (p->t3P.D1 != 0.0 || p->t3P.D2 != 0.0 || p->t3P.D3 != 0.0) {
#pragma omp parallel for num_threads(p->opts.nthreads) schedule(static)
      for (BIGINT j = 0; j < nj; ++j) { // ... loop over src NU locs
        FLT phase = p->t3P.D1 * xj[j];
        if (d > 1) phase += p->t3P.D2 * yj[j];
        if (d > 2) phase += p->t3P.D3 * zj[j];
        p->prephase[j] = cos(phase) + imasign * sin(phase); // Euler
                                                            // e^{+-i.phase}
      }
    } else
      for (BIGINT j = 0; j < nj; ++j)
        p->prephase[j] = (CPX)1.0; // *** or keep flag so no mult in exec??

                                   // rescale the target s_k etc to s'_k etc...
#pragma omp parallel for num_threads(p->opts.nthreads) schedule(static)
    for (BIGINT k = 0; k < nk; ++k) {
      p->Sp[k] = p->t3P.h1 * p->t3P.gam1 * (s[k] - p->t3P.D1);   // so |s'_k| < pi/R
      if (d > 1)
        p->Tp[k] = p->t3P.h2 * p->t3P.gam2 * (t[k] - p->t3P.D2); // so |t'_k| <
                                                                 // pi/R
      if (d > 2)
        p->Up[k] = p->t3P.h3 * p->t3P.gam3 * (u[k] - p->t3P.D3); // so |u'_k| <
                                                                 // pi/R
    }
    // (old STEP 3a) Compute deconvolution post-factors array (per targ pt)...
    // (exploits that FT separates because kernel is prod of 1D funcs)
    if (p->deconv) free(p->deconv);
    p->deconv     = (CPX *)malloc(sizeof(CPX) * nk);
    FLT *phiHatk1 = (FLT *)malloc(sizeof(FLT) * nk);    // don't confuse w/ p->phiHat
    onedim_nuft_kernel(nk, p->Sp, phiHatk1, p->spopts); // fill phiHat1
    FLT *phiHatk2 = NULL, *phiHatk3 = NULL;
    if (d > 1) {
      phiHatk2 = (FLT *)malloc(sizeof(FLT) * nk);
      onedim_nuft_kernel(nk, p->Tp, phiHatk2, p->spopts); // fill phiHat2
    }
    if (d > 2) {
      phiHatk3 = (FLT *)malloc(sizeof(FLT) * nk);
      onedim_nuft_kernel(nk, p->Up, phiHatk3, p->spopts); // fill phiHat3
    }
    int Cfinite =
        isfinite(p->t3P.C1) && isfinite(p->t3P.C2) && isfinite(p->t3P.C3); // C can be nan
                                                                           // or inf if
                                                                           // M=0, no
                                                                           // input NU pts
    int Cnonzero = p->t3P.C1 != 0.0 || p->t3P.C2 != 0.0 || p->t3P.C3 != 0.0; // cen
#pragma omp parallel for num_threads(p->opts.nthreads) schedule(static)
    for (BIGINT k = 0; k < nk; ++k) { // .... loop over NU targ freqs
      FLT phiHat = phiHatk1[k];
      if (d > 1) phiHat *= phiHatk2[k];
      if (d > 2) phiHat *= phiHatk3[k];
      p->deconv[k] = (CPX)(1.0 / phiHat);
      if (Cfinite && Cnonzero) {
        FLT phase = (s[k] - p->t3P.D1) * p->t3P.C1;
        if (d > 1) phase += (t[k] - p->t3P.D2) * p->t3P.C2;
        if (d > 2) phase += (u[k] - p->t3P.D3) * p->t3P.C3;
        p->deconv[k] *= cos(phase) + imasign * sin(phase); // Euler e^{+-i.phase}
      }
    }
    free(phiHatk1);
    free(phiHatk2);
    free(phiHatk3); // done w/ deconv fill
    if (p->opts.debug)
      printf("[%s t3] phase & deconv factors:\t%.3g s\n", __func__, timer.elapsedsec());

    // Set up sort for spreading Cp (from primed NU src pts X, Y, Z) to fw...
    timer.restart();
    // Free sortIndices if it has been allocated before in case of repeated setpts
    // calls causing memory leak. We don't know it is the same size as before, so we
    // have to malloc each time.
    if (p->sortIndices) free(p->sortIndices);
    p->sortIndices = (BIGINT *)malloc(sizeof(BIGINT) * p->nj);
    if (!p->sortIndices) {
      fprintf(stderr, "[%s t3] failed to allocate sortIndices!\n", __func__);
      return FINUFFT_ERR_SPREAD_ALLOC;
    }
    p->didSort = indexSort(p->sortIndices, p->nf1, p->nf2, p->nf3, p->nj, p->X, p->Y,
                           p->Z, p->spopts);
    if (p->opts.debug)
      printf("[%s t3] sort (didSort=%d):\t\t%.3g s\n", __func__, p->didSort,
             timer.elapsedsec());

    // Plan and setpts once, for the (repeated) inner type 2 finufft call...
    timer.restart();
    BIGINT t2nmodes[]   = {p->nf1, p->nf2, p->nf3};  // t2 input is actually fw
    finufft_opts t2opts = p->opts;                   // deep copy, since not ptrs
    t2opts.modeord      = 0;                         // needed for correct t3!
    t2opts.debug        = max(0, p->opts.debug - 1); // don't print as much detail
    t2opts.spread_debug = max(0, p->opts.spread_debug - 1);
    t2opts.showwarn     = 0;                         // so don't see warnings 2x
    // (...could vary other t2opts here?)
    if (p->innerT2plan) FINUFFT_DESTROY(p->innerT2plan);
    int ier = FINUFFT_MAKEPLAN(2, d, t2nmodes, p->fftSign, p->batchSize, p->tol,
                               &p->innerT2plan, &t2opts);
    if (ier > 1) { // if merely warning, still proceed
      fprintf(stderr, "[%s t3]: inner type 2 plan creation failed with ier=%d!\n",
              __func__, ier);
      return ier;
    }
    ier = FINUFFT_SETPTS(p->innerT2plan, nk, p->Sp, p->Tp, p->Up, 0, NULL, NULL,
                         NULL); // note nk = # output points (not nj)
    if (ier > 1) {
      fprintf(stderr, "[%s t3]: inner type 2 setpts failed, ier=%d!\n", __func__, ier);
      return ier;
    }
    if (p->opts.debug)
      printf("[%s t3] inner t2 plan & setpts: \t%.3g s\n", __func__, timer.elapsedsec());
  }
  return 0;
}
// ............ end setpts ..................................................

// EEEEEEEEEEEEEEEEEEEEEEEEEEEEEEEEEEEEEEEEEEEEEEEEEEEEEEEEEEEEEEEEEEEEEEEEEEEE
int FINUFFT_EXECUTE(FINUFFT_PLAN p, CPX *cj, CPX *fk) {
  /* See ../docs/cguru.doc for current documentation.

   For given (stack of) weights cj or coefficients fk, performs NUFFTs with
   existing (sorted) NU pts and existing plan.
   For type 1 and 3: cj is input, fk is output.
   For type 2: fk is input, cj is output.
   Performs spread/interp, pre/post deconvolve, and FFT as appropriate
   for each of the 3 types.
   For cases of ntrans>1, performs work in blocks of size up to batchSize.
   Return value 0 (no error diagnosis yet).
   Barnett 5/20/20, based on Malleo 2019.
*/
  CNTime timer;
  timer.start();

  if (p->type != 3) { // --------------------- TYPE 1,2 EXEC ------------------

    double t_sprint = 0.0, t_fft = 0.0, t_deconv = 0.0; // accumulated timing
    if (p->opts.debug)
      printf("[%s] start ntrans=%d (%d batches, bsize=%d)...\n", __func__, p->ntrans,
             p->nbatch, p->batchSize);

    for (int b = 0; b * p->batchSize < p->ntrans; b++) { // .....loop b over batches

      // current batch is either batchSize, or possibly truncated if last one
      int thisBatchSize = min(p->ntrans - b * p->batchSize, p->batchSize);
      int bB            = b * p->batchSize; // index of vector, since batchsizes same
      CPX *cjb          = cj + bB * p->nj;  // point to batch of weights
      CPX *fkb          = fk + bB * p->N;   // point to batch of mode coeffs
      if (p->opts.debug > 1)
        printf("[%s] start batch %d (size %d):\n", __func__, b, thisBatchSize);

      // STEP 1: (varies by type)
      timer.restart();
      if (p->type == 1) { // type 1: spread NU pts p->X, weights cj, to fw grid
        spreadinterpSortedBatch(thisBatchSize, p, cjb);
        t_sprint += timer.elapsedsec();
      } else { //  type 2: amplify Fourier coeffs fk into 0-padded fw
        deconvolveBatch(thisBatchSize, p, fkb);
        t_deconv += timer.elapsedsec();
      }

      // STEP 2: call the FFT on this batch
      timer.restart();
      do_fft(p);
      t_fft += timer.elapsedsec();
      if (p->opts.debug > 1) printf("\tFFT exec:\t\t%.3g s\n", timer.elapsedsec());

      // STEP 3: (varies by type)
      timer.restart();
      if (p->type == 1) { // type 1: deconvolve (amplify) fw and shuffle to fk
        deconvolveBatch(thisBatchSize, p, fkb);
        t_deconv += timer.elapsedsec();
      } else { // type 2: interpolate unif fw grid to NU target pts
        spreadinterpSortedBatch(thisBatchSize, p, cjb);
        t_sprint += timer.elapsedsec();
      }
    } // ........end b loop

    if (p->opts.debug) { // report total times in their natural order...
      if (p->type == 1) {
        printf("[%s] done. tot spread:\t\t%.3g s\n", __func__, t_sprint);
        printf("               tot FFT:\t\t\t\t%.3g s\n", t_fft);
        printf("               tot deconvolve:\t\t\t%.3g s\n", t_deconv);
      } else {
        printf("[%s] done. tot deconvolve:\t\t%.3g s\n", __func__, t_deconv);
        printf("               tot FFT:\t\t\t\t%.3g s\n", t_fft);
        printf("               tot interp:\t\t\t%.3g s\n", t_sprint);
      }
    }
  }

  else { // ----------------------------- TYPE 3 EXEC ---------------------

    // for (BIGINT j=0;j<10;++j) printf("\tcj[%ld]=%.15g+%.15gi\n",(long
    // int)j,(double)real(cj[j]),(double)imag(cj[j]));  // debug

    double t_pre = 0.0, t_spr = 0.0, t_t2 = 0.0,
           t_deconv = 0.0; // accumulated timings
    if (p->opts.debug)
      printf("[%s t3] start ntrans=%d (%d batches, bsize=%d)...\n", __func__, p->ntrans,
             p->nbatch, p->batchSize);

    for (int b = 0; b * p->batchSize < p->ntrans; b++) { // .....loop b over batches

      // batching and pointers to this batch, identical to t1,2 above...
      int thisBatchSize = min(p->ntrans - b * p->batchSize, p->batchSize);
      int bB            = b * p->batchSize;
      CPX *cjb          = cj + bB * p->nj; // batch of input strengths
      CPX *fkb          = fk + bB * p->nk; // batch of output strengths
      if (p->opts.debug > 1)
        printf("[%s t3] start batch %d (size %d):\n", __func__, b, thisBatchSize);

      // STEP 0: pre-phase (possibly) the c_j input strengths into c'_j batch...
      timer.restart();
#pragma omp parallel for num_threads(p->opts.nthreads) // or p->batchSize?
      for (int i = 0; i < thisBatchSize; i++) {
        BIGINT ioff = i * p->nj;
        for (BIGINT j = 0; j < p->nj; ++j) {
          p->CpBatch[ioff + j] = p->prephase[j] * cjb[ioff + j];
        }
      }
      t_pre += timer.elapsedsec();

      // STEP 1: spread c'_j batch (x'_j NU pts) into fw batch grid...
      timer.restart();
      p->spopts.spread_direction = 1;                        // spread
      spreadinterpSortedBatch(thisBatchSize, p, p->CpBatch); // p->X are primed
      t_spr += timer.elapsedsec();

      // STEP 2: type 2 NUFFT from fw batch to user output fk array batch...
      timer.restart();
      // illegal possible shrink of ntrans *after* plan for smaller last batch:
      p->innerT2plan->ntrans = thisBatchSize; // do not try this at home!
      /* (alarming that FFT not shrunk, but safe, because t2's fwBatch array
     still the same size, as Andrea explained; just wastes a few flops) */
      FINUFFT_EXECUTE(p->innerT2plan, fkb, p->fwBatch);
      t_t2 += timer.elapsedsec();
      // STEP 3: apply deconvolve (precomputed 1/phiHat(targ_k), phasing too)...
      timer.restart();
#pragma omp parallel for num_threads(p->opts.nthreads)
      for (int i = 0; i < thisBatchSize; i++) {
        BIGINT ioff = i * p->nk;
        for (BIGINT k = 0; k < p->nk; ++k) fkb[ioff + k] *= p->deconv[k];
      }
      t_deconv += timer.elapsedsec();
    } // ........end b loop

    if (p->opts.debug) { // report total times in their natural order...
      printf("[%s t3] done. tot prephase:\t\t%.3g s\n", __func__, t_pre);
      printf("                  tot spread:\t\t\t%.3g s\n", t_spr);
      printf("                  tot type 2:\t\t\t%.3g s\n", t_t2);
      printf("                  tot deconvolve:\t\t%.3g s\n", t_deconv);
    }
  }
  // for (BIGINT k=0;k<10;++k) printf("\tfk[%ld]=%.15g+%.15gi\n",(long
  // int)k,(double)real(fk[k]),(double)imag(fk[k]));  // debug

  return 0;
}

// DDDDDDDDDDDDDDDDDDDDDDDDDDDDDDDDDDDDDDDDDDDDDDDDDDDDDDDDDDDDDDDDDDDDDDDDDDD
int FINUFFT_DESTROY(FINUFFT_PLAN p)
// Free everything we allocated inside of finufft_plan pointed to by p.
// Also must not crash if called immediately after finufft_makeplan.
// Thus either each thing free'd here is guaranteed to be NULL or correctly
// allocated.
{
  if (!p) // NULL ptr, so not a ptr to a plan, report error
    return 1;

  p->fftPlan.free(p->fwBatch); // free the big FFTW (or t3 spread) working array
  free(p->sortIndices);
  if (p->type == 1 || p->type == 2) {
<<<<<<< HEAD
=======
#ifndef FINUFFT_USE_DUCC0
    {
      FFTWLockGuard lock(p->opts.fftw_lock_fun, p->opts.fftw_unlock_fun,
                         p->opts.fftw_lock_data);
      FFTW_DE(p->fftwPlan);
    }
#endif
>>>>>>> b98fd1d7
    free(p->phiHat1);
    free(p->phiHat2);
    free(p->phiHat3);
  } else {                           // free the stuff alloc for type 3 only
    FINUFFT_DESTROY(p->innerT2plan); // if NULL, ignore its error code
    free(p->CpBatch);
    free(p->Sp);
    free(p->Tp);
    free(p->Up);
    free(p->X);
    free(p->Y);
    free(p->Z);
    free(p->prephase);
    free(p->deconv);
  }
  delete p;
  return 0; // success
}<|MERGE_RESOLUTION|>--- conflicted
+++ resolved
@@ -15,6 +15,7 @@
 #include <cstdlib>
 #include <iomanip>
 #include <iostream>
+#include <memory>
 #include <vector>
 
 using namespace std;
@@ -84,38 +85,6 @@
 namespace finufft {
 namespace common {
 
-<<<<<<< HEAD
-=======
-#ifndef FINUFFT_USE_DUCC0
-// Technically global state...
-// Needs to be static to avoid name collision with SINGLE/DOUBLE
-static std::mutex fftw_lock;
-
-class FFTWLockGuard {
-public:
-  FFTWLockGuard(void (*lock_fun)(void *), void (*unlock_fun)(void *), void *lock_data)
-      : unlock_fun_(unlock_fun), lock_data_(lock_data), fftw_lock_(fftw_lock) {
-    if (lock_fun)
-      lock_fun(lock_data_);
-    else
-      fftw_lock_.lock();
-  }
-  ~FFTWLockGuard() {
-    if (unlock_fun_)
-      unlock_fun_(lock_data_);
-    else
-      fftw_lock_.unlock();
-  }
-
-private:
-  void (*unlock_fun_)(void *);
-  void *lock_data_;
-  std::mutex &fftw_lock_;
-};
-
-#endif
-
->>>>>>> b98fd1d7
 static int set_nf_type12(BIGINT ms, finufft_opts opts, finufft_spread_opts spopts,
                          BIGINT *nf)
 // Type 1 & 2 recipe for how to set 1d size of upsampled array, nf, given opts
@@ -580,6 +549,9 @@
     printf("[%s] new plan: FINUFFT version " FINUFFT_VER " .................\n",
            __func__);
 
+  p->fftPlan = std::make_unique<Finufft_FFT_plan<FLT>>(
+      p->opts.fftw_lock_fun, p->opts.fftw_unlock_fun, p->opts.fftw_lock_data);
+
   if ((type != 1) && (type != 2) && (type != 3)) {
     fprintf(stderr, "[%s] Invalid type (%d), should be 1, 2 or 3.\n", __func__, type);
     return FINUFFT_ERR_TYPE_NOTVALID;
@@ -686,21 +658,6 @@
 
     int nthr_fft = nthr; // give FFTW all threads (or use o.spread_thread?)
                          // Note: batchSize not used since might be only 1.
-<<<<<<< HEAD
-=======
-    // Now place FFTW initialization in a lock, courtesy of OMP. Makes FINUFFT
-    // thread-safe (can be called inside OMP)
-    {
-      static bool did_fftw_init = false; // the only global state of FINUFFT
-      FFTWLockGuard lock(p->opts.fftw_lock_fun, p->opts.fftw_unlock_fun,
-                         p->opts.fftw_lock_data);
-      if (!did_fftw_init) {
-        FFTW_INIT();          // setup FFTW global state; should only do once
-        did_fftw_init = true; // ensure other FINUFFT threads don't clash
-      }
-    }
-#endif
->>>>>>> b98fd1d7
 
     p->spopts.spread_direction = type;
 
@@ -764,7 +721,7 @@
     }
 
     timer.restart();
-    p->fwBatch = p->fftPlan.alloc_complex(p->nf * p->batchSize); // the big workspace
+    p->fwBatch = p->fftPlan->alloc_complex(p->nf * p->batchSize); // the big workspace
     if (p->opts.debug)
       printf("[%s] fwBatch %.2fGB alloc:   \t%.3g s\n", __func__,
              (double)1E-09 * sizeof(CPX) * p->nf * p->batchSize, timer.elapsedsec());
@@ -778,28 +735,8 @@
     }
 
     timer.restart(); // plan the FFTW
-<<<<<<< HEAD
     auto ns = gridsize_for_fft(p);
-    p->fftPlan.plan(ns, p->batchSize, p->fwBatch, p->fftSign, p->opts.fftw, nthr_fft);
-=======
-    int *ns = gridsize_for_fft(p);
-    // fftw_plan_many_dft args: rank, gridsize/dim, howmany, in, inembed, istride,
-    // idist, ot, onembed, ostride, odist, sign, flags
-    {
-      FFTWLockGuard lock(p->opts.fftw_lock_fun, p->opts.fftw_unlock_fun,
-                         p->opts.fftw_lock_data);
-      // FFTW_PLAN_TH sets all future fftw_plan calls to use nthr_fft threads.
-      // FIXME: Since this might override what the user wants for fftw, we'd like to
-      // set it just for our one plan and then revert to the user value.
-      // Unfortunately fftw_planner_nthreads wasn't introduced until fftw 3.3.9, and
-      // there isn't a convenient mechanism to probe the version
-      // there is fftw_version which returns a string, but that's not compile time
-      FFTW_PLAN_TH(nthr_fft);
-      p->fftwPlan = FFTW_PLAN_MANY_DFT(dim, ns, p->batchSize, (FFTW_CPX *)p->fwBatch,
-                                       NULL, 1, p->nf, (FFTW_CPX *)p->fwBatch, NULL, 1,
-                                       p->nf, p->fftSign, p->opts.fftw);
-    }
->>>>>>> b98fd1d7
+    p->fftPlan->plan(ns, p->batchSize, p->fwBatch, p->fftSign, p->opts.fftw, nthr_fft);
     if (p->opts.debug)
       printf("[%s] FFT plan (mode %d, nthr=%d):\t%.3g s\n", __func__, p->opts.fftw,
              nthr_fft, timer.elapsedsec());
@@ -926,8 +863,8 @@
               __func__);
       return FINUFFT_ERR_MAXNALLOC;
     }
-    p->fftPlan.free(p->fwBatch);
-    p->fwBatch = p->fftPlan.alloc_complex(p->nf * p->batchSize); // maybe big workspace
+    p->fftPlan->free(p->fwBatch);
+    p->fwBatch = p->fftPlan->alloc_complex(p->nf * p->batchSize); // maybe big workspace
 
     // (note FFTW_ALLOC is not needed over malloc, but matches its type)
     if (p->CpBatch) free(p->CpBatch);
@@ -1242,19 +1179,9 @@
   if (!p) // NULL ptr, so not a ptr to a plan, report error
     return 1;
 
-  p->fftPlan.free(p->fwBatch); // free the big FFTW (or t3 spread) working array
+  p->fftPlan->free(p->fwBatch); // free the big FFTW (or t3 spread) working array
   free(p->sortIndices);
   if (p->type == 1 || p->type == 2) {
-<<<<<<< HEAD
-=======
-#ifndef FINUFFT_USE_DUCC0
-    {
-      FFTWLockGuard lock(p->opts.fftw_lock_fun, p->opts.fftw_unlock_fun,
-                         p->opts.fftw_lock_data);
-      FFTW_DE(p->fftwPlan);
-    }
-#endif
->>>>>>> b98fd1d7
     free(p->phiHat1);
     free(p->phiHat2);
     free(p->phiHat3);
