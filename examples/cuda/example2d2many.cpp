/* This is an example of performing 2d2many
   in double precision.
*/

#include <complex>
#include <iomanip>
#include <iostream>
#include <cmath>
#include <random>

#include "../test/utils/norms.hpp"
#include <cufinufft.h>

#include <cuda_runtime.h>

<<<<<<< HEAD
=======
static const double PI = 3.141592653589793238462643383279502884;

>>>>>>> 7919db50
int main(int argc, char *argv[])
/*
 * example code for 2D Type 1 transformation.
 *
 * To compile the code:
 * nvcc example2d2many.cpp -o example2d2many loc/to/cufinufft/lib-static/libcufinufft.a
 * -I/loc/to/cufinufft/include -lcudart -lcufft -lnvToolsExt
 *
 * or
 * export LD_LIBRARY_PATH=$LD_LIBRARY_PATH:~/loc/to/cufinufft/lib
 * nvcc example2d2many.cpp -L/loc/to/cufinufft/lib/ -I/loc/to/cufinufft/include -o
 * example2d1 -lcufinufft
 *
 *
 */
{
  std::cout << std::scientific << std::setprecision(3);

  int ier;
  int N1           = 128;
  int N2           = 128;
  int M            = 10;
  int ntransf      = 4;
  int maxbatchsize = 4;
  int iflag        = 1;
  double tol       = 1e-6;

  double *x, *y;
  std::complex<double> *c, *fk;
  cudaMallocHost(&x, M * sizeof(double));
  cudaMallocHost(&y, M * sizeof(double));
  cudaMallocHost(&c, M * ntransf * sizeof(std::complex<double>));
  cudaMallocHost(&fk, N1 * N2 * ntransf * sizeof(std::complex<double>));

  double *d_x, *d_y;
  cuDoubleComplex *d_c, *d_fk;
  cudaMalloc(&d_x, M * sizeof(double));
  cudaMalloc(&d_y, M * sizeof(double));
  cudaMalloc(&d_c, M * ntransf * sizeof(cuDoubleComplex));
  cudaMalloc(&d_fk, N1 * N2 * ntransf * sizeof(cuDoubleComplex));

  std::default_random_engine eng(1);
  std::uniform_real_distribution<double> distr(-1, 1);

  for (int i = 0; i < M; i++) {
    x[i] = PI * distr(eng);
    y[i] = PI * distr(eng);
  }

  for (int i = 0; i < N1 * N2 * ntransf; i++) {
    fk[i].real(distr(eng));
    fk[i].imag(distr(eng));
  }
  cudaMemcpy(d_x, x, M * sizeof(double), cudaMemcpyHostToDevice);
  cudaMemcpy(d_y, y, M * sizeof(double), cudaMemcpyHostToDevice);
  cudaMemcpy(d_fk, fk, N1 * N2 * ntransf * sizeof(cuDoubleComplex),
             cudaMemcpyHostToDevice);

  cufinufft_plan dplan;

  int dim = 2;
  int64_t nmodes[3];
  int type = 2;

  nmodes[0] = N1;
  nmodes[1] = N2;
  nmodes[2] = 1;

  cufinufft_opts opts;
  cufinufft_default_opts(&opts);
  opts.gpu_maxbatchsize = maxbatchsize;

  ier = cufinufft_makeplan(type, dim, nmodes, iflag, ntransf, tol, &dplan, &opts);

  ier = cufinufft_setpts(dplan, M, d_x, d_y, NULL, 0, NULL, NULL, NULL);

  ier = cufinufft_execute(dplan, d_c, d_fk);

  ier = cufinufft_destroy(dplan);

  cudaMemcpy(c, d_c, M * ntransf * sizeof(cuDoubleComplex), cudaMemcpyDeviceToHost);

  std::cout << std::endl << "Accuracy check:" << std::endl;
  std::complex<double> *fkstart;
  std::complex<double> *cstart;
  for (int t = 0; t < ntransf; t++) {
    fkstart = fk + t * N1 * N2;
    cstart  = c + t * M;
    int jt  = M / 2; // check arbitrary choice of one targ pt
    std::complex<double> J(0, iflag * 1);
    std::complex<double> ct(0, 0);
    int m = 0;
    for (int m2 = -(N2 / 2); m2 <= (N2 - 1) / 2; ++m2) // loop in correct order over F
      for (int m1 = -(N1 / 2); m1 <= (N1 - 1) / 2; ++m1)
        ct += fkstart[m++] * exp(J * (m1 * x[jt] + m2 * y[jt])); // crude direct

    printf("[gpu %3d] one targ: rel err in c[%d] is %.3g\n", t, jt,
           abs(cstart[jt] - ct) / infnorm(M, c));
  }

  cudaFreeHost(x);
  cudaFreeHost(y);
  cudaFreeHost(c);
  cudaFreeHost(fk);

  cudaFree(d_x);
  cudaFree(d_y);
  cudaFree(d_c);
  cudaFree(d_fk);
  return 0;
}<|MERGE_RESOLUTION|>--- conflicted
+++ resolved
@@ -13,11 +13,8 @@
 
 #include <cuda_runtime.h>
 
-<<<<<<< HEAD
-=======
 static const double PI = 3.141592653589793238462643383279502884;
 
->>>>>>> 7919db50
 int main(int argc, char *argv[])
 /*
  * example code for 2D Type 1 transformation.
