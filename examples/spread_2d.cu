#include <iostream>
#include <iomanip>
#include <math.h>
#include <helper_cuda.h>
#include <complex>
#include <algorithm>
#include "../src/cufinufft.h"
#include "../src/spreadinterp.h"
#include "../finufft/utils.h"

using namespace std;

int main(int argc, char* argv[])
{
	int nf1, nf2;
	FLT sigma = 2.0;
	int N1, N2, M;
	if (argc<5) {
		fprintf(stderr,"Usage: spread2d [method [maxsubprob [nupts_distr [N1 N2 [rep [tol [Horner]]]]]]]\n");
		fprintf(stderr,"Details --\n");
		fprintf(stderr,"method 1: input driven without sorting\n");
		fprintf(stderr,"method 2: input driven with sorting\n");
		fprintf(stderr,"method 4: hybrid\n");
		fprintf(stderr,"method 5: subprob\n");
		return 1;
	}  
	double w;
	int method;
	sscanf(argv[1],"%d",&method);
	int maxsubprobsize;
	sscanf(argv[2],"%d",&maxsubprobsize);
	int nupts_distribute;
	sscanf(argv[3],"%d",&nupts_distribute);
	sscanf(argv[4],"%lf",&w); nf1 = (int)w;  // so can read 1e6 right!
	sscanf(argv[5],"%lf",&w); nf2 = (int)w;  // so can read 1e6 right!

	N1 = (int) nf1/sigma;
	N2 = (int) nf2/sigma;
	int rep = 10;
	if(argc>6){
		//sscanf(argv[6],"%lf",&w); M  = (int)w;  // so can read 1e6 right!
		sscanf(argv[6],"%d",&rep);
		//if(M == 0) M=N1*N2*4*rep;
	}
	M = N1*N2*4*rep;// let density always be 1
	M = nf1*nf2*rep;// let density always be 1

	FLT tol=1e-6;
	if(argc>7){
		sscanf(argv[7],"%lf",&w); tol  = (FLT)w;  // so can read 1e6 right!
	}

	int Horner=0;
	if(argc>8){
		sscanf(argv[8],"%d",&Horner);
	}

	int ier;

	int ns=std::ceil(-log10(tol/10.0));
	cufinufft_opts opts;
	cufinufft_plan dplan;
	FLT upsampfac=2.0;

	ier = cufinufft_default_opts(opts,tol,upsampfac);
	if(ier != 0 ){
		cout<<"error: cufinufft_default_opts"<<endl;
		return 0;
	}
	opts.method=method;
	cout<<scientific<<setprecision(3);


	FLT *x, *y;
	CPX *c, *fw;
	cudaMallocHost(&x, M*sizeof(FLT));
	cudaMallocHost(&y, M*sizeof(FLT));
	cudaMallocHost(&c, M*sizeof(CPX));
	cudaMallocHost(&fw,nf1*nf2*sizeof(CPX));

	opts.pirange=0;
	opts.Horner=Horner;
	if(method == 6)
		opts.maxsubprobsize=maxsubprobsize;
	if(method == 5)
<<<<<<< HEAD
		opts.maxsubprobsize=1000;
=======
		opts.maxsubprobsize=maxsubprobsize;
>>>>>>> 701f09e6
	switch(nupts_distribute){
		// Making data
		case 1: //uniform
			{
				for (int j=0; j<nf2; j++) {
					for (int i=0; i<nf1; i++){
						for (int k=0; k<rep; k++){
							if(k+i*rep+j*nf1*rep < M){
								x[k+i*rep+j*nf1*rep] = i;
								y[k+i*rep+j*nf1*rep] = j;
							}
						}
					}
				}
#if 0 
				srand(unsigned(1)); 
				random_shuffle (&x[0], &x[M-1]);
				srand(unsigned(1)); 
				random_shuffle (&y[0], &y[M-1]);
#endif
				for (int i = 0; i < M; i++) {
					c[i].real() = randm11();
					c[i].imag() = randm11();
				}
			}
			break;

		case 2:
			{
				for (int k=0; k<rep; k++){
					for (int j=0; j<nf2; j++) {
						for (int i=0; i<nf1; i++){
							if(i+j*nf1+k*nf1*nf2< M){
								x[i+j*nf1+k*nf1*nf2] = i;
								y[i+j*nf1+k*nf1*nf2] = j;
							}
						}
					}
				}
				for (int i = 0; i < M; i++) {
					c[i].real() = randm11();
					c[i].imag() = randm11();
				}
			}
			break;
		
		case 3:
			{
				for (int j=0; j<nf2; j++) {
					for (int i=0; i<nf1; i++){
						for (int k=0; k<rep; k++){
							if(k+i*rep+j*nf1*rep < M){
								x[k+i*rep+j*nf1*rep] = i;
								y[k+i*rep+j*nf1*rep] = j;
							}
						}
					}
				}
				srand(unsigned(1)); 
				random_shuffle (&x[0], &x[M-1]);
				srand(unsigned(1)); 
				random_shuffle (&y[0], &y[M-1]);
				for (int i = 0; i < M; i++) {
					c[i].real() = randm11();
					c[i].imag() = randm11();
				}
			}
			break;
		case 4: // concentrate on a small region
			{
				for (int i = 0; i < M; i++) {
					x[i] = RESCALE(M_PI*rand01(), nf1, 1)/2.0 - 0.5;// x in [-pi,pi)
					y[i] = RESCALE(M_PI*rand01(), nf2, 1)/2.0 - 0.5;
					if(method == 6){
						x[i] = x[i] > nf1-0.5 ? x[i] - nf1 : x[i];
						y[i] = y[i] > nf2-0.5 ? y[i] - nf2 : y[i];// x in [-pi,pi)
					}
					c[i].real() = randm11();
					c[i].imag() = randm11();
				}
			}
			break;
		case 5:
			{
				for (int i = 0; i < M; i++) {
					x[i] = RESCALE(M_PI*randm11(), nf1, 1);// x in [-pi,pi)
					y[i] = RESCALE(M_PI*randm11(), nf2, 1);
					if(method == 6){
						x[i] = x[i] > nf1-0.5 ? x[i] - nf1 : x[i];
						y[i] = y[i] > nf2-0.5 ? y[i] - nf2 : y[i];// x in [-pi,pi)
					}
					c[i].real() = randm11();
					c[i].imag() = randm11();
				}
			}
			break;
		case 6:
			{
				for(int i=0; i<M; i++) {
					x[i] = 1;// x in [-pi,pi)
					y[i] = 1;
					c[i].real() = randm11();
					c[i].imag() = randm11();
				}
			}
			break;
	}

	CNTime timer;
	/*warm up gpu*/
	char *a;
	timer.restart();
	checkCudaErrors(cudaMalloc(&a,1));
#ifdef TIME
	cout<<"[time  ]"<< " (warm up) First cudamalloc call " << timer.elapsedsec() 
		<<" s"<<endl<<endl;
#endif

#ifdef INFO
	cout<<"[info  ] Spreading "<<M<<" pts to ["<<nf1<<"x"<<nf2<<"] uniform grids"
		<<endl;
#endif
	if(opts.method == 2)
	{
		opts.bin_size_x=16;
		opts.bin_size_y=16;
	}

	if(opts.method == 4 || opts.method==5)
	{
		opts.bin_size_x=32;
		opts.bin_size_y=32;
	}

	if(opts.method == 6)
	{
		opts.bin_size_x=32;
		opts.bin_size_y=32;
	}
	timer.restart();
	ier = cufinufft_spread2d(N1, N2, nf1, nf2, fw, M, x, y, c, opts, &dplan);
	if(ier != 0 ){
		cout<<"error: cnufftspread2d"<<endl;
		return 0;
	}
	FLT t=timer.elapsedsec();
	printf("[Method %d] %ld NU pts to #%d U pts in %.3g s (\t%.3g NU pts/s)\n",
			opts.method,M,nf1*nf2,t,M/t);
#if 0
	switch(method)
	{
		case 4:
			opts.bin_size_x=32;
			opts.bin_size_y=32;
		case 5:
			opts.bin_size_x=16;
			opts.bin_size_y=16;
		default:
			opts.bin_size_x=nf1;
			opts.bin_size_y=nf2;		
	}
	cout<<"[result-input]"<<endl;
	for(int j=0; j<nf2; j++){
		if( j % opts.bin_size_y == 0)
			printf("\n");
		for (int i=0; i<nf1; i++){
			if( i % opts.bin_size_x == 0 && i!=0)
				printf(" |");
			printf(" (%2.3g,%2.3g)",fw[i+j*nf1].real(),fw[i+j*nf1].imag() );
		}
		cout<<endl;
	}
	cout<<endl;
#endif

	cudaFreeHost(x);
	cudaFreeHost(y);
	cudaFreeHost(c);
	cudaFreeHost(fw);
	return 0;
}
		<|MERGE_RESOLUTION|>--- conflicted
+++ resolved
@@ -83,11 +83,7 @@
 	if(method == 6)
 		opts.maxsubprobsize=maxsubprobsize;
 	if(method == 5)
-<<<<<<< HEAD
-		opts.maxsubprobsize=1000;
-=======
 		opts.maxsubprobsize=maxsubprobsize;
->>>>>>> 701f09e6
 	switch(nupts_distribute){
 		// Making data
 		case 1: //uniform
