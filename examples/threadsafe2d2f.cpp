/* This is a 2D type-2 demo calling single-threaded FINUFFT inside an OpenMP
   loop, to show thread-safety with independent transforms, one per thread.
   It is based on a test code of Penfe,
   submitted github Issue #72. Unlike threadsafe1d1, it does not test the math;
   it is the shell of an application from multi-coil/slice MRI reconstruction.
   Note that since the NU pts are the same in each slice, in fact a vectorized
   multithreaded transform could do all these slices together, and faster.

<<<<<<< HEAD
   g++ -fopenmp threadsafe2d2f.cpp -I../include ../lib/libfinufft.so -o threadsafe2d2f -g -Wall
=======
   To compile (note uses threads rather than omp version of FFTW3):

   g++ -fopenmp threadsafe2d2f.cpp -I../include ../lib/libfinufft.so -o threadsafe2d2f -g -Wall

   ./threadsafe2d2f                                   <-- use all threads
   OMP_NUM_THREADS=1 ./threadsafe2d2f                 <-- sequential, 1 thread
>>>>>>> bbfa3e2e

   Expected output is 50 lines, each showing exit code 0. It's ok if they're
   mangled due to threads writing to stdout simultaneously.

   Barnett, tidied 11/22/23
*/

// this is all you must include for the finufft lib...
#include <finufft.h>

// also used in this example...
#include <vector>
#include <complex>
#include <iostream>
#include <omp.h>
using namespace std;

int test_finufft(finufft_opts* opts)
  // self-contained small test that one single-prec FINUFFT2D2 has no error/crash
{
  size_t n_rows = 256, n_cols = 256;       // 2d image size
  size_t n_read = 512, n_spokes = 128;     // some k-space point params
  size_t M = n_read*n_spokes;              // how many k-space pts; MRI-specific
  std::vector<float> x(M);                 // bunch of zero input data
  std::vector<float> y(M);
  std::vector<std::complex<float>> img(n_rows * n_cols);    // coeffs
  std::vector<std::complex<float>> ksp(M);     // output array (vals @ k-space pts)

  int ier = finufftf2d2(M, x.data(), y.data(), ksp.data(),
                        -1, 1e-3, n_rows, n_cols, img.data(), opts);

  std::cout << "\ttest_finufft: exit code " << ier << ", thread " << omp_get_thread_num() << std::endl;
  return ier;
}

int main(int argc, char* argv[])
{
  finufft_opts opts;
  finufftf_default_opts(&opts);
  opts.nthreads = 1;     // *crucial* so each call single-thread; else segfaults

  int n_slices = 50;     // number of transforms. parallelize over slices
  int overallstatus=0;
#pragma omp parallel for
  for (int i = 0; i < n_slices; i++) {
    int ier = test_finufft(&opts);
    if (ier!=0) overallstatus=1;
  }
  
  return overallstatus;
}<|MERGE_RESOLUTION|>--- conflicted
+++ resolved
@@ -6,16 +6,12 @@
    Note that since the NU pts are the same in each slice, in fact a vectorized
    multithreaded transform could do all these slices together, and faster.
 
-<<<<<<< HEAD
-   g++ -fopenmp threadsafe2d2f.cpp -I../include ../lib/libfinufft.so -o threadsafe2d2f -g -Wall
-=======
    To compile (note uses threads rather than omp version of FFTW3):
 
    g++ -fopenmp threadsafe2d2f.cpp -I../include ../lib/libfinufft.so -o threadsafe2d2f -g -Wall
 
    ./threadsafe2d2f                                   <-- use all threads
    OMP_NUM_THREADS=1 ./threadsafe2d2f                 <-- sequential, 1 thread
->>>>>>> bbfa3e2e
 
    Expected output is 50 lines, each showing exit code 0. It's ok if they're
    mangled due to threads writing to stdout simultaneously.
