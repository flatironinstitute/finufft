--- conflicted
+++ resolved
@@ -15,28 +15,17 @@
   add_executable(${EXAMPLE} ${EXAMPLE}.cpp)
   target_compile_features(${EXAMPLE} PRIVATE cxx_std_14)
   target_link_libraries(${EXAMPLE} PRIVATE finufft)
-<<<<<<< HEAD
-  enable_asan(${EXAMPLE})
-  if(MATH_LIBRARY)
-    target_link_libraries(${EXAMPLE} PRIVATE ${MATH_LIBRARY})
-=======
   if(CMAKE_PROJECT_NAME STREQUAL "FINUFFT")
     enable_asan(${EXAMPLE})
->>>>>>> 01b5577c
   endif()
 endforeach()
 
 foreach(EXAMPLE ${EXAMPLES_C})
   add_executable(${EXAMPLE} ${EXAMPLE}.c)
   target_link_libraries(${EXAMPLE} PRIVATE finufft)
-<<<<<<< HEAD
-  target_compile_features(${EXAMPLE} PRIVATE cxx_std_17)
-  enable_asan(${EXAMPLE})
-=======
   if(CMAKE_PROJECT_NAME STREQUAL "FINUFFT")
     enable_asan(${EXAMPLE})
   endif()
->>>>>>> 01b5577c
   if(MATH_LIBRARY)
     target_link_libraries(${EXAMPLE} PRIVATE ${MATH_LIBRARY})
   endif()
@@ -46,16 +35,9 @@
   foreach(EXAMPLE ${EXAMPLES_OPENMP})
     add_executable(${EXAMPLE} ${EXAMPLE}.cpp)
     target_link_libraries(${EXAMPLE} PRIVATE finufft OpenMP::OpenMP_CXX)
-<<<<<<< HEAD
-    target_compile_features(${EXAMPLE} PRIVATE cxx_std_17)
-    enable_asan(${EXAMPLE})
-    if(MATH_LIBRARY)
-      target_link_libraries(${EXAMPLE} PRIVATE ${MATH_LIBRARY})
-=======
     target_compile_features(${EXAMPLE} PRIVATE cxx_std_11)
     if(CMAKE_PROJECT_NAME STREQUAL "FINUFFT")
       enable_asan(${EXAMPLE})
->>>>>>> 01b5577c
     endif()
   endforeach()
 endif()